--- conflicted
+++ resolved
@@ -3279,7 +3279,6 @@
             application/json:
               schema:
                 $ref: '#/components/schemas/TermsOfServiceConfigResponse'
-<<<<<<< HEAD
   /termsOfService/v1/docs:
     get:
       tags:
@@ -3302,9 +3301,53 @@
             text/plain:
               schema:
                 type: string
-=======
+  /termsOfService/v1/user/self:
+    get:
+      tags:
+        - TermsOfService
+      summary: Returns details about the requesting user's terms of service status.
+      operationId: userTermsOfServiceGetSelf
+      responses:
+        200:
+          description: OK
+          content:
+            application/json:
+              schema:
+                $ref: '#/components/schemas/UserTermsOfServiceDetails'
+        404:
+          description: user not found
+          content:
+            application/json:
+              schema:
+                $ref: '#/components/schemas/ErrorReport'
 
->>>>>>> d9924557
+  /termsOfService/v1/user/{sam_user_id}:
+    get:
+      tags:
+        - TermsOfService
+      summary: gets a user's terms of service status, can only get another user's status if the requester is an admin.
+      operationId: userTermsOfServiceGet
+      parameters:
+        - name: sam_user_id
+          in: path
+          description: the id of the sam user to get terms of service status for
+          required: true
+          schema:
+            type: string
+      responses:
+        200:
+          description: user exists
+          content:
+            application/json:
+              schema:
+                $ref: '#/components/schemas/UserTermsOfServiceDetails'
+        404:
+          description: user not found
+          content:
+            application/json:
+              schema:
+                $ref: '#/components/schemas/ErrorReport'
+
   /termsOfService/v1/user/self:
     get:
       tags:
