akka.http.server.idle-timeout = 180 s
akka.http.server.request-timeout = 60 s

resourceTypes = {
  resource_type_admin = {
    actionPatterns = {
      read_policies = {
        description = "view all policies and policy details for this workspace"
      }
      alter_policies = {
        description = "create and delete policies for this billing-project"
      }
      "share_policy::.+" = {
        description = "modify the membership of the specified policy"
      }
      "read_policy::.+" = {
        description = "view the membership of the specified policy"
      }
      set_public = {
        description = "set policies to public"
      }
      "set_public::.+" = {
        description = "set the specified policy to public"
      }
    }

    ownerRoleName = "owner"
    roles = {
      owner = {
        roleActions = ["read_policies", "alter_policies"]
      }
    }
    reuseIds = false
  }
  workspace = {
    actionPatterns = {
      delete = {
        description = "delete this workspace"
      }
      read_policies = {
        description = "view all policies and policy details for this workspace"
      }
      "share_policy::owner" = {
        description = "change the membership of the owner policy for this workspace"
      }
      "share_policy::writer" = {
        description = "change the membership of the writer policy for this workspace"
      }
      "share_policy::reader" = {
        description = "change the membership of the reader policy for this workspace"
      }
      "share_policy::can-compute" = {
        description = "change the member of the can-compute policy for this workspace"
      }
      "read_policy::owner" = {
        description = "view the details of the owner policy for this workspace"
      }
      "read" = {
        description = "perform reader actions on the workspace"
        authDomainConstrainable = true
      }
      "write" = {
        description = "perform writer actions on the workspace"
        authDomainConstrainable = true
      }
      "own" = {
        description = "perform owner actions on the workspace"
        authDomainConstrainable = true
      }
      "compute" = {
        description = "launch batch compute in the workspace"
      }
      "catalog" = {
        description = "catalog the workspace"
      }
      "read_auth_domain" = {
        description = "view the auth domain of the workspace"
      }
      add_child = {
        description = "add a child resource"
      }
      remove_child = {
        description = "remove a child resource"
      }
      list_children = {
        description = "list child resources"
      }
    }
    ownerRoleName = "owner"
    roles = {
      project-owner = {
        # this role is used for display purposes but does not confer additional actions, use in conjunction with owner role
        roleActions = []
      }
      owner = {
<<<<<<< HEAD
        roleActions = ["delete", "read_policies", "share_policy::owner", "share_policy::writer", "share_policy::reader", "own", "write", "read", "compute", "share_policy::share-reader", "share_policy::share-writer", "share_policy::can-compute", "share_policy::can-catalog", "read_auth_domain", "list_children", "remove_child", "add_child"]
=======
        roleActions = ["delete", "read_policies", "share_policy::owner", "share_policy::writer", "share_policy::reader", "own", "write", "read", "compute", "share_policy::share-reader", "share_policy::share-writer", "share_policy::can-compute", "share_policy::can-catalog", "read_auth_domain"]
        descendantRoles = {
          google-project = ["owner"]
        }
>>>>>>> b1b2aa1e
      }
      writer = {
        roleActions = ["read_policy::owner", "write", "read", "read_auth_domain"]
      }
      reader = {
        roleActions = ["read_policy::owner", "read", "read_auth_domain"]
      }
      share-reader = {
        roleActions = ["share_policy::reader", "read_policies"]
      }
      share-writer = {
        roleActions = ["share_policy::writer", "share_policy::reader", "read_policies"]
      }
      can-compute = {
        roleActions = ["compute"]
        descendantRoles = {
          google-project = ["notebook-user"]
        }
      }
      can-catalog = {
        roleActions = ["catalog"]
      }
    }
    authDomainConstrainable = true
    reuseIds = false
  }
  managed-group = {
    actionPatterns = {
      delete = {
        description = "Delete this group"
      }
      read_policies = {
        description = "view all policies and policy details for this group"
      }
      use = {
        description = "utilize this group in order to share or restrict access to other SAM entities"
      }
      "share_policy::admin" = {
        description = "change the membership of the admin policy for this group"
      }
      "share_policy::member" = {
        description = "change the membership of the member policy for this group"
      }
      "share_policy::admin-notifier" = {
        description = "change the membership of the admin-notifier policy for this group"
      }
      "read_policy::admin" = {
        # Doug Said this may be redundant with "read_policies" and could be removed
        description = "view the details of the admin policy for this group"
      }
      "read_policy::member" = {
        # Doug Said this may be redundant with "read_policies" and could be removed
        description = "view the details of the member policy for this group"
      }
      "read_policy::admin-notifier" = {
        description = "view the details of the admin-notifier policy for this group"
      }
      "notify_admins" = {
        description = "send notifications to the admins of this group"
      }
      "set_access_instructions" = {
        description = "set access instructions for this group"
      }
    }
    ownerRoleName = "admin"
    roles = {
      admin = {
        roleActions = ["delete", "read_policies", "use", "share_policy::admin", "share_policy::member", "share_policy::admin-notifier", "read_policy::admin", "read_policy::member", "read_policy::admin-notifier", "set_access_instructions"]
      }
      member = {
        roleActions = ["use"]
      }
      admin-notifier = {
        roleActions = ["notify_admins"]
      }
    }
    reuseIds = true
  }
  workflow-collection = {
    actionPatterns = {
      delete = {
        description = "delete this workflow-collection"
      }
      add = {
        description = "add workflows to this workflow-collection"
      }
      view = {
        description = "list workflows and workflow details in this workflow-collection"
      }
      abort = {
        description = "abort any workflow in this workflow-collection"
      }
      get_cost = {
        description = "get the cost of any workflow in this workflow-collection"
      }
      update = {
        description = "update any workflow in this workflow-collection"
      }
      alter_policies = {
        description = "create and delete policies on this workflow-collection"
      }
      read_policies = {
        description = "view all policies and policy details for this workflow-collection"
      }
    }
    ownerRoleName = "owner"
    roles = {
      owner = {
        roleActions = ["delete", "add", "view", "abort", "get_cost", "update", "alter_policies", "read_policies"]
      }
      reader = {
        roleActions = ["view", "get_cost"]
      }
      writer = {
        roleActions = ["view", "add", "delete", "abort", "get_cost", "update"]
      }
    }
    reuseIds = false
  }
  caas = {
    actionPatterns = {
      get_whitelist = {
        description = "view the whitelist"
      }
      alter_policies = {
        description = "create and delete policies for this caas"
      }
      read_policies = {
        description = "view all policies and policy details for this caas"
      }
    }
    ownerRoleName = "owner"
    roles = {
      owner = {
        roleActions = ["alter_policies", "read_policies"]
      }
      cromiam = {
        roleActions = ["get_whitelist"]
      }
    }
    reuseIds = false
  }
  google-project = {
    actionPatterns = {
      read_policies = {
        description = "list all policies and policy details for this google-project"
      }
      list_notebook_cluster = {
        description = "list all notebook clusters in this google-project"
      }
      launch_notebook_cluster = {
        description = "launch a new notebook cluster in this google-project"
      }
      delete_notebook_cluster = {
        description = ""
      }
      stop_start_notebook_cluster = {
        description = "stop and start notebook clusters in this google-project"
      }
      list_persistent_disk = {
        description = "list all persistent disks in this google-project"
      }
      create_persistent_disk = {
        description = "create persistent disk in this google-project"
      }
      delete_persistent_disk = {
        description = "delete persistent disk in this google-project"
      }
      create_kubernetes_app = {
        description = "create kubernetes application in this google-project"
      }
      delete = {
        description = "delete this google-project"
      }
      get_parent = {
        description = "get the parent resource of this google-project"
      }
      set_parent = {
        description = "set the parent resource of this google-project"
      }
    }
    ownerRoleName = "owner"
    roles = {
      owner = {
<<<<<<< HEAD
        roleActions = ["read_policies", "list_notebook_cluster", "launch_notebook_cluster", "delete_notebook_cluster", "list_persistent_disk", "create_persistent_disk", "delete_persistent_disk", "create_kubernetes_app", "delete", "get_parent", "set_parent"]
=======
        roleActions = ["read_policies", "list_notebook_cluster", "launch_notebook_cluster", "delete_notebook_cluster", "list_persistent_disk", "create_persistent_disk", "delete_persistent_disk", "create_kubernetes_app", "delete"]
        includedRoles = ["notebook-user"]
>>>>>>> b1b2aa1e
      }
      notebook-user = {
        roleActions = ["launch_notebook_cluster", "create_persistent_disk", "create_kubernetes_app"]
      }
    }
    reuseIds = true
  }
  billing-project = {
    actionPatterns = {
      create_workspace = {
        description = "create new workspaces in this billing-project"
      }
      alter_policies = {
        description = "create and delete policies for this billing-project"
      }
      read_policies = {
        description = "list all policies and policy details for this billing-project"
      }
      launch_batch_compute = {
        description = "launch workflows in this billing-project"
      }
      list_notebook_cluster = {
        description = "list all notebook clusters in this billing-project"
      }
      launch_notebook_cluster = {
        description = "launch a new notebook cluster in this billing-project"
      }
      delete_notebook_cluster = {
        description = ""
      }
      stop_start_notebook_cluster = {
        description = "stop and start notebook clusters in this billing-project"
      }
      list_persistent_disk = {
        description = "list all persistent disks in this billing-project"
      }
      create_persistent_disk = {
        description = "create persistent disk in this billing-project"
      }
      delete_persistent_disk = {
        description = "delete persistent disk in this billing-project"
      }
      create_kubernetes_app = {
        description = "create kubernetes application in this billing-project"
      }
      alter_google_role = {
        description = "modify the role of users on the google project (only a fixed set of roles are permitted)"
      }
      "share_policy::.+" = {
        description = "modify the membership of the specified policy"
      }
      "read_policy::.+" = {
        description = "view the membership of the specified policy"
      }
      view_status = {
        description = "view status of a billing-project"
      }
      add_to_service_perimeter = {
        description = "add this billing-project to a service-perimeter"
      }
      delete = {
        description = "delete this billing-project"
      }
      add_child = {
        description = "add google-project"
      }
      remove_child = {
        description = "remove google-project"
      }
      list_children = {
        description = "list google-project"
      }
    }
    ownerRoleName = "owner"
    roles = {
      owner = {
<<<<<<< HEAD
        roleActions = ["view_status", "create_workspace", "alter_policies", "read_policies", "launch_batch_compute", "list_notebook_cluster", "launch_notebook_cluster", "delete_notebook_cluster", "list_persistent_disk", "create_persistent_disk", "delete_persistent_disk", "create_kubernetes_app", "alter_google_role", "add_to_service_perimeter", "delete", "list_children", "remove_child", "add_child"]
=======
        roleActions = ["view_status", "create_workspace", "alter_policies", "read_policies", "launch_batch_compute", "list_notebook_cluster", "launch_notebook_cluster", "delete_notebook_cluster", "list_persistent_disk", "create_persistent_disk", "delete_persistent_disk", "create_kubernetes_app", "alter_google_role", "add_to_service_perimeter", "delete"]
        descendantRoles = {
          google-project = ["owner"]
        }
>>>>>>> b1b2aa1e
      }
      workspace-creator = {
        roleActions = ["view_status", "create_workspace", "share_policy::can-compute-user", "read_policy::can-compute-user"]
      }
      batch-compute-user = {
        roleActions = ["launch_batch_compute"]
      }
      notebook-user = {
        roleActions = ["launch_notebook_cluster", "create_persistent_disk", "create_kubernetes_app"]
        descendantRoles = {
          google-project = ["notebook-user"]
        }
      }
    }
    reuseIds = true
  }
  notebook-cluster = {
    actionPatterns = {
      status = {
        description = "view notebook cluster status details and configuration"
      }
      connect = {
        description = "connect to the Jupyter notebook running on the notebook cluster"
      }
      delete = {
        description = "delete the notebook cluster"
      }
      read_policies = {
        description = "view all policies and policy details for the notebook cluster"
      }
      stop_start = {
        description = "stop and start the notebook cluster VMs"
      }
      modify = {
        description = "modify attributes of the cluster"
      }
    }
    ownerRoleName = "creator"
    roles = {
      creator = {
        roleActions = ["status", "connect", "delete", "read_policies", "stop_start", "modify"]
      }
    }
    reuseIds = false
  }
  persistent-disk = {
    actionPatterns = {
      read = {
        description = "read metadata and contents of persistent disk"
      }
      attach = {
        description = "attach persistent disk to a VM"
      }
      modify = {
        description = "modify persistent disk"
      }
      delete = {
        description = "delete persistent disk"
      }
      read_policies = {
        description = "view all policies and policy details for the persistent disk"
      }
    }
    ownerRoleName = "creator"
    roles = {
      creator = {
        roleActions = ["read", "attach", "modify", "delete", "read_policies"]
      }
    }
    reuseIds = false
  }
  kubernetes-app = {
    actionPatterns = {
      delete = {
        description = "delete kubernetes application"
      }
      connect = {
        description = "connect to kubernetes application"
      }
      update = {
        description = "update kubernetes application"
      }
      status = {
        description = "view details and configuration of the kubernetes application"
      }
      read_policies = {
        description = "view all policies and policy details for the kubernetes application"
      }
    }
    ownerRoleName = "creator"
    roles = {
      creator = {
        roleActions = ["delete", "connect", "update", "status", "read_policies"]
      }
      manager = {
        roleActions = ["delete", "status", "read_policies"]
      }
    }
    reuseIds = false
  }
  cloud-extension = {
    actionPatterns = {
      get_pet_private_key = {
        description = ""
      }
      alter_policies = {
        description = ""
      }
      read_policies = {
        description = ""
      }
    }
    ownerRoleName = "owner"
    roles = {
      owner = {
        roleActions = ["alter_policies", "read_policies"]
      }
      google = {
        roleActions = ["get_pet_private_key"]
      }
    }
    reuseIds = false
  }
  dockstore-tool = {
    actionPatterns = {
      "delete" = {
        description = "delete a tool"
      },
      "read_policies" = {
        description = "read tool policies"
      },
      "alter_policies" = {
        description = "alter tool policies"
      },
      "write" = {
        description = "modify tool"
      },
      "read" = {
        description = "read tool"
      }
    }
    ownerRoleName = "owner"
    roles = {
      owner = {
        roleActions = ["delete", "read_policies", "alter_policies", "write", "read"]
      },
      writer = {
        roleActions = ["write", "read"]
      },
      reader = {
        roleActions = ["read"]
      }
    }
    reuseIds = true

  }
  entity-collection = {
    actionPatterns = {
      "delete" = {
        description = "delete this entity collection"
      },
      "write" = {
        description = "create/update/delete entities in this collection"
      },
      "read" = {
        description = "read entities in this collection"
      },
      "alter_policies" = {
        description = "alter entity collection policies"
      },
      "read_policies" = {
        description = "read entity collection policies"
      }
    }
    ownerRoleName = "owner"
    roles = {
      owner = {
        roleActions = ["delete", "write", "read", "alter_policies", "read_policies"]
      },
      writer = {
        roleActions = ["write", "read"]
      },
      reader = {
        roleActions = ["read"]
      }
    }
    reuseIds = false
  }
  datarepo = {
    actionPatterns = {
      create_dataset = {
        description = "Has permission to create a dataset"
      }
      "share_policy::admin" = {
        description = "Can grant and revoke a users' admin permission"
      }
      "share_policy::steward" = {
        description = "Can grant and revoke a users' steward permission"
      }
      "read_policies" = {
        description = "Can read policies"
      }
      "read_policy::steward" = {
        description = "Can read the steward policy"
      }
      "alter_policies" = {
        description = "Can alter policies"
      }
      "list_jobs" = {
        description = "Can list repo jobs"
      }
      "delete_jobs" = {
        description = "Can delete repo jobs"
      }
      "delete" = {
        description = "Can delete policies/resources"
      }
    }
    ownerRoleName = "admin"
    roles = {
      admin = {
        roleActions = ["list_jobs", "delete_jobs", "delete", "share_policy::steward", "share_policy::admin", "read_policies", "alter_policies"]
      }
      steward = {
        roleActions = ["list_jobs", "delete_jobs", "create_dataset", "share_policy::steward", "read_policy::steward"]
      }
    }
    reuseIds = true
  }
  spend-profile = {
    actionPatterns = {
      "update_billing_account" = {
        description = "Ability to update the spend profile to use a different billing account"
      }
      "update_metadata" = {
        description = "Ability to update the spend profile's metadata, including name and description"
      }
      "delete" = {
        description = "Ability to delete profiles"
      }
      "link" = {
        description = "Ability to link a spend profile to an object, thus allowing the object to spend funds from the designated billing account"
      }
      "share_policy::owner" = {
        description = "Ability to grant and revoke a users' owner permission"
      }
      "share_policy::user" = {
        description = "Ability to grant and revoke a users' user permission"
      }
    }
    ownerRoleName = "owner"
    roles = {
      owner = {
        roleActions = ["update_billing_account", "update_metadata", "delete", "link", "share_policy::owner", "share_policy::user"]
      }
      user = {
        roleActions = ["link"]
      }
    }
    reuseIds = true
  }
  study = {
    actionPatterns = {
      delete = {
        description = "delete old type study"
      }
    }
    ownerRoleName = "steward"
    roles = {
      steward = {
        roleActions = ["delete", "read_policies", "alter_policies"]
      }
    }
    reuseIds = true
  }
  dataset = {
    actionPatterns = {
      read_dataset = {
        description = "Read dataset metadata"
      }
      edit_dataset = {
        description = "Change dataset metadata"
      }
      delete = {
        description = "Delete dataset"
      }
      read_data = {
        description = "Read dataset data"
      }
      ingest_data = {
        description = "Add data to a dataset"
      }
      update_data = {
        description = "Add or delete data for a dataset"
      }
      create_datasnapshot = {
        description = "Create a datasnapshot that includes this dataset"
      }
      "share_policy::steward" = {
        description = "Can grant and revoke a users' steward permission"
      }
      "share_policy::custodian" = {
        description = "Can grant and revoke a users' custodian permission"
      }
      "share_policy::ingester" = {
        description = "Can grant and revoke a users' ingester permission"
      }
      "read_policies" = {
        description = "Can read policies"
      }
      "alter_policies" = {
        description = "Can alter policies"
      }
    }
    ownerRoleName = "steward"
    roles = {
      steward = {
        roleActions = ["delete", "read_dataset", "read_data", "edit_dataset",  "ingest_data",  "update_data",  "create_datasnapshot",  "share_policy::steward", "share_policy::custodian", "share_policy::ingester", "read_policies", "alter_policies"]
      }
      custodian = {
        roleActions = ["read_dataset", "read_data", "create_datasnapshot"]
      }
      ingester = {
        roleActions = ["read_dataset", "read_data", "ingest_data"]
      }
    }
    reuseIds = true
  }
  datasnapshot = {
    actionPatterns = {
      delete = {
        description = "Delete datasnapshot"
      }
      edit_datasnapshot = {
        description = "Change datasnapshot name and description"
      }
      read_data = {
        description = "Read data from the datasnapshot"
      }
      discover_data = {
        description = "Discover data about the datasnapshot"
      }
      "share_policy::steward" = {
        description = "Can grant and revoke a users' steward permission"
      }
      "share_policy::custodian" = {
        description = "Can grant and revoke a users' custodian permission"
      }
      "read_policy::custodian" = {
        description = "Can see the custodians of a dataset"
      }
      "share_policy::reader" = {
        description = "Can grant and revoke a users' read permission"
      }
      "share_policy::discoverer" = {
        description = "Can grant and revoke a users' discover permission"
      }
      "read_policies" = {
        description = "Can read policies"
      }
      "alter_policies" = {
        description = "Can alter policies"
      }
    }
    ownerRoleName = "steward"
    roles = {
      steward = {
        roleActions = ["delete", "edit_datasnapshot",  "read_data",  "discover_data",  "share_policy::steward", "share_policy::custodian", "share_policy::reader",  "share_policy::discoverer", "read_policies", "alter_policies"]
      }
      custodian = {
        roleActions = ["delete", "edit_datasnapshot",  "read_data",  "discover_data",  "share_policy::reader",  "share_policy::discoverer", "read_policies"]
      }
      discoverer = {
        roleActions = ["discover_data", "read_policy::custodian"]
      }
      reader = {
        roleActions = ["read_data", "discover_data", "read_policy::custodian"]
      }
    }
    reuseIds = true
  }
  service-perimeter = {
    actionPatterns = {
      alter_policies = {
        description = "create and delete policies for this service-perimeter"
      }
      read_policies = {
        description = "list all policies and policy details for this service-perimeter"
      }
      add_project = {
        description = "add a project to this service-perimeter"
      }
      add_account_to_whitelist = {
        description = "add a user or service-account to this service-perimeter's access level"
      }
      remove_account_from_whitelist = {
        description = "remove a user or service-account to this service-perimeter's access level"
      }
      remove_project = {
        description = "remove a project from this service-perimeter"
      }
      delete = {
        description = "delete this service-perimeter"
      }
    }
    ownerRoleName = "owner"
    roles = {
      owner = {
        roleActions = ["alter_policies", "read_policies", "add_project", "add_account_to_whitelist", "remove_account_from_whitelist", "remove_project", "delete"]
      }
    }
    reuseIds = true
  }
}


distributedLock {
  retryInterval: 5s
  maxRetry: 10
}

blockedEmailDomains = ["qwiklabs-gsuite.net", "qwiklabs.net"]<|MERGE_RESOLUTION|>--- conflicted
+++ resolved
@@ -93,14 +93,10 @@
         roleActions = []
       }
       owner = {
-<<<<<<< HEAD
         roleActions = ["delete", "read_policies", "share_policy::owner", "share_policy::writer", "share_policy::reader", "own", "write", "read", "compute", "share_policy::share-reader", "share_policy::share-writer", "share_policy::can-compute", "share_policy::can-catalog", "read_auth_domain", "list_children", "remove_child", "add_child"]
-=======
-        roleActions = ["delete", "read_policies", "share_policy::owner", "share_policy::writer", "share_policy::reader", "own", "write", "read", "compute", "share_policy::share-reader", "share_policy::share-writer", "share_policy::can-compute", "share_policy::can-catalog", "read_auth_domain"]
         descendantRoles = {
           google-project = ["owner"]
         }
->>>>>>> b1b2aa1e
       }
       writer = {
         roleActions = ["read_policy::owner", "write", "read", "read_auth_domain"]
@@ -285,12 +281,8 @@
     ownerRoleName = "owner"
     roles = {
       owner = {
-<<<<<<< HEAD
         roleActions = ["read_policies", "list_notebook_cluster", "launch_notebook_cluster", "delete_notebook_cluster", "list_persistent_disk", "create_persistent_disk", "delete_persistent_disk", "create_kubernetes_app", "delete", "get_parent", "set_parent"]
-=======
-        roleActions = ["read_policies", "list_notebook_cluster", "launch_notebook_cluster", "delete_notebook_cluster", "list_persistent_disk", "create_persistent_disk", "delete_persistent_disk", "create_kubernetes_app", "delete"]
         includedRoles = ["notebook-user"]
->>>>>>> b1b2aa1e
       }
       notebook-user = {
         roleActions = ["launch_notebook_cluster", "create_persistent_disk", "create_kubernetes_app"]
@@ -367,14 +359,10 @@
     ownerRoleName = "owner"
     roles = {
       owner = {
-<<<<<<< HEAD
         roleActions = ["view_status", "create_workspace", "alter_policies", "read_policies", "launch_batch_compute", "list_notebook_cluster", "launch_notebook_cluster", "delete_notebook_cluster", "list_persistent_disk", "create_persistent_disk", "delete_persistent_disk", "create_kubernetes_app", "alter_google_role", "add_to_service_perimeter", "delete", "list_children", "remove_child", "add_child"]
-=======
-        roleActions = ["view_status", "create_workspace", "alter_policies", "read_policies", "launch_batch_compute", "list_notebook_cluster", "launch_notebook_cluster", "delete_notebook_cluster", "list_persistent_disk", "create_persistent_disk", "delete_persistent_disk", "create_kubernetes_app", "alter_google_role", "add_to_service_perimeter", "delete"]
         descendantRoles = {
           google-project = ["owner"]
         }
->>>>>>> b1b2aa1e
       }
       workspace-creator = {
         roleActions = ["view_status", "create_workspace", "share_policy::can-compute-user", "read_policy::can-compute-user"]
