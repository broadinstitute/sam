akka {
  http {
    server {
      idle-timeout = 180 s
      request-timeout = 60 s
    }
    host-connection-pool {
      max-open-requests = 16384
      max-connections = 2000
    }
  }
}

termsOfService {
  enabled = ${?TOS_ENABLED}
  isGracePeriodEnabled = ${?TOS_GRACE_PERIOD_ENABLED}
  version = ${?TOS_VERSION}
  url = ${?TOS_URL}
}

oidc {
  authorityEndpoint = ${?OIDC_AUTHORITY_ENDPOINT}
  oidcClientId = ${?OIDC_CLIENT_ID}
  oidcClientSecret = ${?OIDC_CLIENT_SECRET}
  legacyGoogleClientId = ${?LEGACY_GOOGLE_CLIENT_ID}
}

<<<<<<< HEAD
schemaLock {
  lockSchemaOnBoot = true
  recheckTimeInterval = 5
  maxTimeToWait = 60
  instanceId = ${SCHEMA_LOCK_INSTANCE_ID}
}
=======
googleServices {
  appName = "firecloud:sam"
  appsDomain = ${?GOOGLE_APPS_SUBDOMAIN}
  environment = ${?ENVIRONMENT}
  pathToPem = "/etc/sam-account.pem"
  pathToDefaultCredentialJson = "/etc/sam-account.json"
  pathToFirestoreCredentialJson = "/etc/sam-firestore-account.json"
  serviceAccountClientId = ${?SERVICE_ACCOUNT_CLIENT_ID}
  serviceAccountClientEmail = ${?SERVICE_ACCOUNT_CLIENT_EMAIL}
  serviceAccountClientProject = ${?SERVICE_ACCOUNT_CLIENT_PROJECT_ID}
  subEmail = ${?GOOGLE_SUBDOMAIN_EMAIL}
  projectServiceAccount = ${?GOOGLE_PROJECT_SERVICE_ACCOUNT}
  terraGoogleOrgNumber = ${?TERRA_GOOGLE_ORG_NUMBER}
  groupSync {
    pubSubProject = ${?GOOGLE_PROJECT}
    pollInterval = 1m
    pollJitter = 10s
    pubSubTopic = ${?GOOGLE_PUB_SUB_TOPIC}
    pubSubSubscription = ${?GOOGLE_PUB_SUB_SUBSCRIPTION}
    workerCount = 5
  }
  disableUsers {
    pubSubProject = ${?GOOGLE_PROJECT}
    pollInterval = 1m
    pollJitter = 10s
    pubSubTopic = "terra-cryptomining"
    pubSubSubscription = "sam-disable-users-subscription"
    workerCount = 5
  }
  googleKeyCache {
    bucketName = ${?GOOGLE_KEY_CACHE_BUCKET_NAME}
    activeKeyMaxAge = 12
    retiredKeyMaxAge = 60
    monitor {
      pubSubProject = ${?GOOGLE_PROJECT}
      pollInterval = 1m
      pollJitter = 10s
      # Historically, there was a single bucket per google project, so a single pub/sub topic
      #      for that bucket works. In k8s, we want multiple environments per google project, so we
      #      want multiple buckets in a project and a pub/sub topic per bucket.
      pubSubTopic = sam-google-key-cache
      pubSubSubscription = sam-google-key-cache-sub
      workerCount = 1
    }
  }
  kms {
    project = "${?GOOGLE_PROJECT}"
    location = "global"
    keyRingId = ${?GOOGLE_KMS_KEY_RING_ID}
    keyId = "dockerhub-key"
    rotationPeriod = "90 days"
  }
  notifications {
    project = ${?GOOGLE_PROJECT}
    topicName = ${?GOOGLE_NOTIFICATIONS_TOPIC_NAME}
  }
  adminSdkServiceAccounts = [
    ${?ADMIN_SDK_SERVICE_ACCOUNT_1}
    ${?ADMIN_SDK_SERVICE_ACCOUNT_2}
    ${?ADMIN_SDK_SERVICE_ACCOUNT_3}
  ]
  adminSdkServiceAccountPaths = [
    "/etc/admin-service-account-0.json"
    "/etc/admin-service-account-1.json"
    "/etc/admin-service-account-2.json"
  ]
}
>>>>>>> 28d90cbf
<|MERGE_RESOLUTION|>--- conflicted
+++ resolved
@@ -25,14 +25,13 @@
   legacyGoogleClientId = ${?LEGACY_GOOGLE_CLIENT_ID}
 }
 
-<<<<<<< HEAD
 schemaLock {
   lockSchemaOnBoot = true
   recheckTimeInterval = 5
   maxTimeToWait = 60
-  instanceId = ${SCHEMA_LOCK_INSTANCE_ID}
+  instanceId = ${?SCHEMA_LOCK_INSTANCE_ID}
 }
-=======
+
 googleServices {
   appName = "firecloud:sam"
   appsDomain = ${?GOOGLE_APPS_SUBDOMAIN}
@@ -79,7 +78,7 @@
     }
   }
   kms {
-    project = "${?GOOGLE_PROJECT}"
+    project = ${?GOOGLE_PROJECT}
     location = "global"
     keyRingId = ${?GOOGLE_KMS_KEY_RING_ID}
     keyId = "dockerhub-key"
@@ -99,5 +98,4 @@
     "/etc/admin-service-account-1.json"
     "/etc/admin-service-account-2.json"
   ]
-}
->>>>>>> 28d90cbf
+}