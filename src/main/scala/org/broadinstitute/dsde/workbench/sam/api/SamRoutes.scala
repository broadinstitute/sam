--- conflicted
+++ resolved
@@ -56,10 +56,6 @@
       statusRoutes ~
       termsOfServiceRoutes ~
       withExecutionContext(ExecutionContext.global) {
-<<<<<<< HEAD
-        pathPrefix("register") { userRoutes } ~
-        pathPrefix("api") { resourceRoutes ~ adminUserRoutes ~ adminResourceRoutes ~ extensionRoutes ~ groupRoutes ~ apiUserRoutes }
-=======
         withSamRequestContext { samRequestContext =>
           pathPrefix("register") { userRoutes(samRequestContext) } ~
           pathPrefix("api") {
@@ -73,7 +69,6 @@
             }
           }
         }
->>>>>>> 8d6529fb
       }
   }
 
