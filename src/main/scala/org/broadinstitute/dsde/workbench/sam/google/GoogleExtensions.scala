--- conflicted
+++ resolved
@@ -375,228 +375,9 @@
 
   override def onResourceDelete(resourceId: ResourceId, samRequestContext: SamRequestContext): IO[Unit] =
     for {
-<<<<<<< HEAD
       _ <- actionServiceAccounts.forAllActionServiceAccounts(resourceId, samRequestContext)((actionServiceAccount: ActionServiceAccount) =>
         actionServiceAccounts.removeActionServiceAccount(actionServiceAccount, samRequestContext)
       )
-=======
-      maybePet <- directoryDAO.loadPetServiceAccount(PetServiceAccountId(userId, project), samRequestContext)
-      deletedSomething <- maybePet match {
-        case Some(pet) => removePetServiceAccount(pet, samRequestContext).map(_ => true)
-        case None => IO.pure(false) // didn't find the pet, nothing to delete
-      }
-    } yield deletedSomething
-
-  def createUserPetServiceAccount(user: SamUser, project: GoogleProject, samRequestContext: SamRequestContext): IO[PetServiceAccount] = {
-    val (petSaName, petSaDisplayName) = toPetSAFromUser(user)
-    // The normal situation is that the pet either exists in both the database and google or neither.
-    // Sometimes, especially in tests, the pet may be removed from the database, but not google or the other way around.
-    // This code is a little extra complicated to detect the cases when a pet does not exist in google, the database or
-    // both and do the right thing.
-    val createPet = for {
-      (maybePet, maybeServiceAccount) <- retrievePetAndSA(user.id, petSaName, project, samRequestContext)
-      serviceAccount <- maybeServiceAccount match {
-        // SA does not exist in google, create it and add it to the proxy group
-        case None =>
-          for {
-            _ <- assertProjectInTerraOrg(project)
-            _ <- assertProjectIsActive(project)
-            sa <- IO.fromFuture(IO(googleIamDAO.createServiceAccount(project, petSaName, petSaDisplayName)))
-            _ <- withProxyEmail(user.id) { proxyEmail =>
-              // Add group member by uniqueId instead of email to avoid race condition
-              // See: https://broadworkbench.atlassian.net/browse/CA-1005
-              IO.fromFuture(IO(googleDirectoryDAO.addServiceAccountToGroup(proxyEmail, sa)))
-            }
-            _ <- IO.fromFuture(IO(googleIamDAO.addServiceAccountUserRoleForUser(project, sa.email, sa.email)))
-          } yield sa
-        // SA already exists in google, use it
-        case Some(sa) => IO.pure(sa)
-      }
-      pet <- (maybePet, maybeServiceAccount) match {
-        // pet does not exist in the database, create it and enable the identity
-        case (None, _) =>
-          for {
-            p <- directoryDAO.createPetServiceAccount(PetServiceAccount(PetServiceAccountId(user.id, project), serviceAccount), samRequestContext)
-            _ <- directoryDAO.enableIdentity(p.id, samRequestContext)
-          } yield p
-        // pet already exists in the database, but a new SA was created so update the database with new SA info
-        case (Some(p), None) =>
-          for {
-            p <- directoryDAO.updatePetServiceAccount(p.copy(serviceAccount = serviceAccount), samRequestContext)
-          } yield p
-
-        // everything already existed
-        case (Some(p), Some(_)) => IO.pure(p)
-      }
-    } yield pet
-
-    val lock = LockDetails(s"${project.value}-createPet", user.id.value, 30 seconds)
-
-    for {
-      (pet, sa) <- retrievePetAndSA(user.id, petSaName, project, samRequestContext) // I'm loving better-monadic-for
-      shouldLock = !(pet.isDefined && sa.isDefined) // if either is not defined, we need to lock and potentially create them; else we return the pet
-      p <- if (shouldLock) distributedLock.withLock(lock).use(_ => createPet) else pet.get.pure[IO]
-    } yield p
-  }
-
-  private def assertProjectInTerraOrg(project: GoogleProject): IO[Unit] = {
-    val validOrg = IO
-      .fromFuture(IO(googleProjectDAO.getAncestry(project.value).map { ancestry =>
-        ancestry.exists { ancestor =>
-          ancestor.getResourceId.getType == GoogleResourceTypes.Organization.value && ancestor.getResourceId.getId == googleServicesConfig.terraGoogleOrgNumber
-        }
-      }))
-      .recoverWith {
-        // if the getAncestry call results in a 403 error the project can't be in the right org
-        case e: HttpResponseException if e.getStatusCode == StatusCodes.Forbidden.intValue =>
-          IO.raiseError(
-            new WorkbenchExceptionWithErrorReport(
-              ErrorReport(StatusCodes.BadRequest, s"Access denied from google accessing project ${project.value}, is it a Terra project?", e)
-            )
-          )
-      }
-
-    validOrg.flatMap {
-      case true => IO.unit
-      case false =>
-        IO.raiseError(new WorkbenchExceptionWithErrorReport(ErrorReport(StatusCodes.BadRequest, s"Project ${project.value} must be in Terra Organization")))
-    }
-  }
-
-  private def assertProjectIsActive(project: GoogleProject): IO[Unit] =
-    for {
-      projectIsActive <- IO.fromFuture(IO(googleProjectDAO.isProjectActive(project.value)))
-      _ <- IO.raiseUnless(projectIsActive)(
-        new WorkbenchExceptionWithErrorReport(ErrorReport(StatusCodes.BadRequest, s"Project ${project.value} is inactive"))
-      )
-    } yield ()
-
-  private def retrievePetAndSA(
-      userId: WorkbenchUserId,
-      petServiceAccountName: ServiceAccountName,
-      project: GoogleProject,
-      samRequestContext: SamRequestContext
-  ): IO[(Option[PetServiceAccount], Option[ServiceAccount])] = {
-    val serviceAccount = IO.fromFuture(IO(googleIamDAO.findServiceAccount(project, petServiceAccountName)))
-    val pet = directoryDAO.loadPetServiceAccount(PetServiceAccountId(userId, project), samRequestContext)
-    (pet, serviceAccount).parTupled
-  }
-
-  def getPetServiceAccountKey(userEmail: WorkbenchEmail, project: GoogleProject, samRequestContext: SamRequestContext): IO[Option[String]] =
-    for {
-      subject <- directoryDAO.loadSubjectFromEmail(userEmail, samRequestContext)
-      key <- subject match {
-        case Some(userId: WorkbenchUserId) =>
-          getPetServiceAccountKey(SamUser(userId, None, userEmail, None, false), project, samRequestContext).map(Option(_))
-        case _ => IO.pure(None)
-      }
-    } yield key
-
-  def getPetServiceAccountKey(user: SamUser, project: GoogleProject, samRequestContext: SamRequestContext): IO[String] =
-    for {
-      pet <- createUserPetServiceAccount(user, project, samRequestContext)
-      key <- googleKeyCache.getKey(pet)
-    } yield key
-
-  def getPetServiceAccountToken(user: SamUser, project: GoogleProject, scopes: Set[String], samRequestContext: SamRequestContext): Future[String] =
-    getPetServiceAccountKey(user, project, samRequestContext).unsafeToFuture().flatMap { key =>
-      getAccessTokenUsingJson(key, scopes)
-    }
-
-  def getArbitraryPetServiceAccountKey(userEmail: WorkbenchEmail, samRequestContext: SamRequestContext): IO[Option[String]] =
-    for {
-      subject <- directoryDAO.loadSubjectFromEmail(userEmail, samRequestContext)
-      key <- subject match {
-        case Some(userId: WorkbenchUserId) =>
-          IO.fromFuture(IO(getArbitraryPetServiceAccountKey(SamUser(userId, None, userEmail, None, false), samRequestContext))).map(Option(_))
-        case _ => IO.none
-      }
-    } yield key
-
-  def getArbitraryPetServiceAccountKey(user: SamUser, samRequestContext: SamRequestContext): Future[String] =
-    getDefaultServiceAccountForShellProject(user, samRequestContext)
-
-  def getArbitraryPetServiceAccountToken(user: SamUser, scopes: Set[String], samRequestContext: SamRequestContext): Future[String] =
-    getArbitraryPetServiceAccountKey(user, samRequestContext).flatMap { key =>
-      getAccessTokenUsingJson(key, scopes)
-    }
-
-  private def getDefaultServiceAccountForShellProject(user: SamUser, samRequestContext: SamRequestContext): Future[String] = {
-    val projectName =
-      s"fc-${googleServicesConfig.environment.substring(0, Math.min(googleServicesConfig.environment.length(), 5))}-${user.id.value}" // max 30 characters. subject ID is 21
-    for {
-      creationOperationId <- googleProjectDAO
-        .createProject(projectName, googleServicesConfig.terraGoogleOrgNumber, GoogleResourceTypes.Organization)
-        .map(opId => Option(opId)) recover {
-        case gjre: GoogleJsonResponseException if gjre.getDetails.getCode == StatusCodes.Conflict.intValue => None
-      }
-      _ <- creationOperationId match {
-        case Some(opId) => pollShellProjectCreation(opId) // poll until it's created
-        case None => Future.successful(())
-      }
-      key <- getPetServiceAccountKey(user, GoogleProject(projectName), samRequestContext).unsafeToFuture()
-    } yield key
-  }
-
-  private def pollShellProjectCreation(operationId: String): Future[Boolean] = {
-    def whenCreating(throwable: Throwable): Boolean =
-      throwable match {
-        case t: WorkbenchException => throw t
-        case t: Exception => true
-        case _ => false
-      }
-
-    retryExponentially(whenCreating) { () =>
-      googleProjectDAO.pollOperation(operationId).map { operation =>
-        if (operation.getDone && Option(operation.getError).exists(_.getCode.intValue() == Code.ALREADY_EXISTS.getNumber)) true
-        else if (operation.getDone && Option(operation.getError).isEmpty) true
-        else if (operation.getDone && Option(operation.getError).isDefined)
-          throw new WorkbenchException(s"project creation failed with error ${operation.getError.getMessage}")
-        else throw new Exception("project still creating...")
-      }
-    }
-  }
-
-  def getAccessTokenUsingJson(saKey: String, desiredScopes: Set[String]): Future[String] = Future {
-    val keyStream = new ByteArrayInputStream(saKey.getBytes)
-    val credential = ServiceAccountCredentials.fromStream(keyStream).createScoped(desiredScopes.asJava)
-    credential.refreshAccessToken.getTokenValue
-  }
-
-  def removePetServiceAccountKey(userId: WorkbenchUserId, project: GoogleProject, keyId: ServiceAccountKeyId, samRequestContext: SamRequestContext): IO[Unit] =
-    for {
-      maybePet <- directoryDAO.loadPetServiceAccount(PetServiceAccountId(userId, project), samRequestContext)
-      result <- maybePet match {
-        case Some(pet) => googleKeyCache.removeKey(pet, keyId)
-        case None => IO.unit
-      }
-    } yield result
-
-  private def enablePetServiceAccount(petServiceAccount: PetServiceAccount, samRequestContext: SamRequestContext): IO[Unit] =
-    for {
-      _ <- directoryDAO.enableIdentity(petServiceAccount.id, samRequestContext)
-      _ <- withProxyEmail(petServiceAccount.id.userId) { proxyEmail =>
-        IO.fromFuture(IO(googleDirectoryDAO.addMemberToGroup(proxyEmail, petServiceAccount.serviceAccount.email)))
-      }
-    } yield ()
-
-  private def disablePetServiceAccount(petServiceAccount: PetServiceAccount, samRequestContext: SamRequestContext): IO[Unit] =
-    for {
-      _ <- directoryDAO.disableIdentity(petServiceAccount.id, samRequestContext)
-      _ <- withProxyEmail(petServiceAccount.id.userId) { proxyEmail =>
-        IO.fromFuture(IO(googleDirectoryDAO.removeMemberFromGroup(proxyEmail, petServiceAccount.serviceAccount.email)))
-      }
-    } yield ()
-
-  private def removePetServiceAccount(petServiceAccount: PetServiceAccount, samRequestContext: SamRequestContext): IO[Unit] =
-    for {
-      // disable the pet service account
-      _ <- disablePetServiceAccount(petServiceAccount, samRequestContext)
-      // remove the record for the pet service account
-      _ <- directoryDAO.deletePetServiceAccount(petServiceAccount.id, samRequestContext)
-      // remove the service account itself in Google
-      _ <- IO.fromFuture(IO(googleIamDAO.removeServiceAccount(petServiceAccount.id.project, toAccountName(petServiceAccount.serviceAccount.email))))
->>>>>>> 49482d5f
     } yield ()
 
   def getSynchronizedState(groupId: WorkbenchGroupIdentity, samRequestContext: SamRequestContext): IO[Option[GroupSyncResponse]] = {
@@ -791,12 +572,8 @@
 
   override val allSubSystems: Set[Subsystems.Subsystem] = Set(Subsystems.GoogleGroups, Subsystems.GooglePubSub, Subsystems.GoogleIam)
 
-<<<<<<< HEAD
   override def deleteUserPetServiceAccount(userId: WorkbenchUserId, project: GoogleProject, samRequestContext: SamRequestContext): IO[Boolean] =
     petServiceAccounts.deleteUserPetServiceAccount(userId, project, samRequestContext)
-
-=======
->>>>>>> 49482d5f
 }
 
 case class GoogleExtensionsInitializer(cloudExtensions: GoogleExtensions, googleGroupSynchronizer: GoogleGroupSynchronizer) extends CloudExtensionsInitializer {
