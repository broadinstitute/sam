--- conflicted
+++ resolved
@@ -45,10 +45,7 @@
       }
     }
 
-<<<<<<< HEAD
-  private def hasPermissionOneOf(resource: FullyQualifiedResourceId, actions: Iterable[ResourceAction], userId: WorkbenchUserId): IO[Boolean] =
-    actions.toList.existsM(policyEvaluatorService.hasPermission(resource, _, userId))
-=======
+
   private def hasPermissionOneOf(resource: FullyQualifiedResourceId, actions: Iterable[ResourceAction], userId: WorkbenchUserId, samRequestContext: SamRequestContext): IO[Boolean]  =
     //  first quickly check if we have permission using the shallow check across all actions, then try the full check
     for {
@@ -57,5 +54,4 @@
     } yield {
       attempt2
     }
->>>>>>> 58f56ef4
 }