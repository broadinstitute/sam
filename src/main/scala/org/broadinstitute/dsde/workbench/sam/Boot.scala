package org.broadinstitute.dsde.workbench.sam

import akka.actor.ActorSystem
import akka.http.scaladsl.Http
import cats.data.NonEmptyList
import cats.effect._
import cats.implicits._
import com.typesafe.config.ConfigFactory
import com.typesafe.scalalogging.LazyLogging
import org.broadinstitute.dsde.workbench.dataaccess.PubSubNotificationDAO
import org.broadinstitute.dsde.workbench.google.GoogleCredentialModes.{Json, Pem}
import org.broadinstitute.dsde.workbench.google.{
  GoogleDirectoryDAO,
  GoogleKmsInterpreter,
  GoogleKmsService,
  HttpGoogleDirectoryDAO,
  HttpGoogleIamDAO,
  HttpGoogleProjectDAO,
  HttpGooglePubSubDAO,
  HttpGoogleStorageDAO
}
import org.broadinstitute.dsde.workbench.google2.{GoogleStorageInterpreter, GoogleStorageService}
import org.broadinstitute.dsde.workbench.model.WorkbenchEmail
import org.broadinstitute.dsde.workbench.oauth2.{ClientId, ClientSecret, OpenIDConnectConfiguration}
import org.broadinstitute.dsde.workbench.openTelemetry.{OpenTelemetryMetrics, OpenTelemetryMetricsInterpreter}
import org.broadinstitute.dsde.workbench.sam.api.{SamRoutes, StandardSamUserDirectives}
import org.broadinstitute.dsde.workbench.sam.azure.{AzureService, CrlService}
import org.broadinstitute.dsde.workbench.sam.config.AppConfig.AdminConfig
import org.broadinstitute.dsde.workbench.sam.config.{AppConfig, GoogleConfig}
import org.broadinstitute.dsde.workbench.sam.dataAccess._
import org.broadinstitute.dsde.workbench.sam.db.DatabaseNames.DatabaseName
import org.broadinstitute.dsde.workbench.sam.db.{DatabaseNames, DbReference}
import org.broadinstitute.dsde.workbench.sam.google._
import org.broadinstitute.dsde.workbench.sam.model._
import org.broadinstitute.dsde.workbench.sam.service._
import org.broadinstitute.dsde.workbench.util.DelegatePool
import org.broadinstitute.dsde.workbench.util2.ExecutionContexts
import org.typelevel.log4cats.StructuredLogger
import org.typelevel.log4cats.slf4j.Slf4jLogger

import java.io.File
import java.nio.file.{Files, Paths}
import scala.concurrent.ExecutionContext
import scala.concurrent.ExecutionContext.Implicits.global
import scala.concurrent.duration._
import scala.jdk.CollectionConverters._
import scala.util.control.NonFatal

object Boot extends IOApp with LazyLogging {
  def run(args: List[String]): IO[ExitCode] =
    (startup() *> ExitCode.Success.pure[IO]).recoverWith { case NonFatal(t) =>
      logger.error("sam failed to start, trying again in 5s", t)
      IO.sleep(5 seconds) *> run(args)
    }

  private def startup(): IO[Unit] = {

    // we need an ActorSystem to host our application in
    implicit val system = ActorSystem("sam")

    val config = ConfigFactory.load()
    val appConfig = AppConfig.readConfig(config)

    val appDependencies = createAppDependencies(appConfig)

    val tosCheckEnabled = appConfig.termsOfServiceConfig.enabled

    appDependencies.use { dependencies => // this is where the resource is used
      for {
        _ <- dependencies.samApplication.resourceService.initResourceTypes().onError { case t: Throwable =>
          IO(logger.error("FATAL - failure starting http server", t)) *> IO.raiseError(t)
        }

        _ <- dependencies.policyEvaluatorService.initPolicy()

        _ <- dependencies.cloudExtensionsInitializer.onBoot(dependencies.samApplication)

        binding <- IO.fromFuture(IO(Http().newServerAt("0.0.0.0", 8080).bind(dependencies.samRoutes.route))).onError { case t: Throwable =>
          IO(logger.error("FATAL - failure starting http server", t)) *> IO.raiseError(t)
        }
        _ <- IO.fromFuture(IO(binding.whenTerminated))
        _ <- IO(system.terminate())
      } yield ()
    }
  }

  private[sam] def createAppDependencies(appConfig: AppConfig)(implicit actorSystem: ActorSystem): cats.effect.Resource[IO, AppDependencies] =
    for {
      (foregroundDirectoryDAO, foregroundAccessPolicyDAO, postgresDistributedLockDAO) <- createDAOs(appConfig, DatabaseNames.Write, DatabaseNames.Read)

      // This special set of objects are for operations that happen in the background, i.e. not in the immediate service
      // of an api call (foreground). They are meant to partition resources so that background processes can't crowd our api calls.
      (backgroundDirectoryDAO, backgroundAccessPolicyDAO, _) <- createDAOs(appConfig, DatabaseNames.Background, DatabaseNames.Background)

      googleSynchronizerExecutionContext <- ExecutionContexts.fixedThreadPool[IO](24)

      // This is for sending custom metrics to stackdriver. all custom metrics starts with `OpenCensus/sam/`.
      // Typing in `sam` in metrics explorer will show all sam custom metrics.
      // As best practice, we should have all related metrics under same prefix separated by `/`
      implicit0(openTelemetry: OpenTelemetryMetrics[IO]) <- OpenTelemetryMetrics.resource[IO] ("sam", appConfig.prometheusConfig.endpointPort)

      cloudExtensionsInitializer <- cloudExtensionsInitializerResource(
        appConfig,
        foregroundDirectoryDAO,
        foregroundAccessPolicyDAO,
        backgroundDirectoryDAO,
        backgroundAccessPolicyDAO,
        postgresDistributedLockDAO,
        googleSynchronizerExecutionContext
      )

      oauth2Config <- cats.effect.Resource.eval(
        OpenIDConnectConfiguration[IO](
          appConfig.oidcConfig.authorityEndpoint,
          ClientId(appConfig.oidcConfig.clientId),
          oidcClientSecret = appConfig.oidcConfig.clientSecret.map(ClientSecret),
          extraGoogleClientId = appConfig.oidcConfig.legacyGoogleClientId.map(ClientId),
          extraAuthParams = Some("prompt=login")
        )
      )
    } yield createAppDependenciesWithSamRoutes(appConfig, cloudExtensionsInitializer, foregroundAccessPolicyDAO, foregroundDirectoryDAO, oauth2Config)(actorSystem, openTelemetry)

  private def cloudExtensionsInitializerResource(
      appConfig: AppConfig,
      foregroundDirectoryDAO: DirectoryDAO,
      foregroundAccessPolicyDAO: AccessPolicyDAO,
      backgroundDirectoryDAO: DirectoryDAO,
      backgroundAccessPolicyDAO: AccessPolicyDAO,
      postgresDistributedLockDAO: PostgresDistributedLockDAO[IO],
<<<<<<< HEAD
      googleSynchronizerExecutionContext: ExecutionContext)(implicit actorSystem: ActorSystem): cats.effect.Resource[IO, CloudExtensionsInitializer] =
=======
      googleSynchronizerExecutionContext: ExecutionContext
  )(implicit actorSystem: ActorSystem): effect.Resource[IO, CloudExtensionsInitializer] =
>>>>>>> bbfb83ee
    appConfig.googleConfig match {
      case Some(config) =>
        for {
          googleStorage <- GoogleStorageInterpreter.storage[IO](
            config.googleServicesConfig.serviceAccountCredentialJson.defaultServiceAccountJsonPath.asString
          )
          googleKmsClient <- GoogleKmsInterpreter.client[IO](config.googleServicesConfig.serviceAccountCredentialJson.defaultServiceAccountJsonPath.asString)
        } yield {
          implicit val loggerIO: StructuredLogger[IO] = Slf4jLogger.getLogger[IO]

          // googleServicesConfig.resourceNamePrefix is an environment specific variable passed in https://github.com/broadinstitute/firecloud-develop/blob/fade9286ff0aec8449121ed201ebc44c8a4d57dd/run-context/fiab/configs/sam/docker-compose.yaml.ctmpl#L24
          // Use resourceNamePrefix to avoid collision between different fiab environments
          val newGoogleStorage = GoogleStorageInterpreter[IO](googleStorage, blockerBound = None)
          val googleKmsInterpreter = GoogleKmsInterpreter[IO](googleKmsClient)
          val resourceTypeMap = appConfig.resourceTypes.map(rt => rt.name -> rt).toMap
          val cloudExtension = createGoogleCloudExt(
            foregroundAccessPolicyDAO,
            foregroundDirectoryDAO,
            config,
            resourceTypeMap,
            postgresDistributedLockDAO,
            newGoogleStorage,
            googleKmsInterpreter,
            appConfig.adminConfig
          )
          val googleGroupSynchronizer =
            new GoogleGroupSynchronizer(backgroundDirectoryDAO, backgroundAccessPolicyDAO, cloudExtension.googleDirectoryDAO, cloudExtension, resourceTypeMap)(
              googleSynchronizerExecutionContext
            )
          new GoogleExtensionsInitializer(cloudExtension, googleGroupSynchronizer)
        }
      case None => cats.effect.Resource.pure[IO, CloudExtensionsInitializer](NoExtensionsInitializer)
    }

  private def createDAOs(
      appConfig: AppConfig,
      writeDbName: DatabaseName,
      readDbName: DatabaseName
  ): cats.effect.Resource[IO, (PostgresDirectoryDAO, AccessPolicyDAO, PostgresDistributedLockDAO[IO])] =
    for {
      writeDbRef <- DbReference.resource(appConfig.liquibaseConfig, writeDbName)
      readDbRef <- DbReference.resource(appConfig.liquibaseConfig, readDbName)

      directoryDAO = new PostgresDirectoryDAO(writeDbRef, readDbRef)
      accessPolicyDAO = new PostgresAccessPolicyDAO(writeDbRef, readDbRef)
      postgresDistributedLockDAO = new PostgresDistributedLockDAO[IO](writeDbRef, readDbRef, appConfig.distributedLockConfig)
    } yield (directoryDAO, accessPolicyDAO, postgresDistributedLockDAO)

  private[sam] def createGoogleCloudExt(
      accessPolicyDAO: AccessPolicyDAO,
      directoryDAO: DirectoryDAO,
      config: GoogleConfig,
      resourceTypeMap: Map[ResourceTypeName, ResourceType],
      distributedLock: PostgresDistributedLockDAO[IO],
      googleStorageNew: GoogleStorageService[IO],
      googleKms: GoogleKmsService[IO],
      adminConfig: AdminConfig
  )(implicit actorSystem: ActorSystem): GoogleExtensions = {
    val workspaceMetricBaseName = "google"
    val googleDirDaos = createGoogleDirDaos(config, workspaceMetricBaseName)
    val googleDirectoryDAO = DelegatePool[GoogleDirectoryDAO](googleDirDaos)
    val googleIamDAO = new HttpGoogleIamDAO(
      config.googleServicesConfig.appName,
      Pem(WorkbenchEmail(config.googleServicesConfig.serviceAccountClientId), new File(config.googleServicesConfig.pemFile)),
      workspaceMetricBaseName
    )
    val notificationPubSubDAO = new HttpGooglePubSubDAO(
      config.googleServicesConfig.appName,
      Pem(WorkbenchEmail(config.googleServicesConfig.serviceAccountClientId), new File(config.googleServicesConfig.pemFile)),
      workspaceMetricBaseName,
      config.googleServicesConfig.notificationPubSubProject
    )
    val googleGroupSyncPubSubDAO = new HttpGooglePubSubDAO(
      config.googleServicesConfig.appName,
      Pem(WorkbenchEmail(config.googleServicesConfig.serviceAccountClientId), new File(config.googleServicesConfig.pemFile)),
      workspaceMetricBaseName,
      config.googleServicesConfig.groupSyncPubSubConfig.project
    )
    val googleDisableUsersPubSubDAO = new HttpGooglePubSubDAO(
      config.googleServicesConfig.appName,
      Pem(WorkbenchEmail(config.googleServicesConfig.serviceAccountClientId), new File(config.googleServicesConfig.pemFile)),
      workspaceMetricBaseName,
      config.googleServicesConfig.disableUsersPubSubConfig.project
    )
    val googleKeyCachePubSubDAO = new HttpGooglePubSubDAO(
      config.googleServicesConfig.appName,
      Pem(WorkbenchEmail(config.googleServicesConfig.serviceAccountClientId), new File(config.googleServicesConfig.pemFile)),
      workspaceMetricBaseName,
      config.googleServicesConfig.googleKeyCacheConfig.monitorPubSubConfig.project
    )
    val googleStorageDAO = new HttpGoogleStorageDAO(
      config.googleServicesConfig.appName,
      Pem(WorkbenchEmail(config.googleServicesConfig.serviceAccountClientId), new File(config.googleServicesConfig.pemFile)),
      workspaceMetricBaseName
    )
    val googleProjectDAO = new HttpGoogleProjectDAO(
      config.googleServicesConfig.appName,
      Pem(WorkbenchEmail(config.googleServicesConfig.serviceAccountClientId), new File(config.googleServicesConfig.pemFile)),
      workspaceMetricBaseName
    )
    val googleKeyCache =
      new GoogleKeyCache(
        distributedLock,
        googleIamDAO,
        googleStorageDAO,
        googleStorageNew,
        googleKeyCachePubSubDAO,
        config.googleServicesConfig,
        config.petServiceAccountConfig
      )
    val notificationDAO = new PubSubNotificationDAO(notificationPubSubDAO, config.googleServicesConfig.notificationTopic)

    new GoogleExtensions(
      distributedLock,
      directoryDAO,
      accessPolicyDAO,
      googleDirectoryDAO,
      notificationPubSubDAO,
      googleGroupSyncPubSubDAO,
      googleDisableUsersPubSubDAO,
      googleIamDAO,
      googleStorageDAO,
      googleProjectDAO,
      googleKeyCache,
      notificationDAO,
      googleKms,
      config.googleServicesConfig,
      config.petServiceAccountConfig,
      resourceTypeMap,
      adminConfig.superAdminsGroup
    )
  }

  private def createGoogleDirDaos(config: GoogleConfig, workspaceMetricBaseName: String)(implicit
      actorSystem: ActorSystem
  ): NonEmptyList[HttpGoogleDirectoryDAO] = {
    val serviceAccountJsons = config.googleServicesConfig.adminSdkServiceAccountPaths.map(_.map(path => Files.readAllLines(Paths.get(path)).asScala.mkString))

    val googleCredentials = serviceAccountJsons match {
      case None =>
        NonEmptyList.one(
          Pem(
            WorkbenchEmail(config.googleServicesConfig.serviceAccountClientId),
            new File(config.googleServicesConfig.pemFile),
            Option(config.googleServicesConfig.subEmail)
          )
        )
      case Some(accounts) => accounts.map(account => Json(account, Option(config.googleServicesConfig.subEmail)))
    }

    googleCredentials.map(credentials => new HttpGoogleDirectoryDAO(config.googleServicesConfig.appName, credentials, workspaceMetricBaseName))
  }

  private[sam] def createAppDependenciesWithSamRoutes(
      config: AppConfig,
      cloudExtensionsInitializer: CloudExtensionsInitializer,
      accessPolicyDAO: AccessPolicyDAO,
      directoryDAO: PostgresDirectoryDAO,
<<<<<<< HEAD
      oauth2Config: OpenIDConnectConfiguration)(implicit actorSystem: ActorSystem, openTelemetry: OpenTelemetryMetricsInterpreter[IO]): AppDependencies = {
=======
      oauth2Config: OpenIDConnectConfiguration
  )(implicit actorSystem: ActorSystem): AppDependencies = {
>>>>>>> bbfb83ee
    val resourceTypeMap = config.resourceTypes.map(rt => rt.name -> rt).toMap
    val policyEvaluatorService = PolicyEvaluatorService(config.emailDomain, resourceTypeMap, accessPolicyDAO, directoryDAO)
    val resourceService = new ResourceService(
      resourceTypeMap,
      policyEvaluatorService,
      accessPolicyDAO,
      directoryDAO,
      cloudExtensionsInitializer.cloudExtensions,
      config.emailDomain,
      config.adminConfig.allowedEmailDomains
    )
    val tosService = new TosService(directoryDAO, config.googleConfig.get.googleServicesConfig.appsDomain, config.termsOfServiceConfig)
    val userService = new UserService(directoryDAO, cloudExtensionsInitializer.cloudExtensions, config.blockedEmailDomains, tosService)
    val statusService = new StatusService(directoryDAO, cloudExtensionsInitializer.cloudExtensions, DbReference(DatabaseNames.Read, implicitly), 10 seconds)
    val managedGroupService =
      new ManagedGroupService(
        resourceService,
        policyEvaluatorService,
        resourceTypeMap,
        accessPolicyDAO,
        directoryDAO,
        cloudExtensionsInitializer.cloudExtensions,
        config.emailDomain
      )
    val samApplication = SamApplication(userService, resourceService, statusService, tosService)
    val azureService = config.azureServicesConfig.map { config =>
      new AzureService(new CrlService(config), directoryDAO)
    }
    cloudExtensionsInitializer match {
      case GoogleExtensionsInitializer(googleExt, synchronizer) =>
        val routes = new SamRoutes(
          resourceService,
          userService,
          statusService,
          managedGroupService,
          config.termsOfServiceConfig,
          directoryDAO,
          policyEvaluatorService,
          tosService,
          config.liquibaseConfig,
          oauth2Config,
          azureService
        ) with StandardSamUserDirectives with GoogleExtensionRoutes {
          val googleExtensions = googleExt
          val cloudExtensions = googleExt
          val googleGroupSynchronizer = synchronizer
        }
        AppDependencies(routes, samApplication, cloudExtensionsInitializer, directoryDAO, accessPolicyDAO, policyEvaluatorService)
      case _ =>
        val routes = new SamRoutes(
          resourceService,
          userService,
          statusService,
          managedGroupService,
          config.termsOfServiceConfig,
          directoryDAO,
          policyEvaluatorService,
          tosService,
          config.liquibaseConfig,
          oauth2Config,
          azureService
        ) with StandardSamUserDirectives with NoExtensionRoutes
        AppDependencies(routes, samApplication, NoExtensionsInitializer, directoryDAO, accessPolicyDAO, policyEvaluatorService)
    }
  }
}

final case class AppDependencies(
    samRoutes: SamRoutes,
    samApplication: SamApplication,
    cloudExtensionsInitializer: CloudExtensionsInitializer,
    directoryDAO: DirectoryDAO,
    accessPolicyDAO: AccessPolicyDAO,
    policyEvaluatorService: PolicyEvaluatorService
)<|MERGE_RESOLUTION|>--- conflicted
+++ resolved
@@ -127,12 +127,8 @@
       backgroundDirectoryDAO: DirectoryDAO,
       backgroundAccessPolicyDAO: AccessPolicyDAO,
       postgresDistributedLockDAO: PostgresDistributedLockDAO[IO],
-<<<<<<< HEAD
-      googleSynchronizerExecutionContext: ExecutionContext)(implicit actorSystem: ActorSystem): cats.effect.Resource[IO, CloudExtensionsInitializer] =
-=======
       googleSynchronizerExecutionContext: ExecutionContext
-  )(implicit actorSystem: ActorSystem): effect.Resource[IO, CloudExtensionsInitializer] =
->>>>>>> bbfb83ee
+  )(implicit actorSystem: ActorSystem): cats.effect.Resource[IO, CloudExtensionsInitializer] =
     appConfig.googleConfig match {
       case Some(config) =>
         for {
@@ -291,12 +287,8 @@
       cloudExtensionsInitializer: CloudExtensionsInitializer,
       accessPolicyDAO: AccessPolicyDAO,
       directoryDAO: PostgresDirectoryDAO,
-<<<<<<< HEAD
-      oauth2Config: OpenIDConnectConfiguration)(implicit actorSystem: ActorSystem, openTelemetry: OpenTelemetryMetricsInterpreter[IO]): AppDependencies = {
-=======
       oauth2Config: OpenIDConnectConfiguration
-  )(implicit actorSystem: ActorSystem): AppDependencies = {
->>>>>>> bbfb83ee
+  )(implicit actorSystem: ActorSystem, openTelemetry: OpenTelemetryMetricsInterpreter[IO]): AppDependencies = {
     val resourceTypeMap = config.resourceTypes.map(rt => rt.name -> rt).toMap
     val policyEvaluatorService = PolicyEvaluatorService(config.emailDomain, resourceTypeMap, accessPolicyDAO, directoryDAO)
     val resourceService = new ResourceService(
