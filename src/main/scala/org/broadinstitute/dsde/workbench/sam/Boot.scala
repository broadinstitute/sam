package org.broadinstitute.dsde.workbench.sam

import akka.actor.ActorSystem
import akka.http.scaladsl.Http
import cats.data.NonEmptyList
import cats.effect._
import cats.implicits._
import com.typesafe.scalalogging.LazyLogging
import io.prometheus.client.CollectorRegistry
import org.broadinstitute.dsde.workbench.dataaccess.PubSubNotificationDAO
import org.broadinstitute.dsde.workbench.google.GoogleCredentialModes.{Json, Pem}
import org.broadinstitute.dsde.workbench.google.{
  GoogleDirectoryDAO,
  GoogleKmsInterpreter,
  GoogleKmsService,
  HttpGoogleDirectoryDAO,
  HttpGoogleIamDAO,
  HttpGoogleProjectDAO,
  HttpGooglePubSubDAO,
  HttpGoogleStorageDAO
}
import org.broadinstitute.dsde.workbench.google2.{GoogleStorageInterpreter, GoogleStorageService}
import org.broadinstitute.dsde.workbench.model.WorkbenchEmail
import org.broadinstitute.dsde.workbench.oauth2.{ClientId, ClientSecret, OpenIDConnectConfiguration}
import org.broadinstitute.dsde.workbench.openTelemetry.OpenTelemetryMetrics
import org.broadinstitute.dsde.workbench.sam.api.{LivenessRoutes, SamRoutes, StandardSamUserDirectives}
import org.broadinstitute.dsde.workbench.sam.azure.{AzureService, CrlService}
import org.broadinstitute.dsde.workbench.sam.config.AppConfig.AdminConfig
import org.broadinstitute.dsde.workbench.sam.config.{AppConfig, DatabaseConfig, GoogleConfig}
import org.broadinstitute.dsde.workbench.sam.dataAccess._
import org.broadinstitute.dsde.workbench.sam.db.DbReference
import org.broadinstitute.dsde.workbench.sam.google._
import org.broadinstitute.dsde.workbench.sam.model._
import org.broadinstitute.dsde.workbench.sam.service._
import org.broadinstitute.dsde.workbench.sam.util.Sentry.initSentry
import org.broadinstitute.dsde.workbench.util.DelegatePool
import org.typelevel.log4cats.StructuredLogger
import org.typelevel.log4cats.slf4j.Slf4jLogger

import java.io.File
import java.nio.file.{Files, Paths}
import scala.concurrent.ExecutionContext.Implicits.global
import scala.concurrent.duration._
import scala.jdk.CollectionConverters._
import scala.util.control.NonFatal

object Boot extends IOApp with LazyLogging {

  def run(args: List[String]): IO[ExitCode] = {
    // Init sentry always should be the first thing we do
    initSentry()
    implicit val system = ActorSystem("sam")

    (startup() *> ExitCode.Success.pure[IO]).recoverWith { case NonFatal(t) =>
      logger.error("sam failed to start, trying again in 5s", t)

      // Shutdown all akka http connection pools/servers so we can re-bind to the ports
      Http().shutdownAllConnectionPools() *> system.terminate()
      // Clean up prometheus registry so it will be fresh on reboot
      CollectorRegistry.defaultRegistry.clear()

      IO.sleep(5 seconds) *> run(args)
    }
  }

  private def startup()(implicit system: ActorSystem): IO[Unit] = {
    val appConfig = AppConfig.load
    val appDependencies = createAppDependencies(appConfig)

    appDependencies.use { dependencies => // this is where the resource is used
      livenessServerStartup(dependencies.directoryDAO)
      for {
        _ <- dependencies.samApplication.resourceService.initResourceTypes().onError { case t: Throwable =>
          IO(logger.error("FATAL - failure starting http server", t)) *> IO.raiseError(t)
        }

        _ <- dependencies.policyEvaluatorService.initPolicy()

        _ <- dependencies.cloudExtensionsInitializer.onBoot(dependencies.samApplication)

        binding <- IO.fromFuture(IO(Http().newServerAt("0.0.0.0", 8080).bind(dependencies.samRoutes.route))).onError { case t: Throwable =>
          IO(logger.error("FATAL - failure starting http server", t)) *> IO.raiseError(t)
        }
        _ <- IO.fromFuture(IO(binding.whenTerminated))
        _ <- IO(system.terminate())
      } yield ()
    }
  }

  private def livenessServerStartup(directoryDAO: DirectoryDAO)(implicit actorSystem: ActorSystem): Unit = {
    val loggerIO: StructuredLogger[IO] = Slf4jLogger.getLogger[IO]
    val livenessRoutes = new LivenessRoutes(directoryDAO)

    loggerIO
      .info("Liveness server has been created, starting...")
      .unsafeToFuture()(cats.effect.unsafe.IORuntime.global) >> Http()
      .newServerAt("0.0.0.0", 9000)
      .bindFlow(livenessRoutes.route)
      .onError { case t: Throwable =>
        loggerIO
          .error(t)("FATAL - failure starting liveness http server")
          .unsafeToFuture()(cats.effect.unsafe.IORuntime.global)
      } >>
      loggerIO.info("Liveness server has been started").unsafeToFuture()(cats.effect.unsafe.IORuntime.global)
  }

  private[sam] def createAppDependencies(appConfig: AppConfig)(implicit actorSystem: ActorSystem): cats.effect.Resource[IO, AppDependencies] =
    for {
      (foregroundDirectoryDAO, foregroundAccessPolicyDAO, postgresDistributedLockDAO, azureManagedResourceGroupDAO, lastQuotaErrorDAO) <- createDAOs(
        appConfig,
        appConfig.samDatabaseConfig.samWrite,
        appConfig.samDatabaseConfig.samRead,
        appConfig.samDatabaseConfig.samReadReplica
      )

      // This special set of objects are for operations that happen in the background, i.e. not in the immediate service
      // of an api call (foreground). They are meant to partition resources so that background processes can't crowd our api calls.
      (backgroundDirectoryDAO, backgroundAccessPolicyDAO, _, _, _) <- createDAOs(
        appConfig,
        appConfig.samDatabaseConfig.samBackground,
        appConfig.samDatabaseConfig.samBackground,
        appConfig.samDatabaseConfig.samBackground
      )

      // This is for sending custom metrics to stackdriver. all custom metrics starts with `OpenCensus/sam/`.
      // Typing in `sam` in metrics explorer will show all sam custom metrics.
      // As best practice, we should have all related metrics under same prefix separated by `/`
      implicit0(openTelemetry: OpenTelemetryMetrics[IO]) <- OpenTelemetryMetrics.resource[IO]("sam", appConfig.prometheusConfig.endpointPort)

      cloudExtensionsInitializer <- cloudExtensionsInitializerResource(
        appConfig,
        foregroundDirectoryDAO,
        foregroundAccessPolicyDAO,
        backgroundDirectoryDAO,
        backgroundAccessPolicyDAO,
        postgresDistributedLockDAO,
        lastQuotaErrorDAO
      )

      oauth2Config <- cats.effect.Resource.eval(
        OpenIDConnectConfiguration[IO](
          appConfig.oidcConfig.authorityEndpoint,
          ClientId(appConfig.oidcConfig.clientId),
          oidcClientSecret = appConfig.oidcConfig.clientSecret.map(ClientSecret),
          extraGoogleClientId = appConfig.oidcConfig.legacyGoogleClientId.map(ClientId),
          extraAuthParams = Some("prompt=login")
        )
      )
    } yield createAppDependenciesWithSamRoutes(
      appConfig,
      cloudExtensionsInitializer,
      foregroundAccessPolicyDAO,
      foregroundDirectoryDAO,
      azureManagedResourceGroupDAO,
      oauth2Config
    )(
      actorSystem,
      openTelemetry
    )

  private def cloudExtensionsInitializerResource(
      appConfig: AppConfig,
      foregroundDirectoryDAO: DirectoryDAO,
      foregroundAccessPolicyDAO: AccessPolicyDAO,
      backgroundDirectoryDAO: DirectoryDAO,
      backgroundAccessPolicyDAO: AccessPolicyDAO,
      postgresDistributedLockDAO: PostgresDistributedLockDAO[IO],
      lastQuotaErrorDAO: LastQuotaErrorDAO
  )(implicit actorSystem: ActorSystem): cats.effect.Resource[IO, CloudExtensionsInitializer] =
    appConfig.googleConfig match {
      case Some(config) =>
        for {
          googleStorage <- GoogleStorageInterpreter.storage[IO](
            config.googleServicesConfig.serviceAccountCredentialJson.defaultServiceAccountJsonPath.asString
          )
          googleKmsClient <- GoogleKmsInterpreter.client[IO](config.googleServicesConfig.serviceAccountCredentialJson.defaultServiceAccountJsonPath.asString)
        } yield {
          implicit val loggerIO: StructuredLogger[IO] = Slf4jLogger.getLogger[IO]

          // googleServicesConfig.resourceNamePrefix is an environment specific variable passed in https://github.com/broadinstitute/firecloud-develop/blob/fade9286ff0aec8449121ed201ebc44c8a4d57dd/run-context/fiab/configs/sam/docker-compose.yaml.ctmpl#L24
          // Use resourceNamePrefix to avoid collision between different fiab environments
          val newGoogleStorage = GoogleStorageInterpreter[IO](googleStorage, blockerBound = None)
          val googleKmsInterpreter = GoogleKmsInterpreter[IO](googleKmsClient)
          val resourceTypeMap = appConfig.resourceTypes.map(rt => rt.name -> rt).toMap
          val cloudExtension = createGoogleCloudExt(
            foregroundAccessPolicyDAO,
            foregroundDirectoryDAO,
            lastQuotaErrorDAO,
            config,
            resourceTypeMap,
            postgresDistributedLockDAO,
            newGoogleStorage,
            googleKmsInterpreter,
            appConfig.adminConfig
          )
          val googleGroupSynchronizer =
            new GoogleGroupSynchronizer(backgroundDirectoryDAO, backgroundAccessPolicyDAO, cloudExtension.googleDirectoryDAO, cloudExtension, resourceTypeMap)
          new GoogleExtensionsInitializer(cloudExtension, googleGroupSynchronizer)
        }
      case None => cats.effect.Resource.pure[IO, CloudExtensionsInitializer](NoExtensionsInitializer)
    }

  private def createDAOs(
      appConfig: AppConfig,
      writeDbConfig: DatabaseConfig,
      readDbConfig: DatabaseConfig,
      readReplicaDbConfig: DatabaseConfig
  ): cats.effect.Resource[IO, (PostgresDirectoryDAO, AccessPolicyDAO, PostgresDistributedLockDAO[IO], AzureManagedResourceGroupDAO, LastQuotaErrorDAO)] =
    for {
      writeDbRef <- DbReference.resource(appConfig.liquibaseConfig, writeDbConfig)
      readDbRef <- DbReference.resource(appConfig.liquibaseConfig.copy(initWithLiquibase = false), readDbConfig)
      readReplicaDbRef <- DbReference.resource(appConfig.liquibaseConfig.copy(initWithLiquibase = false), readReplicaDbConfig)

      directoryDAO = new PostgresDirectoryDAO(writeDbRef, readDbRef)
      accessPolicyDAO = new PostgresAccessPolicyDAO(writeDbRef, readDbRef, Some(readReplicaDbRef))
      postgresDistributedLockDAO = new PostgresDistributedLockDAO[IO](writeDbRef, readDbRef, appConfig.distributedLockConfig)
      azureManagedResourceGroupDAO = new PostgresAzureManagedResourceGroupDAO(writeDbRef, readDbRef)
      lastQuotaErrorDAO = new PostgresLastQuotaErrorDAO(writeDbRef, readDbRef)
    } yield (directoryDAO, accessPolicyDAO, postgresDistributedLockDAO, azureManagedResourceGroupDAO, lastQuotaErrorDAO)

  private[sam] def createGoogleCloudExt(
      accessPolicyDAO: AccessPolicyDAO,
      directoryDAO: DirectoryDAO,
      lastQuotaErrorDAO: LastQuotaErrorDAO,
      config: GoogleConfig,
      resourceTypeMap: Map[ResourceTypeName, ResourceType],
      distributedLock: PostgresDistributedLockDAO[IO],
      googleStorageNew: GoogleStorageService[IO],
      googleKms: GoogleKmsService[IO],
      adminConfig: AdminConfig
  )(implicit actorSystem: ActorSystem): GoogleExtensions = {
    val workspaceMetricBaseName = "google"
    val googleDirDaos = createGoogleDirDaos(config, workspaceMetricBaseName, lastQuotaErrorDAO)
    val googleDirectoryDAO = DelegatePool[GoogleDirectoryDAO](googleDirDaos)
    val googleIamDAO = new HttpGoogleIamDAO(
      config.googleServicesConfig.appName,
      Pem(WorkbenchEmail(config.googleServicesConfig.serviceAccountClientId), new File(config.googleServicesConfig.pemFile)),
      workspaceMetricBaseName
    )
    val notificationPubSubDAO = new HttpGooglePubSubDAO(
      config.googleServicesConfig.appName,
      Pem(WorkbenchEmail(config.googleServicesConfig.serviceAccountClientId), new File(config.googleServicesConfig.pemFile)),
      workspaceMetricBaseName,
      config.googleServicesConfig.notificationPubSubProject
    )
    val googleGroupSyncPubSubDAO = new HttpGooglePubSubDAO(
      config.googleServicesConfig.appName,
      Pem(WorkbenchEmail(config.googleServicesConfig.serviceAccountClientId), new File(config.googleServicesConfig.pemFile)),
      workspaceMetricBaseName,
      config.googleServicesConfig.groupSyncPubSubConfig.project
    )
    val googleDisableUsersPubSubDAO = new HttpGooglePubSubDAO(
      config.googleServicesConfig.appName,
      Pem(WorkbenchEmail(config.googleServicesConfig.serviceAccountClientId), new File(config.googleServicesConfig.pemFile)),
      workspaceMetricBaseName,
      config.googleServicesConfig.disableUsersPubSubConfig.project
    )
    val googleKeyCachePubSubDAO = new HttpGooglePubSubDAO(
      config.googleServicesConfig.appName,
      Pem(WorkbenchEmail(config.googleServicesConfig.serviceAccountClientId), new File(config.googleServicesConfig.pemFile)),
      workspaceMetricBaseName,
      config.googleServicesConfig.googleKeyCacheConfig.monitorPubSubConfig.project
    )
    val googleStorageDAO = new HttpGoogleStorageDAO(
      config.googleServicesConfig.appName,
      Pem(WorkbenchEmail(config.googleServicesConfig.serviceAccountClientId), new File(config.googleServicesConfig.pemFile)),
      workspaceMetricBaseName
    )
    val googleProjectDAO = new HttpGoogleProjectDAO(
      config.googleServicesConfig.appName,
      Pem(WorkbenchEmail(config.googleServicesConfig.serviceAccountClientId), new File(config.googleServicesConfig.pemFile)),
      workspaceMetricBaseName
    )
    val googleKeyCache =
      new GoogleKeyCache(
        distributedLock,
        googleIamDAO,
        googleStorageDAO,
        googleStorageNew,
        googleKeyCachePubSubDAO,
        config.googleServicesConfig,
        config.petServiceAccountConfig
      )
    val notificationDAO = new PubSubNotificationDAO(notificationPubSubDAO, config.googleServicesConfig.notificationTopic)

    new GoogleExtensions(
      distributedLock,
      directoryDAO,
      accessPolicyDAO,
      googleDirectoryDAO,
      notificationPubSubDAO,
      googleGroupSyncPubSubDAO,
      googleDisableUsersPubSubDAO,
      googleIamDAO,
      googleStorageDAO,
      googleProjectDAO,
      googleKeyCache,
      notificationDAO,
      googleKms,
      googleStorageNew,
      config.googleServicesConfig,
      config.petServiceAccountConfig,
      resourceTypeMap,
      adminConfig.superAdminsGroup
    )
  }

  private def createGoogleDirDaos(config: GoogleConfig, workspaceMetricBaseName: String, lastQuotaErrorDAO: LastQuotaErrorDAO)(implicit
      actorSystem: ActorSystem
  ): NonEmptyList[HttpGoogleDirectoryDAO] = {
    val serviceAccountJsons = config.googleServicesConfig.adminSdkServiceAccountPaths.map(_.map(path => Files.readAllLines(Paths.get(path)).asScala.mkString))

    def makePem = (directoryApiAccount: WorkbenchEmail) =>
      Pem(
        WorkbenchEmail(config.googleServicesConfig.serviceAccountClientId),
        new File(config.googleServicesConfig.pemFile),
        Option(directoryApiAccount)
      )

    val googleCredentials = serviceAccountJsons match {
      case None =>
        config.googleServicesConfig.directoryApiAccounts match {
          case Some(directoryApiAccounts) =>
            logger.info(s"Using $directoryApiAccounts to talk to Google Directory API")
            directoryApiAccounts.map(makePem)
          case None =>
            logger.info(s"Using ${config.googleServicesConfig.subEmail} to talk to Google Directory API without impersonation")
            NonEmptyList.one(makePem(config.googleServicesConfig.subEmail))
        }
      case Some(accounts) =>
        config.googleServicesConfig.directoryApiAccounts match {
          case Some(directoryApiAccounts) =>
            logger.info(
              s"Using ${config.googleServicesConfig.adminSdkServiceAccountPaths} to impersonate $directoryApiAccounts to talk to Google Directory API"
            )
            directoryApiAccounts.flatMap(directoryApiAccount => accounts.map(account => Json(account, Option(directoryApiAccount))))
          case None =>
            logger.info(
              s"Using ${config.googleServicesConfig.adminSdkServiceAccountPaths} to impersonate ${config.googleServicesConfig.subEmail} to talk to Google Directory API"
            )
            accounts.map(account => Json(account, Option(config.googleServicesConfig.subEmail)))
        }
    }

    googleCredentials.map(credentials =>
      new CoordinatedBackoffHttpGoogleDirectoryDAO(
        config.googleServicesConfig.appName,
        credentials,
        workspaceMetricBaseName,
        lastQuotaErrorDAO,
        backoffDuration = config.coordinatedAdminSdkBackoffDuration
      )
    )
  }

  private[sam] def createAppDependenciesWithSamRoutes(
      config: AppConfig,
      cloudExtensionsInitializer: CloudExtensionsInitializer,
      accessPolicyDAO: AccessPolicyDAO,
      directoryDAO: PostgresDirectoryDAO,
      azureManagedResourceGroupDAO: AzureManagedResourceGroupDAO,
      oauth2Config: OpenIDConnectConfiguration
  )(implicit actorSystem: ActorSystem, openTelemetry: OpenTelemetryMetrics[IO]): AppDependencies = {
    val resourceTypeMap = config.resourceTypes.map(rt => rt.name -> rt).toMap
    val policyEvaluatorService = PolicyEvaluatorService(config.emailDomain, resourceTypeMap, accessPolicyDAO, directoryDAO)
    val resourceService = new ResourceService(
      resourceTypeMap,
      policyEvaluatorService,
      accessPolicyDAO,
      directoryDAO,
      cloudExtensionsInitializer.cloudExtensions,
      config.emailDomain,
      config.adminConfig.allowedEmailDomains
    )
<<<<<<< HEAD
    val tosService = new TosService(directoryDAO, config.termsOfServiceConfig)
    val userService =
      new UserService(directoryDAO, cloudExtensionsInitializer.cloudExtensions, config.blockedEmailDomains, tosService, config.azureServicesConfig)
=======
    val tosService = new TosService(cloudExtensionsInitializer.cloudExtensions, directoryDAO, config.termsOfServiceConfig)
    val userService = new UserService(directoryDAO, cloudExtensionsInitializer.cloudExtensions, config.blockedEmailDomains, tosService)
>>>>>>> d9924557
    val statusService =
      new StatusService(directoryDAO, cloudExtensionsInitializer.cloudExtensions, 10 seconds, 1 minute)
    val managedGroupService =
      new ManagedGroupService(
        resourceService,
        policyEvaluatorService,
        resourceTypeMap,
        accessPolicyDAO,
        directoryDAO,
        cloudExtensionsInitializer.cloudExtensions,
        config.emailDomain
      )
    val samApplication = SamApplication(userService, resourceService, statusService, tosService)
    val azureService = config.azureServicesConfig.map { config =>
      new AzureService(new CrlService(config), directoryDAO, azureManagedResourceGroupDAO)
    }
    cloudExtensionsInitializer match {
      case GoogleExtensionsInitializer(googleExt, synchronizer) =>
        val routes = new SamRoutes(
          resourceService,
          userService,
          statusService,
          managedGroupService,
          config.termsOfServiceConfig,
          policyEvaluatorService,
          tosService,
          config.liquibaseConfig,
          oauth2Config,
          config.adminConfig,
          azureService
        ) with StandardSamUserDirectives with GoogleExtensionRoutes {
          val googleExtensions = googleExt
          val cloudExtensions = googleExt
          val googleGroupSynchronizer = synchronizer
        }
        AppDependencies(routes, samApplication, cloudExtensionsInitializer, directoryDAO, accessPolicyDAO, policyEvaluatorService)
      case _ =>
        val routes = new SamRoutes(
          resourceService,
          userService,
          statusService,
          managedGroupService,
          config.termsOfServiceConfig,
          policyEvaluatorService,
          tosService,
          config.liquibaseConfig,
          oauth2Config,
          config.adminConfig,
          azureService
        ) with StandardSamUserDirectives with NoExtensionRoutes
        AppDependencies(routes, samApplication, NoExtensionsInitializer, directoryDAO, accessPolicyDAO, policyEvaluatorService)
    }
  }
}

final case class AppDependencies(
    samRoutes: SamRoutes,
    samApplication: SamApplication,
    cloudExtensionsInitializer: CloudExtensionsInitializer,
    directoryDAO: DirectoryDAO,
    accessPolicyDAO: AccessPolicyDAO,
    policyEvaluatorService: PolicyEvaluatorService
)<|MERGE_RESOLUTION|>--- conflicted
+++ resolved
@@ -372,14 +372,9 @@
       config.emailDomain,
       config.adminConfig.allowedEmailDomains
     )
-<<<<<<< HEAD
-    val tosService = new TosService(directoryDAO, config.termsOfServiceConfig)
+    val tosService = new TosService(cloudExtensionsInitializer.cloudExtensions, directoryDAO, config.termsOfServiceConfig)
     val userService =
       new UserService(directoryDAO, cloudExtensionsInitializer.cloudExtensions, config.blockedEmailDomains, tosService, config.azureServicesConfig)
-=======
-    val tosService = new TosService(cloudExtensionsInitializer.cloudExtensions, directoryDAO, config.termsOfServiceConfig)
-    val userService = new UserService(directoryDAO, cloudExtensionsInitializer.cloudExtensions, config.blockedEmailDomains, tosService)
->>>>>>> d9924557
     val statusService =
       new StatusService(directoryDAO, cloudExtensionsInitializer.cloudExtensions, 10 seconds, 1 minute)
     val managedGroupService =
