package org.broadinstitute.dsde.workbench.sam.api

import akka.http.scaladsl.marshallers.sprayjson.SprayJsonSupport._
import akka.http.scaladsl.model.StatusCodes
import akka.http.scaladsl.server
import akka.http.scaladsl.server.Directives.{pathPrefix, _}
import org.broadinstitute.dsde.workbench.model.WorkbenchUserId
import org.broadinstitute.dsde.workbench.sam.model.api.SamJsonSupport._
import org.broadinstitute.dsde.workbench.sam.model.api.SamUser
import org.broadinstitute.dsde.workbench.sam.service.TosService
<<<<<<< HEAD
import org.broadinstitute.dsde.workbench.sam.util.SamRequestContext
=======
import akka.http.scaladsl.marshallers.sprayjson.SprayJsonSupport._
>>>>>>> a3a36221

import scala.concurrent.ExecutionContext
import scala.util.matching.Regex

trait TermsOfServiceRoutes {
  val tosService: TosService
  implicit val executionContext: ExecutionContext

  @deprecated("Being replaced by REST-ful termsOfService routes")
  def oldTermsOfServiceRoutes: server.Route =
    pathPrefix("tos") {
      path("text") {
        pathEndOrSingleSlash {
          get {
            complete(tosService.termsOfServiceText)
          }
        }
      }
    } ~
      pathPrefix("privacy") {
        path("text") {
          pathEndOrSingleSlash {
            get {
              complete(tosService.privacyPolicyText)
            }
          }
        }
      }

<<<<<<< HEAD
  // Do not know and do not care who the calling user is - unauthenticated requests
  def publicTermsOfServiceRoutes: server.Route =
    pathPrefix("termsOfService" / "v1")(Routes.publicTermsOfServiceV1Routes)

  // Must be able to authenticate and authorize the calling user - authenticated requests
  def userTermsOfServiceRoutes(samUser: SamUser, isAdmin: Boolean, samRequestContext: SamRequestContext): server.Route =
    pathPrefix("termsOfService" / "v1" / "user")(Routes.userTermsOfServiceV1Routes(samUser, isAdmin, samRequestContext))

  private object Routes {
    private val samUserIdPattern: Regex = "^[a-zA-Z0-9]+$".r

    // /api/termsOfService/v1
    def publicTermsOfServiceV1Routes: server.Route =
      concat(
        pathEndOrSingleSlash(Actions.getCurrentTermsOfService),
        pathPrefix("docs")(Routes.termsOfServiceDocRoutes)
      )

    // /api/termsOfService/v1/user
    def userTermsOfServiceV1Routes(samUser: SamUser, isAdmin: Boolean, samRequestContext: SamRequestContext): server.Route =
      concat(
        pathPrefix("self")(Actions.getTermsOfServiceDetailsForSelf(samUser, samRequestContext)),
        pathPrefix("accept")(pathEndOrSingleSlash(Actions.acceptTermsOfServiceForUser(samUser, samRequestContext))),
        pathPrefix("reject")(pathEndOrSingleSlash(Actions.rejectTermsOfServiceForUser(samUser, samRequestContext))),
        pathPrefix(Segment)(userId => Routes.termsOfServiceForUserRoutes(userId, samUser, isAdmin, samRequestContext))
      )

    // /api/termsOfService/v1/docs
    private def termsOfServiceDocRoutes: server.Route =
      concat(
        pathEndOrSingleSlash(Actions.getTermsOfServiceDocs),
        pathPrefix("redirect")(termsOfServiceDocsRedirectRoutes)
      )

    // /api/termsOfService/v1/docs/redirect
    private def termsOfServiceDocsRedirectRoutes: server.Route =
      concat(
        pathEndOrSingleSlash(Actions.getTermsOfServiceDocsRedirect)
      )

    // /api/termsOfService/v1/user
    private def termsOfServiceForUserRoutes(
        rawUserId: String,
        requestingSamUser: SamUser,
        isAdmin: Boolean,
        samRequestContext: SamRequestContext
    ): server.Route =
      validate(samUserIdPattern.matches(rawUserId), "User ID must be alpha numeric") {
        val requestedUserId = WorkbenchUserId(rawUserId)
        concat(
          pathEndOrSingleSlash(Actions.getUsersTermsOfServiceDetails(requestedUserId, requestingSamUser, isAdmin, samRequestContext)),
          pathPrefix("history")(Actions.getTermsOfServiceHistoryForUser(requestedUserId, samRequestContext))
        )
      }
  }

  private object Actions {
    def getCurrentTermsOfService: server.Route =
      get {
        complete(StatusCodes.NotImplemented)
      }

    def getTermsOfServiceDocs: server.Route =
      get {
        complete(StatusCodes.NotImplemented)
      }

    def getTermsOfServiceDocsRedirect: server.Route =
      get {
        complete(StatusCodes.NotImplemented)
      }

    def getUsersTermsOfServiceDetails(
        requestedUserId: WorkbenchUserId,
        requestingUser: SamUser,
        isAdmin: Boolean,
        samRequestContext: SamRequestContext
    ): server.Route =
      get {
        complete(StatusCodes.OK, tosService.getTermsOfServiceDetailsForUser(requestedUserId, requestingUser, isAdmin, samRequestContext))
      }

    def getTermsOfServiceDetailsForSelf(samUser: SamUser, samRequestContext: SamRequestContext): server.Route =
      getUsersTermsOfServiceDetails(samUser.id, samUser, isAdmin = false, samRequestContext)

    def acceptTermsOfServiceForUser(samUser: SamUser, samRequestContext: SamRequestContext): server.Route =
      put {
        complete(StatusCodes.NotImplemented)
      }

    def rejectTermsOfServiceForUser(samUser: SamUser, samRequestContext: SamRequestContext): server.Route =
      put {
        complete(StatusCodes.NotImplemented)
      }

    def getTermsOfServiceHistoryForUser(userId: WorkbenchUserId, samRequestContext: SamRequestContext): server.Route =
      get {
        complete(StatusCodes.NotImplemented)
=======
  def termsOfServiceRoutes: server.Route =
    pathPrefix("termsOfService") {
      pathPrefix("v1") { // api/termsOfService/v1
        pathEndOrSingleSlash {
          get {
            complete(tosService.getTosConfig())
          }
        } ~
        pathPrefix("docs") { // api/termsOfService/v1/docs
          pathEndOrSingleSlash {
            get {
              complete(StatusCodes.NotImplemented)
            }
          } ~
          pathPrefix("redirect") { // api/termsOfService/v1/docs/redirect
            pathEndOrSingleSlash {
              get {
                complete(StatusCodes.NotImplemented)
              }
            }
          }
        } ~
        pathPrefix("user") { // api/termsOfService/v1/user
          pathPrefix("self") { // api/termsOfService/v1/user/self
            pathEndOrSingleSlash {
              get {
                complete(StatusCodes.NotImplemented)
              }
            } ~
            pathPrefix("accept") { // api/termsOfService/v1/user/accept
              pathEndOrSingleSlash {
                put {
                  complete(StatusCodes.NotImplemented)
                }
              }
            } ~
            pathPrefix("reject") { // api/termsOfService/v1/user/reject
              pathEndOrSingleSlash {
                put {
                  complete(StatusCodes.NotImplemented)
                }
              }
            }
          } ~
          // The {user_id} route must be last otherwise it will try to parse the other routes incorrectly as user id's
          pathPrefix(Segment) { userId => // api/termsOfService/v1/user/{userId}
            pathEndOrSingleSlash {
              get {
                complete(StatusCodes.NotImplemented)
              }
            } ~
            pathPrefix("history") { // api/termsOfService/v1/user/{userId}/history
              pathEndOrSingleSlash {
                get {
                  complete(StatusCodes.NotImplemented)
                }
              }
            }
          }
        }
>>>>>>> a3a36221
      }
  }
}<|MERGE_RESOLUTION|>--- conflicted
+++ resolved
@@ -8,11 +8,8 @@
 import org.broadinstitute.dsde.workbench.sam.model.api.SamJsonSupport._
 import org.broadinstitute.dsde.workbench.sam.model.api.SamUser
 import org.broadinstitute.dsde.workbench.sam.service.TosService
-<<<<<<< HEAD
+import akka.http.scaladsl.marshallers.sprayjson.SprayJsonSupport._
 import org.broadinstitute.dsde.workbench.sam.util.SamRequestContext
-=======
-import akka.http.scaladsl.marshallers.sprayjson.SprayJsonSupport._
->>>>>>> a3a36221
 
 import scala.concurrent.ExecutionContext
 import scala.util.matching.Regex
@@ -42,7 +39,6 @@
         }
       }
 
-<<<<<<< HEAD
   // Do not know and do not care who the calling user is - unauthenticated requests
   def publicTermsOfServiceRoutes: server.Route =
     pathPrefix("termsOfService" / "v1")(Routes.publicTermsOfServiceV1Routes)
@@ -141,68 +137,6 @@
     def getTermsOfServiceHistoryForUser(userId: WorkbenchUserId, samRequestContext: SamRequestContext): server.Route =
       get {
         complete(StatusCodes.NotImplemented)
-=======
-  def termsOfServiceRoutes: server.Route =
-    pathPrefix("termsOfService") {
-      pathPrefix("v1") { // api/termsOfService/v1
-        pathEndOrSingleSlash {
-          get {
-            complete(tosService.getTosConfig())
-          }
-        } ~
-        pathPrefix("docs") { // api/termsOfService/v1/docs
-          pathEndOrSingleSlash {
-            get {
-              complete(StatusCodes.NotImplemented)
-            }
-          } ~
-          pathPrefix("redirect") { // api/termsOfService/v1/docs/redirect
-            pathEndOrSingleSlash {
-              get {
-                complete(StatusCodes.NotImplemented)
-              }
-            }
-          }
-        } ~
-        pathPrefix("user") { // api/termsOfService/v1/user
-          pathPrefix("self") { // api/termsOfService/v1/user/self
-            pathEndOrSingleSlash {
-              get {
-                complete(StatusCodes.NotImplemented)
-              }
-            } ~
-            pathPrefix("accept") { // api/termsOfService/v1/user/accept
-              pathEndOrSingleSlash {
-                put {
-                  complete(StatusCodes.NotImplemented)
-                }
-              }
-            } ~
-            pathPrefix("reject") { // api/termsOfService/v1/user/reject
-              pathEndOrSingleSlash {
-                put {
-                  complete(StatusCodes.NotImplemented)
-                }
-              }
-            }
-          } ~
-          // The {user_id} route must be last otherwise it will try to parse the other routes incorrectly as user id's
-          pathPrefix(Segment) { userId => // api/termsOfService/v1/user/{userId}
-            pathEndOrSingleSlash {
-              get {
-                complete(StatusCodes.NotImplemented)
-              }
-            } ~
-            pathPrefix("history") { // api/termsOfService/v1/user/{userId}/history
-              pathEndOrSingleSlash {
-                get {
-                  complete(StatusCodes.NotImplemented)
-                }
-              }
-            }
-          }
-        }
->>>>>>> a3a36221
       }
   }
 }