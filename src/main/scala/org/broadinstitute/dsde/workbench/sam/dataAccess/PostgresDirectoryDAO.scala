package org.broadinstitute.dsde.workbench.sam.dataAccess

import akka.http.scaladsl.model.StatusCodes
import cats.effect.{IO, Temporal}
import com.typesafe.scalalogging.LazyLogging
import org.broadinstitute.dsde.workbench.model._
import org.broadinstitute.dsde.workbench.model.google.{GoogleProject, ServiceAccount, ServiceAccountSubjectId}
import org.broadinstitute.dsde.workbench.sam._
import org.broadinstitute.dsde.workbench.sam.azure.{ManagedIdentityObjectId, PetManagedIdentity, PetManagedIdentityId}
import org.broadinstitute.dsde.workbench.sam.db.SamParameterBinderFactory._
import org.broadinstitute.dsde.workbench.sam.db.SamTypeBinders._
import org.broadinstitute.dsde.workbench.sam.db._
import org.broadinstitute.dsde.workbench.sam.db.tables._
import org.broadinstitute.dsde.workbench.sam.model._
import org.broadinstitute.dsde.workbench.sam.model.api.{SamUser, SamUserAttributes}
import org.broadinstitute.dsde.workbench.sam.util.{DatabaseSupport, SamRequestContext}
import org.postgresql.util.PSQLException
import scalikejdbc._

import java.time.Instant
import java.util.Date
import scala.concurrent.duration.DurationInt
import scala.util.{Failure, Try}

class PostgresDirectoryDAO(protected val writeDbRef: DbReference, protected val readDbRef: DbReference)(implicit timer: Temporal[IO])
    extends DirectoryDAO
    with DatabaseSupport
    with PostgresGroupDAO
    with LazyLogging {

  override def createGroup(group: BasicWorkbenchGroup, accessInstructionsOpt: Option[String], samRequestContext: SamRequestContext): IO[BasicWorkbenchGroup] =
    serializableWriteTransaction("createGroup", samRequestContext) { implicit session =>
      val groupId: GroupPK = insertGroup(group)

      accessInstructionsOpt.map { accessInstructions =>
        insertAccessInstructions(groupId, accessInstructions)
      }

      insertGroupMembers(groupId, group.members)

      group
    }

  private def insertGroup(group: BasicWorkbenchGroup)(implicit session: DBSession): GroupPK = {
    val groupTableColumn = GroupTable.column
    val insertGroupQuery =
      samsql"""insert into ${GroupTable.table} (${groupTableColumn.name}, ${groupTableColumn.email}, ${groupTableColumn.updatedDate}, ${groupTableColumn.synchronizedDate})
           values (${group.id}, ${group.email}, ${Option(Instant.now())}, ${None})"""

    Try {
      GroupPK(insertGroupQuery.updateAndReturnGeneratedKey().apply())
    }.recoverWith {
      case duplicateException: PSQLException if duplicateException.getSQLState == PSQLStateExtensions.UNIQUE_VIOLATION =>
        Failure(new WorkbenchExceptionWithErrorReport(ErrorReport(StatusCodes.Conflict, s"group name ${group.id.value} already exists")))
    }.get
  }

  private def insertAccessInstructions(groupId: GroupPK, accessInstructions: String)(implicit session: DBSession): Int = {
    val accessInstructionsColumn = AccessInstructionsTable.column
    val insertAccessInstructionsQuery =
      samsql"insert into ${AccessInstructionsTable.table} (${accessInstructionsColumn.groupId}, ${accessInstructionsColumn.instructions}) values (${groupId}, ${accessInstructions})"

    insertAccessInstructionsQuery.update().apply()
  }

  override def loadGroup(groupName: WorkbenchGroupName, samRequestContext: SamRequestContext): IO[Option[BasicWorkbenchGroup]] =
    for {
      results <- readOnlyTransaction("loadGroup", samRequestContext) { implicit session =>
        val g = GroupTable.syntax("g")
        val sg = GroupTable.syntax("sg")
        val gm = GroupMemberTable.syntax("gm")
        val p = PolicyTable.syntax("p")
        val r = ResourceTable.syntax("r")
        val rt = ResourceTypeTable.syntax("rt")

        samsql"""select ${g.result.email}, ${gm.result.memberUserId}, ${sg.result.name}, ${p.result.name}, ${r.result.name}, ${rt.result.name}
                  from ${GroupTable as g}
                  left join ${GroupMemberTable as gm} on ${g.id} = ${gm.groupId}
                  left join ${GroupTable as sg} on ${gm.memberGroupId} = ${sg.id}
                  left join ${PolicyTable as p} on ${p.groupId} = ${sg.id}
                  left join ${ResourceTable as r} on ${p.resourceId} = ${r.id}
                  left join ${ResourceTypeTable as rt} on ${r.resourceTypeId} = ${rt.id}
                  where ${g.name} = ${groupName}"""
          .map { rs =>
            (
              rs.get[WorkbenchEmail](g.resultName.email),
              rs.stringOpt(gm.resultName.memberUserId).map(WorkbenchUserId),
              rs.stringOpt(sg.resultName.name).map(WorkbenchGroupName),
              rs.stringOpt(p.resultName.name).map(AccessPolicyName(_)),
              rs.stringOpt(r.resultName.name).map(ResourceId(_)),
              rs.stringOpt(rt.resultName.name).map(ResourceTypeName(_))
            )
          }
          .list()
          .apply()
      }
    } yield
      if (results.isEmpty) {
        None
      } else {
        val email = results.head._1
        val members: Set[WorkbenchSubject] = results.collect {
          case (_, Some(userId), None, None, None, None) => userId
          case (_, None, Some(subGroupName), None, None, None) => subGroupName
          case (_, None, Some(_), Some(policyName), Some(resourceName), Some(resourceTypeName)) =>
            FullyQualifiedPolicyId(FullyQualifiedResourceId(resourceTypeName, resourceName), policyName)
        }.toSet

        Option(BasicWorkbenchGroup(groupName, members, email))
      }

  override def loadGroupEmail(groupName: WorkbenchGroupName, samRequestContext: SamRequestContext): IO[Option[WorkbenchEmail]] =
    batchLoadGroupEmail(Set(groupName), samRequestContext).map(_.toMap.get(groupName))

  override def batchLoadGroupEmail(
      groupNames: Set[WorkbenchGroupName],
      samRequestContext: SamRequestContext
  ): IO[LazyList[(WorkbenchGroupName, WorkbenchEmail)]] =
    if (groupNames.isEmpty) {
      IO.pure(LazyList.empty)
    } else {
      readOnlyTransaction("batchLoadGroupEmail", samRequestContext) { implicit session =>
        val g = GroupTable.column

        samsql"select ${g.name}, ${g.email} from ${GroupTable.table} where ${g.name} in (${groupNames})"
          .map(rs => (rs.get[WorkbenchGroupName](g.name), rs.get[WorkbenchEmail](g.email)))
          .list()
          .apply()
          .to(LazyList)
      }
    }

  override def deleteGroup(groupName: WorkbenchGroupName, samRequestContext: SamRequestContext): IO[Unit] =
    serializableWriteTransaction("deleteGroup", samRequestContext) { implicit session =>
      deleteGroup(groupName)
    }

  /** @return
    *   true if the subject was added, false if it was already there
    */
  override def addGroupMember(groupId: WorkbenchGroupIdentity, addMember: WorkbenchSubject, samRequestContext: SamRequestContext): IO[Boolean] =
    serializableWriteTransaction("addGroupMember", samRequestContext) { implicit session =>
      val numberAdded = insertGroupMembers(queryForGroupPKs(Set(groupId)).head, Set(addMember))
      if (numberAdded > 0) {
        updateGroupUpdatedDate(groupId)
        true
      } else {
        false
      }
    }

  /** @return
    *   true if the subject was removed, false if it was already gone
    */
  override def removeGroupMember(groupId: WorkbenchGroupIdentity, removeMember: WorkbenchSubject, samRequestContext: SamRequestContext): IO[Boolean] =
    serializableWriteTransaction("removeGroupMember", samRequestContext) { implicit session =>
      val removed = removeGroupMember(groupId, removeMember)

      if (removed) {
        updateGroupUpdatedDate(groupId)
      }

      removed
    }

  override def isGroupMember(groupId: WorkbenchGroupIdentity, member: WorkbenchSubject, samRequestContext: SamRequestContext): IO[Boolean] =
    readOnlyTransaction("isGroupMember", samRequestContext) { implicit session =>
      isGroupMember(groupId, member)
    }

  override def updateSynchronizedDate(groupId: WorkbenchGroupIdentity, samRequestContext: SamRequestContext): IO[Unit] =
    serializableWriteTransaction("updateSynchronizedDate", samRequestContext) { implicit session =>
      val g = GroupTable.column
      samsql"update ${GroupTable.table} set ${g.synchronizedDate} = ${Instant.now()} where ${g.id} = (${workbenchGroupIdentityToGroupPK(groupId)})"
        .update()
        .apply()
    }

  override def getSynchronizedDate(groupId: WorkbenchGroupIdentity, samRequestContext: SamRequestContext): IO[Option[Date]] =
    readOnlyTransaction("getSynchronizedDate", samRequestContext) { implicit session =>
      val g = GroupTable.column
      samsql"select ${g.synchronizedDate} from ${GroupTable.table} where ${g.id} = (${workbenchGroupIdentityToGroupPK(groupId)})"
        .map(rs => rs.timestampOpt(g.synchronizedDate).map(_.toJavaUtilDate))
        .single()
        .apply()
        .getOrElse(throw new WorkbenchExceptionWithErrorReport(ErrorReport(StatusCodes.NotFound, s"$groupId not found")))
    }

  override def getSynchronizedEmail(groupId: WorkbenchGroupIdentity, samRequestContext: SamRequestContext): IO[Option[WorkbenchEmail]] =
    readOnlyTransaction("getSynchronizedEmail", samRequestContext) { implicit session =>
      val g = GroupTable.column

      samsql"select ${g.email} from ${GroupTable.table} where ${g.id} = (${workbenchGroupIdentityToGroupPK(groupId)})"
        .map(rs => rs.get[Option[WorkbenchEmail]](g.email))
        .single()
        .apply()
        .getOrElse(throw new WorkbenchExceptionWithErrorReport(ErrorReport(StatusCodes.NotFound, s"$groupId not found")))
    }

  /*
    This query is better than it looks. The problem that this gets around is that we are given an email address,
    which can be for a user, a group, a policy, or a pet service account. We have no definitive way of knowing
    what type it belongs to until we query all four of the tables. You can't do a clean union here because the
    data in the four tables is shaped differently. Hence the nulls. The nulls coerce the data being selected from
    the tables to have the correct shape, and thus make it unionable. The advantage that this give us is that we
    only need to do one trip to the database to figure out what type it is.

    The alternative would be to have a "cleaner" looking function which actually just fires off a specialized query
    each of the four tables.
   */

  override def loadSubjectFromEmail(email: WorkbenchEmail, samRequestContext: SamRequestContext): IO[Option[WorkbenchSubject]] =
    readOnlyTransaction("loadSubjectFromEmail", samRequestContext) { implicit session =>
      val u = UserTable.syntax
      val g = GroupTable.syntax
      val pet = PetServiceAccountTable.syntax
      val pol = PolicyTable.syntax
      val srt = ResourceTypeTable.syntax
      val res = ResourceTable.syntax

      val query = samsql"""
              select ${u.id}, ${None}, ${None}, ${None}, ${None}, ${None}, ${None}
                from ${UserTable as u}
                where ${u.email} = ${email}
              union
              select ${None}, ${g.name}, ${None}, ${None}, ${None}, ${None}, ${None}
                from ${GroupTable as g}
                where ${g.email} = ${email}
              union
              select ${None}, ${None}, ${pet.userId}, ${pet.project}, ${None}, ${None}, ${None}
                from ${PetServiceAccountTable as pet}
                where ${pet.email} = ${email}
              union
              select ${None}, ${None}, ${None}, ${None}, ${srt.name}, ${res.name}, ${pol.name}
                from ${PolicyTable as pol}
                join ${GroupTable as g}
                on ${pol.groupId} = ${g.id}
                join ${ResourceTable as res}
                on ${res.id} = ${pol.resourceId}
                join ${ResourceTypeTable as srt}
                on ${res.resourceTypeId} = ${srt.id}
                where ${g.email} = ${email}"""

      val result = query
        .map(rs =>
          SubjectConglomerate(
            rs.stringOpt(1).map(WorkbenchUserId),
            rs.stringOpt(2).map(WorkbenchGroupName),
            rs.stringOpt(3).map(WorkbenchUserId),
            rs.stringOpt(4).map(GoogleProject),
            rs.stringOpt(5).map(name => ResourceTypeName(name)),
            rs.stringOpt(6).map(id => ResourceId(id)),
            rs.stringOpt(7).map(name => AccessPolicyName(name))
          )
        )
        .list()
        .apply()

      // The typical cases are the first two. However, if the subject being loaded is a policy, it will return
      // two rows- one for the underlying group, and one for the policy itself. An alternative is to resolve this
      // within the query itself.
      result.map(unmarshalSubjectConglomerate) match {
        case List() => None
        case List(subject) => Some(subject)
        case List(_: WorkbenchGroupName, policySubject: FullyQualifiedPolicyId) => Some(policySubject)
        case List(policySubject: FullyQualifiedPolicyId, _: WorkbenchGroupName) => Some(policySubject) // order in unions isn't guaranteed so support both cases
        case _ => throw new WorkbenchException(s"Database error: email $email refers to too many subjects.")

      }
    }

  def loadPolicyEmail(policyId: FullyQualifiedPolicyId, samRequestContext: SamRequestContext): IO[Option[WorkbenchEmail]] =
    readOnlyTransaction("loadPolicyEmail", samRequestContext) { implicit session =>
      val g = GroupTable.syntax
      val pol = PolicyTable.syntax
      val srt = ResourceTypeTable.syntax
      val res = ResourceTable.syntax

      val query = samsql"""
                     select ${g.result.email}
                     from ${PolicyTable as pol}
                     join ${GroupTable as g}
                      on ${pol.groupId} = ${g.id}
                     join ${ResourceTable as res}
                      on ${res.id} = ${pol.resourceId}
                     join ${ResourceTypeTable as srt}
                      on ${res.resourceTypeId} = ${srt.id}
                     where ${srt.name} = ${policyId.resource.resourceTypeName} and
                      ${res.name} = ${policyId.resource.resourceId} and
                      ${pol.name} = ${policyId.accessPolicyName}"""

      query.map(rs => rs.get[WorkbenchEmail](g.resultName.email)).single().apply()
    }

  override def loadSubjectEmail(subject: WorkbenchSubject, samRequestContext: SamRequestContext): IO[Option[WorkbenchEmail]] =
    subject match {
      case subject: WorkbenchGroupName => loadGroupEmail(subject, samRequestContext)
      case subject: PetServiceAccountId =>
        for {
          petSA <- loadPetServiceAccount(subject, samRequestContext)
        } yield petSA.map(_.serviceAccount.email)
      case subject: WorkbenchUserId =>
        for {
          user <- loadUser(subject, samRequestContext)
        } yield user.map(_.email)
      case subject: FullyQualifiedPolicyId => loadPolicyEmail(subject, samRequestContext)
      case _ => throw new WorkbenchException(s"unexpected subject [$subject]")
    }

  override def loadSubjectFromGoogleSubjectId(googleSubjectId: GoogleSubjectId, samRequestContext: SamRequestContext): IO[Option[WorkbenchSubject]] =
    readOnlyTransaction("loadSubjectFromGoogleSubjectId", samRequestContext) { implicit session =>
      val u = UserTable.syntax
      val pet = PetServiceAccountTable.syntax

      // Only pets and users can have googleSubjectIds so we won't bother checking for the other types of WorkbenchSubjects
      val query = samsql"""
              select ${u.id}, ${None}, ${None} from ${UserTable as u}
                where ${u.googleSubjectId} = ${googleSubjectId}
              union
              select ${None}, ${pet.userId}, ${pet.project} from ${PetServiceAccountTable as pet}
                where ${pet.googleSubjectId} = ${googleSubjectId}"""

      val result = query
        .map(rs =>
          SubjectConglomerate(
            rs.stringOpt(1).map(WorkbenchUserId),
            None,
            rs.stringOpt(2).map(WorkbenchUserId),
            rs.stringOpt(3).map(GoogleProject),
            None,
            None,
            None
          )
        )
        .single()
        .apply()

      result.map(unmarshalSubjectConglomerate)
    }

  override def createUser(user: SamUser, samRequestContext: SamRequestContext): IO[SamUser] =
    serializableWriteTransaction("createUser", samRequestContext) { implicit session =>
      val newUser = user.copy(
        createdAt = maybeAdjustDate(user.createdAt),
        updatedAt = maybeAdjustDate(user.updatedAt)
      )

      val userColumn = UserTable.column

      val insertUserQuery =
        samsql"""insert into ${UserTable.table}
                 (${userColumn.id},
                  ${userColumn.email},
                  ${userColumn.googleSubjectId},
                  ${userColumn.enabled},
                  ${userColumn.azureB2cId},
                  ${userColumn.createdAt},
                  ${userColumn.registeredAt},
                  ${userColumn.updatedAt})
                 values
                 (${newUser.id},
                  ${newUser.email},
                  ${newUser.googleSubjectId},
                  ${newUser.enabled},
                  ${newUser.azureB2CId},
                  ${newUser.createdAt},
                  ${newUser.registeredAt},
                  ${newUser.updatedAt})"""

      Try {
        insertUserQuery.update().apply()
      }.recoverWith {
        case duplicateException: PSQLException if duplicateException.getSQLState == PSQLStateExtensions.UNIQUE_VIOLATION =>
          Failure(new WorkbenchExceptionWithErrorReport(ErrorReport(StatusCodes.Conflict, s"identity with id ${newUser.id} already exists")))
      }.get
      newUser
    }

  private def maybeAdjustDate(instant: Instant): Instant =
    if (instant.equals(Instant.EPOCH) || instant.isBefore(Instant.EPOCH)) Instant.now() else instant

  override def loadUser(userId: WorkbenchUserId, samRequestContext: SamRequestContext): IO[Option[SamUser]] =
    readOnlyTransaction("loadUser", samRequestContext) { implicit session =>
      val userTable = UserTable.syntax

      val loadUserQuery = samsql"select ${userTable.resultAll} from ${UserTable as userTable} where ${userTable.id} = ${userId}"
      loadUserQuery
        .map(UserTable(userTable))
        .single()
        .apply()
        .map(UserTable.unmarshalUserRecord)
    }

  override def loadUsersByQuery(
      userId: Option[WorkbenchUserId],
      googleSubjectId: Option[GoogleSubjectId],
      azureB2CId: Option[AzureB2CId],
      limit: Int,
      samRequestContext: SamRequestContext
  ): IO[Set[SamUser]] =
    readOnlyTransaction("loadUsersByQuery", samRequestContext) { implicit session =>
      val userTable = UserTable.syntax
      val loadUserQuery =
        samsql"""select ${userTable.resultAll} from ${UserTable as userTable}
                where
                ${userTable.id} = $userId
                OR ${userTable.googleSubjectId} = $googleSubjectId
                OR ${userTable.azureB2cId} = $azureB2CId
                ORDER BY
                ${userTable.id}, ${userTable.googleSubjectId}, ${userTable.azureB2cId}
                ASC NULLS LAST LIMIT $limit"""
      loadUserQuery
        .map(UserTable(userTable))
        .list()
        .apply()
        .map(UserTable.unmarshalUserRecord)
        .toSet
    }

  override def loadUserByGoogleSubjectId(userId: GoogleSubjectId, samRequestContext: SamRequestContext): IO[Option[SamUser]] =
    readOnlyTransaction("loadUserByGoogleSubjectId", samRequestContext) { implicit session =>
      val userTable = UserTable.syntax

      val loadUserQuery = samsql"select ${userTable.resultAll} from ${UserTable as userTable} where ${userTable.googleSubjectId} = ${userId}"
      loadUserQuery
        .map(UserTable(userTable))
        .single()
        .apply()
        .map(UserTable.unmarshalUserRecord)
    }

  override def loadUserByAzureB2CId(userId: AzureB2CId, samRequestContext: SamRequestContext): IO[Option[SamUser]] =
    readOnlyTransaction("loadUserByAzureB2CId", samRequestContext) { implicit session =>
      val userTable = UserTable.syntax

      val loadUserQuery = samsql"select ${userTable.resultAll} from ${UserTable as userTable} where ${userTable.azureB2cId} = ${userId}"
      loadUserQuery
        .map(UserTable(userTable))
        .single()
        .apply()
        .map(UserTable.unmarshalUserRecord)
    }

  // Note that this method is a little different from setGoogleSubjectId in that this method will still perform the
  // update even if the azureB2CId is the same value.  This begs questions about the exception message and whether or
  // not the `updatedAt` datetime should be set.  For now, we're going on the assumption that yes, the database is
  // being updated (even if no values are changing) so we're setting the `updatedAt` datetime
  override def setUserAzureB2CId(userId: WorkbenchUserId, b2cId: AzureB2CId, samRequestContext: SamRequestContext): IO[Unit] =
    serializableWriteTransaction("setUserAzureB2CId", samRequestContext) { implicit session =>
      val u = UserTable.column
      val results =
        samsql"""update ${UserTable.table}
                 set (${u.azureB2cId}, ${u.updatedAt}) =
                 ($b2cId,
                   ${Instant.now()}
                 )
                 where ${u.id} = $userId and (${u.azureB2cId} is null or ${u.azureB2cId} = $b2cId)"""
          .update()
          .apply()

      if (results != 1) {
        throw new WorkbenchException(
          s"Cannot update azureB2cId for user ${userId} because user does not exist or the azureB2cId has already been set for this user"
        )
      } else {
        ()
      }
    }

  override def updateUserEmail(userId: WorkbenchUserId, email: WorkbenchEmail, samRequestContext: SamRequestContext): IO[Unit] = IO.unit

  override def deleteUser(userId: WorkbenchUserId, samRequestContext: SamRequestContext): IO[Unit] =
    serializableWriteTransaction("deleteUser", samRequestContext) { implicit session =>
      val userTable = UserTable.syntax
      samsql"delete from ${UserTable.table} where ${userTable.id} = ${userId}".update().apply()
    }

  override def listUsersGroups(userId: WorkbenchUserId, samRequestContext: SamRequestContext): IO[Set[WorkbenchGroupIdentity]] =
    listMemberOfGroups(userId, samRequestContext)

  /** Extracts a WorkbenchGroupIdentity from a SQL query
    *
    * @param rs
    *   of form (groupName, Option[policyName], Option[resourceName], Option[resourceTypeName]
    * @param g
    *   SQLSyntaxProvider for GroupTable
    * @param p
    *   SQLSyntaxProvider for PolicyTable
    * @param r
    *   SQLSyntaxProvider for ResourceTable
    * @param rt
    *   SQLSyntaxProvider for ResourceTypeTable
    * @return
    *   Either a WorkbenchGroupName or a FullyQualifiedPolicyId if policy information is available
    */
  private def resultSetToGroupIdentity(
      rs: WrappedResultSet,
      g: QuerySQLSyntaxProvider[SQLSyntaxSupport[GroupRecord], GroupRecord],
      p: QuerySQLSyntaxProvider[SQLSyntaxSupport[PolicyRecord], PolicyRecord],
      r: QuerySQLSyntaxProvider[SQLSyntaxSupport[ResourceRecord], ResourceRecord],
      rt: QuerySQLSyntaxProvider[SQLSyntaxSupport[ResourceTypeRecord], ResourceTypeRecord]
  ): WorkbenchGroupIdentity =
    (rs.stringOpt(p.resultName.name), rs.stringOpt(r.resultName.name), rs.stringOpt(rt.resultName.name)) match {
      case (Some(policyName), Some(resourceId), Some(resourceTypeName)) =>
        FullyQualifiedPolicyId(FullyQualifiedResourceId(ResourceTypeName(resourceTypeName), ResourceId(resourceId)), AccessPolicyName(policyName))
      case (None, None, None) =>
        rs.get[WorkbenchGroupName](g.resultName.name)
      case (policyOpt, resourceOpt, resourceTypeOpt) =>
        throw new WorkbenchException(
          s"Inconsistent result. Expected either nothing or names for the policy, resource, and resource type, but instead got (policy = ${policyOpt}, resource = ${resourceOpt}, resourceType = ${resourceTypeOpt})"
        )
    }

  override def listUserDirectMemberships(userId: WorkbenchUserId, samRequestContext: SamRequestContext): IO[LazyList[WorkbenchGroupIdentity]] =
    readOnlyTransaction("listUserDirectMemberships", samRequestContext) { implicit session =>
      val gm = GroupMemberTable.syntax("gm")
      val g = GroupTable.syntax("g")
      val p = PolicyTable.syntax("p")
      val r = ResourceTable.syntax("r")
      val rt = ResourceTypeTable.syntax("rt")

      samsql"""select ${g.result.name}, ${p.result.name}, ${r.result.name}, ${rt.result.name}
              from ${GroupTable as g}
              join ${GroupMemberTable as gm} on ${gm.groupId} = ${g.id}
              left join ${PolicyTable as p} on ${p.groupId} = ${g.id}
              left join ${ResourceTable as r} on ${p.resourceId} = ${r.id}
              left join ${ResourceTypeTable as rt} on ${r.resourceTypeId} = ${rt.id}
              where ${gm.memberUserId} = ${userId}"""
        .map(resultSetToGroupIdentity(_, g, p, r, rt))
        .list()
        .apply()
        .to(LazyList)
    }

  /** This query attempts to list the User records that are members of ALL the groups given in the groupIds parameter.
    *
    * The overall approach is to take each group and flatten its membership to determine the full set of all the users that are a member of that group, its
    * children, its children's children, etc. Once we have the flattened group membership for each group, we do a big join statement to select only those users
    * that showed up in the flattened list for each group.
    *
    * The crux of this implementation is the use of PostgreSQL's `WITH` statement, https://www.postgresql.org/docs/9.6/queries-with.html These statements allow
    * us to create Common Table Expressions (CTE), which are basically temporary tables that exist only for the duration of the query. You can create multiple
    * CTEs using a single `WITH` by comma separating each `SELECT` that creates each individual CTE. In this implementation, we use `WITH RECURSIVE` to create N
    * CTEs where N is the cardinality of the groupIds parameter. Each of these CTEs is the flattened group membership for one of the WorkbenchGroupIdentities.
    *
    * The final part of the query intersects all the tables defined in the CTE to give us the final result of only those memberUserIds that showed up as an
    * entry in every CTE.
    * @param groupIds
    * @return
    *   Set of WorkbenchUserIds that are members of each group specified by groupIds
    */
  override def listIntersectionGroupUsers(groupIds: Set[WorkbenchGroupIdentity], samRequestContext: SamRequestContext): IO[Set[WorkbenchUserId]] =
    readOnlyTransaction("listIntersectionGroupUsers", samRequestContext) { implicit session =>
      val f = GroupMemberFlatTable.syntax("f")
      val groupMemberQueries = groupIds.map { groupId =>
        samsqls"select ${f.result.memberUserId} from ${GroupMemberFlatTable as f} where ${f.memberUserId} is not null and ${f.groupId} = (${workbenchGroupIdentityToGroupPK(groupId)})"
      }
      samsql"""${groupMemberQueries.reduce((left, right) => samsqls"$left intersect $right")}""".map(rs => WorkbenchUserId(rs.string(1))).list().apply().toSet
    }

  private def listMemberOfGroups(subject: WorkbenchSubject, samRequestContext: SamRequestContext): IO[Set[WorkbenchGroupIdentity]] = {
    val f = GroupMemberFlatTable.syntax("f")
    val g = GroupTable.syntax("g")
    val p = PolicyTable.syntax("p")

    val where = subject match {
      case userId: WorkbenchUserId => samsqls"where ${f.memberUserId} = ${userId}"
      case workbenchGroupIdentity: WorkbenchGroupIdentity => samsqls"where ${f.memberGroupId} = (${workbenchGroupIdentityToGroupPK(workbenchGroupIdentity)})"
      case _ => throw new WorkbenchException(s"Unexpected WorkbenchSubject. Expected WorkbenchUserId or WorkbenchGroupIdentity but got ${subject}")
    }

    readOnlyTransaction("listMemberOfGroups", samRequestContext) { implicit session =>
      val r = ResourceTable.syntax("r")
      val rt = ResourceTypeTable.syntax("rt")

      val listGroupsQuery =
        samsql"""select ${g.result.name}, ${p.result.name}, ${r.result.name}, ${rt.result.name}
                 from ${GroupMemberFlatTable as f}
            join ${GroupTable as g} on ${f.groupId} = ${g.id}
            left join ${PolicyTable as p} on ${p.groupId} = ${g.id}
            left join ${ResourceTable as r} on ${p.resourceId} = ${r.id}
            left join ${ResourceTypeTable as rt} on ${r.resourceTypeId} = ${rt.id}
            ${where}"""

      listGroupsQuery.map(resultSetToGroupIdentity(_, g, p, r, rt)).list().apply().toSet
    }
  }

  override def listAncestorGroups(groupId: WorkbenchGroupIdentity, samRequestContext: SamRequestContext): IO[Set[WorkbenchGroupIdentity]] =
    listMemberOfGroups(groupId, samRequestContext)

  override def listFlattenedGroupMembers(groupName: WorkbenchGroupName, samRequestContext: SamRequestContext): IO[Set[WorkbenchUserId]] = {
    val f = GroupMemberFlatTable.syntax("f")
    val g = GroupTable.syntax("g")

    readOnlyTransaction("listFlattenedGroupMembers", samRequestContext) { implicit session =>
      val query = samsql"""select distinct ${f.result.memberUserId}
        from ${GroupMemberFlatTable as f}
        join ${GroupTable as g} on ${g.id} = ${f.groupId}
        where ${g.name} = ${groupName}
        and ${f.memberUserId} is not null"""

      query.map(_.get[WorkbenchUserId](f.resultName.memberUserId)).list().apply().toSet
    }
  }

  override def enableIdentity(subject: WorkbenchSubject, samRequestContext: SamRequestContext): IO[Unit] =
    subject match {
      case userId: WorkbenchUserId =>
        serializableWriteTransaction("enableIdentity", samRequestContext) { implicit session =>
          val u = UserTable.column
          samsql"""update ${UserTable.table}
                   set (${u.enabled}, ${u.updatedAt}) =
                   (true, ${Instant.now()})
                   where ${u.id} = ${userId}""".update().apply()
        }
      case _ => IO.unit // other types of WorkbenchSubjects cannot be enabled
    }

  override def disableIdentity(subject: WorkbenchSubject, samRequestContext: SamRequestContext): IO[Unit] =
    serializableWriteTransaction("disableIdentity", samRequestContext) { implicit session =>
      subject match {
        case userId: WorkbenchUserId =>
          val u = UserTable.column
          samsql"""update ${UserTable.table}
                   set (${u.enabled}, ${u.updatedAt}) =
                   (false, ${Instant.now()})
                   where ${u.id} = ${userId}""".update().apply()
        case _ => // other types of WorkbenchSubjects cannot be disabled
      }
    }

  override def acceptTermsOfService(userId: WorkbenchUserId, tosVersion: String, samRequestContext: SamRequestContext): IO[Boolean] = {
    val tosTable = TosTable.syntax
    val tosColumns = TosTable.column
    serializableWriteTransaction("acceptTermsOfService", samRequestContext) { implicit session =>
      samsql"""insert into ${TosTable as tosTable} (${tosColumns.samUserId}, ${tosColumns.version}, ${tosColumns.action}, ${tosColumns.createdAt})
               values ($userId, $tosVersion, ${TosTable.ACCEPT}, ${Instant.now()})""".update().apply() > 0
    }
  }

  override def rejectTermsOfService(userId: WorkbenchUserId, tosVersion: String, samRequestContext: SamRequestContext): IO[Boolean] = {
    val tosTable = TosTable.syntax
    val tosColumns = TosTable.column
    serializableWriteTransaction("rejectTermsOfService", samRequestContext) { implicit session =>
      samsql"""insert into ${TosTable as tosTable} (${tosColumns.samUserId}, ${tosColumns.version}, ${tosColumns.action}, ${tosColumns.createdAt})
         values ($userId, $tosVersion, ${TosTable.REJECT}, ${Instant.now()})""".update().apply() > 0
    }
  }

<<<<<<< HEAD
  override def getUserTermsOfService(userId: WorkbenchUserId, samRequestContext: SamRequestContext): IO[Option[SamUserTos]] =
    readOnlyTransaction("getUserTos", samRequestContext) { implicit session =>
      val tosTable = TosTable.syntax
      val column = TosTable.column

      val loadUserTosQuery =
        samsql"""select ${tosTable.resultAll}
              from ${TosTable as tosTable}
              where ${column.samUserId} = ${userId}
              order by ${column.createdAt} desc
              limit 1"""

      val userTosRecordOpt: Option[TosRecord] = loadUserTosQuery.map(TosTable(tosTable)).first().apply()
      userTosRecordOpt.map(TosTable.unmarshalUserRecord)
    }

  override def getUserTermsOfServiceVersion(
      userId: WorkbenchUserId,
      tosVersion: Option[String],
      samRequestContext: SamRequestContext
  ): IO[Option[SamUserTos]] = {
    if (tosVersion.isEmpty) return IO(None)
=======
  // When no tosVersion is specified, return the latest TosRecord for the user
  override def getUserTos(userId: WorkbenchUserId, samRequestContext: SamRequestContext): IO[Option[SamUserTos]] =
    getUserTosVersion(userId, None, samRequestContext)

  override def getUserTosVersion(userId: WorkbenchUserId, tosVersion: Option[String], samRequestContext: SamRequestContext): IO[Option[SamUserTos]] =
>>>>>>> e074df8c
    readOnlyTransaction("getUserTos", samRequestContext) { implicit session =>
      val tosTable = TosTable.syntax
      val column = TosTable.column

      val versionConstraint = if (tosVersion.isDefined) samsqls"and ${column.version} = ${tosVersion.get}" else samsqls""

      val loadUserTosQuery =
        samsql"""select ${tosTable.resultAll}
              from ${TosTable as tosTable}
              where ${column.samUserId} = $userId $versionConstraint
              order by ${column.createdAt} desc
              limit 1"""

      val userTosRecordOpt: Option[TosRecord] = loadUserTosQuery.map(TosTable(tosTable)).first().apply()
      userTosRecordOpt.map(TosTable.unmarshalUserRecord)
    }

  override def getUserTermsOfServiceHistory(userId: WorkbenchUserId, samRequestContext: SamRequestContext, limit: Integer): IO[List[SamUserTos]] =
    readOnlyTransaction("getUserTosHistory", samRequestContext) { implicit session =>
      val tosTable = TosTable.syntax
      val column = TosTable.column

      val loadUserTosQuery =
        samsql"""select ${tosTable.resultAll}
              from ${TosTable as tosTable}
              where ${column.samUserId} = ${userId}
              order by ${column.createdAt} desc
              limit ${limit}"""

      val userTosRecordOpt: List[TosRecord] = loadUserTosQuery.map(TosTable(tosTable)).list().apply()
      userTosRecordOpt.map(TosTable.unmarshalUserRecord)
    }

  override def isEnabled(subject: WorkbenchSubject, samRequestContext: SamRequestContext): IO[Boolean] =
    readOnlyTransaction("isEnabled", samRequestContext) { implicit session =>
      val userIdOpt = subject match {
        case user: WorkbenchUserId => Option(user)
        case PetServiceAccountId(user, _) => Option(user)
        case _ => None
      }

      val u = UserTable.column

      userIdOpt
        .flatMap { userId =>
          samsql"select ${u.enabled} from ${UserTable.table} where ${u.id} = ${userId}"
            .map(rs => rs.boolean(u.enabled))
            .single()
            .apply()
        }
        .getOrElse(false)
    }

  override def getUserFromPetServiceAccount(petSA: ServiceAccountSubjectId, samRequestContext: SamRequestContext): IO[Option[SamUser]] =
    readOnlyTransaction("getUserFromPetServiceAccount", samRequestContext) { implicit session =>
      val petServiceAccountTable = PetServiceAccountTable.syntax
      val userTable = UserTable.syntax

      val loadUserQuery = samsql"""select ${userTable.resultAll}
                from ${UserTable as userTable}
                join ${PetServiceAccountTable as petServiceAccountTable} on ${petServiceAccountTable.userId} = ${userTable.id}
                where ${petServiceAccountTable.googleSubjectId} = ${petSA}"""

      val userRecordOpt: Option[UserRecord] = loadUserQuery.map(UserTable(userTable)).single().apply()
      userRecordOpt.map(UserTable.unmarshalUserRecord)
    }

  override def createPetServiceAccount(petServiceAccount: PetServiceAccount, samRequestContext: SamRequestContext): IO[PetServiceAccount] =
    serializableWriteTransaction("createPetServiceAccount", samRequestContext) { implicit session =>
      val petServiceAccountColumn = PetServiceAccountTable.column

      samsql"""insert into ${PetServiceAccountTable.table} (${petServiceAccountColumn.userId}, ${petServiceAccountColumn.project}, ${petServiceAccountColumn.googleSubjectId}, ${petServiceAccountColumn.email}, ${petServiceAccountColumn.displayName})
           values (${petServiceAccount.id.userId}, ${petServiceAccount.id.project}, ${petServiceAccount.serviceAccount.subjectId}, ${petServiceAccount.serviceAccount.email}, ${petServiceAccount.serviceAccount.displayName})"""
        .update()
        .apply()
      petServiceAccount
    }

  override def loadPetServiceAccount(petServiceAccountId: PetServiceAccountId, samRequestContext: SamRequestContext): IO[Option[PetServiceAccount]] =
    readOnlyTransaction("loadPetServiceAccount", samRequestContext) { implicit session =>
      val petServiceAccountTable = PetServiceAccountTable.syntax

      val loadPetQuery = samsql"""select ${petServiceAccountTable.resultAll}
       from ${PetServiceAccountTable as petServiceAccountTable}
       where ${petServiceAccountTable.userId} = ${petServiceAccountId.userId} and ${petServiceAccountTable.project} = ${petServiceAccountId.project}"""

      val petRecordOpt = loadPetQuery.map(PetServiceAccountTable(petServiceAccountTable)).single().apply()
      petRecordOpt.map(unmarshalPetServiceAccountRecord)
    }

  override def deletePetServiceAccount(petServiceAccountId: PetServiceAccountId, samRequestContext: SamRequestContext): IO[Unit] =
    serializableWriteTransaction("deletePetServiceAccount", samRequestContext) { implicit session =>
      val petServiceAccountTable = PetServiceAccountTable.syntax
      val deletePetQuery =
        samsql"delete from ${PetServiceAccountTable.table} where ${petServiceAccountTable.userId} = ${petServiceAccountId.userId} and ${petServiceAccountTable.project} = ${petServiceAccountId.project}"
      if (deletePetQuery.update().apply() != 1) {
        throw new WorkbenchException(s"${petServiceAccountId} cannot be deleted because it already does not exist")
      }
    }

  override def getAllPetServiceAccountsForUser(userId: WorkbenchUserId, samRequestContext: SamRequestContext): IO[Seq[PetServiceAccount]] =
    readOnlyTransaction("getAllPetServiceAccountsForUser", samRequestContext) { implicit session =>
      val petServiceAccountTable = PetServiceAccountTable.syntax

      val loadPetsQuery = samsql"""select ${petServiceAccountTable.resultAll}
                from ${PetServiceAccountTable as petServiceAccountTable} where ${petServiceAccountTable.userId} = ${userId}"""

      val petRecords = loadPetsQuery.map(PetServiceAccountTable(petServiceAccountTable)).list().apply()
      petRecords.map(unmarshalPetServiceAccountRecord)
    }

  override def updatePetServiceAccount(petServiceAccount: PetServiceAccount, samRequestContext: SamRequestContext): IO[PetServiceAccount] =
    serializableWriteTransaction("updatePetServiceAccount", samRequestContext) { implicit session =>
      val petServiceAccountColumn = PetServiceAccountTable.column
      val updatePetQuery = samsql"""update ${PetServiceAccountTable.table} set
        ${petServiceAccountColumn.googleSubjectId} = ${petServiceAccount.serviceAccount.subjectId},
        ${petServiceAccountColumn.email} = ${petServiceAccount.serviceAccount.email},
        ${petServiceAccountColumn.displayName} = ${petServiceAccount.serviceAccount.displayName}
        where ${petServiceAccountColumn.userId} = ${petServiceAccount.id.userId} and ${petServiceAccountColumn.project} = ${petServiceAccount.id.project}"""

      if (updatePetQuery.update().apply() != 1) {
        throw new WorkbenchException(s"Update cannot be applied because ${petServiceAccount.id} does not exist")
      }

      petServiceAccount
    }

  private def unmarshalPetServiceAccountRecord(petRecord: PetServiceAccountRecord): PetServiceAccount =
    PetServiceAccount(
      PetServiceAccountId(petRecord.userId, petRecord.project),
      ServiceAccount(petRecord.googleSubjectId, petRecord.email, petRecord.displayName)
    )

  case class SubjectConglomerate(
      userId: Option[WorkbenchUserId],
      groupName: Option[WorkbenchGroupName],
      petUserId: Option[WorkbenchUserId],
      petProject: Option[GoogleProject],
      policyResourceType: Option[ResourceTypeName],
      policyResourceId: Option[ResourceId],
      policyName: Option[AccessPolicyName]
  )

  private def unmarshalSubjectConglomerate(subjectConglomerate: SubjectConglomerate): WorkbenchSubject =
    subjectConglomerate match {
      case SubjectConglomerate(Some(userId), None, None, None, None, None, None) => userId
      case SubjectConglomerate(None, Some(groupName), None, None, None, None, None) => groupName
      case SubjectConglomerate(None, None, Some(petUserId), Some(petProject), None, None, None) => PetServiceAccountId(petUserId, petProject)
      case SubjectConglomerate(None, None, None, None, Some(policyResourceType), Some(policyResourceId), Some(policyName)) =>
        FullyQualifiedPolicyId(FullyQualifiedResourceId(policyResourceType, policyResourceId), policyName)
      case _ => throw new WorkbenchException("Not found")
    }

  override def getManagedGroupAccessInstructions(groupName: WorkbenchGroupName, samRequestContext: SamRequestContext): IO[Option[String]] =
    readOnlyTransaction("getManagedGroupAccessInstructions", samRequestContext) { implicit session =>
      val groupTable = GroupTable.syntax
      val accessInstructionsTable = AccessInstructionsTable.syntax

      // note the left join - this allows us to distinguish between the group does not exist and the group exists but
      // does not have access instructions
      val loadAccessInstructionsQuery = samsql"""select ${accessInstructionsTable.resultAll}
                from ${GroupTable as groupTable}
                left join ${AccessInstructionsTable as accessInstructionsTable} on ${groupTable.id} = ${accessInstructionsTable.groupId}
                where ${groupTable.name} = ${groupName}"""

      val accessInstructionsOpt = loadAccessInstructionsQuery.map(AccessInstructionsTable(accessInstructionsTable)).single().apply()

      accessInstructionsOpt match {
        case None =>
          // the group does not exist
          throw new WorkbenchExceptionWithErrorReport(ErrorReport(StatusCodes.NotFound, s"$groupName not found"))
        case Some(accessInstructionsRecord) =>
          // the group exists but the access instructions will be null in the query result if there are no instructions
          Option(accessInstructionsRecord.instructions)
      }
    }

  override def setManagedGroupAccessInstructions(groupName: WorkbenchGroupName, accessInstructions: String, samRequestContext: SamRequestContext): IO[Unit] =
    serializableWriteTransaction("setManagedGroupAccessInstructions", samRequestContext) { implicit session =>
      val groupPKQuery = workbenchGroupIdentityToGroupPK(groupName)
      val accessInstructionsColumn = AccessInstructionsTable.column

      val upsertAccessInstructionsQuery = samsql"""insert into ${AccessInstructionsTable.table}
                            (${accessInstructionsColumn.groupId}, ${accessInstructionsColumn.instructions})
                            values((${groupPKQuery}), ${accessInstructions})
                            on conflict (${accessInstructionsColumn.groupId})
                            do update set ${accessInstructionsColumn.instructions} = ${accessInstructions}
                            where ${AccessInstructionsTable.syntax.groupId} = (${groupPKQuery})"""

      upsertAccessInstructionsQuery.update().apply()
    }

  override def setGoogleSubjectId(userId: WorkbenchUserId, googleSubjectId: GoogleSubjectId, samRequestContext: SamRequestContext): IO[Unit] =
    serializableWriteTransaction("setGoogleSubjectId", samRequestContext) { implicit session =>
      val u = UserTable.column
      val updateGoogleSubjectIdQuery =
        samsql"""update ${UserTable.table}
                 set (${u.googleSubjectId}, ${u.updatedAt}) =
                 (${googleSubjectId},
                   ${Instant.now()}
                 )
                 where ${u.id} = ${userId} and ${u.googleSubjectId} is null"""

      if (updateGoogleSubjectIdQuery.update().apply() != 1) {
        throw new WorkbenchException(
          s"Cannot update googleSubjectId for user ${userId} because user does not exist or the googleSubjectId has already been set for this user"
        )
      }
    }

  override def checkStatus(samRequestContext: SamRequestContext): IO[Boolean] =
    checkStatusWithQuery(samsqls"SELECT 1", samRequestContext)

  // This method exists so that we can test a _real_ db connection when the query fails for some reason
  // If we can find another way to have a valid connection pool but make the query fail, we can get rid of this method
  // and move its logic into the public `checkStatus`
  private[dataAccess] def checkStatusWithQuery(query: SQLSyntax, samRequestContext: SamRequestContext): IO[Boolean] =
    readOnlyTransaction("checkStatus", samRequestContext) { implicit session =>
      val isSessionValid = session.connection.isValid((2 seconds).toSeconds.intValue())
      val canQuery =
        samsql"$query"
          .map(rs => rs.int(1))
          .single()
          .apply()
          .nonEmpty

      isSessionValid && canQuery
    }.recoverWith { err =>
      logger.error("Failed to connect to Sam's database", err)
      IO(false)
    }

  override def createPetManagedIdentity(petManagedIdentity: PetManagedIdentity, samRequestContext: SamRequestContext): IO[PetManagedIdentity] =
    serializableWriteTransaction("createPetManagedIdentity", samRequestContext) { implicit session =>
      val petManagedIdentityColumn = PetManagedIdentityTable.column

      samsql"""insert into ${PetManagedIdentityTable.table} (${petManagedIdentityColumn.userId}, ${petManagedIdentityColumn.tenantId}, ${petManagedIdentityColumn.subscriptionId}, ${petManagedIdentityColumn.managedResourceGroupName}, ${petManagedIdentityColumn.objectId}, ${petManagedIdentityColumn.displayName})
           values (${petManagedIdentity.id.user}, ${petManagedIdentity.id.tenantId}, ${petManagedIdentity.id.subscriptionId}, ${petManagedIdentity.id.managedResourceGroupName}, ${petManagedIdentity.objectId}, ${petManagedIdentity.displayName})"""
        .update()
        .apply()
      petManagedIdentity
    }

  override def loadPetManagedIdentity(petManagedIdentityId: PetManagedIdentityId, samRequestContext: SamRequestContext): IO[Option[PetManagedIdentity]] =
    readOnlyTransaction("loadPetManagedIdentity", samRequestContext) { implicit session =>
      val petManagedIdentityTable = PetManagedIdentityTable.syntax

      val loadPetQuery = samsql"""select ${petManagedIdentityTable.resultAll}
       from ${PetManagedIdentityTable as petManagedIdentityTable}
       where ${petManagedIdentityTable.userId} = ${petManagedIdentityId.user} and ${petManagedIdentityTable.tenantId} = ${petManagedIdentityId.tenantId} and ${petManagedIdentityTable.subscriptionId} = ${petManagedIdentityId.subscriptionId} and ${petManagedIdentityTable.managedResourceGroupName} = ${petManagedIdentityId.managedResourceGroupName}"""

      val petRecordOpt = loadPetQuery.map(PetManagedIdentityTable(petManagedIdentityTable)).single().apply()
      petRecordOpt.map(unmarshalPetManagedIdentityRecord)
    }

  private def unmarshalPetManagedIdentityRecord(petRecord: PetManagedIdentityRecord): PetManagedIdentity =
    PetManagedIdentity(
      PetManagedIdentityId(petRecord.userId, petRecord.tenantId, petRecord.subscriptionId, petRecord.managedResourceGroupName),
      petRecord.objectId,
      petRecord.displayName
    )

  override def getUserFromPetManagedIdentity(petManagedIdentityObjectId: ManagedIdentityObjectId, samRequestContext: SamRequestContext): IO[Option[SamUser]] =
    readOnlyTransaction("getUserFromPetManagedIdentity", samRequestContext) { implicit session =>
      val petManagedIdentityTable = PetManagedIdentityTable.syntax
      val userTable = UserTable.syntax

      val loadUserQuery = samsql"""select ${userTable.resultAll}
                from ${UserTable as userTable}
                join ${PetManagedIdentityTable as petManagedIdentityTable} on ${petManagedIdentityTable.userId} = ${userTable.id}
                where ${petManagedIdentityTable.objectId} = ${petManagedIdentityObjectId}"""

      val userRecordOpt: Option[UserRecord] = loadUserQuery.map(UserTable(userTable)).single().apply()
      userRecordOpt.map(UserTable.unmarshalUserRecord)
    }

  override def setUserRegisteredAt(userId: WorkbenchUserId, registeredAt: Instant, samRequestContext: SamRequestContext): IO[Unit] =
    serializableWriteTransaction("setUserRegisteredAt", samRequestContext) { implicit session =>
      val u = UserTable.column
      val results =
        samsql"""update ${UserTable.table}
               set (${u.registeredAt}, ${u.updatedAt}) =
               (
                 $registeredAt,
                 ${Instant.now()}
               )
               where ${u.id} = $userId and ${u.registeredAt} is null"""
          .update()
          .apply()

      if (results != 1) {
        throw new WorkbenchException(
          s"Cannot update registeredAt for user ${userId} because user does not exist or the registeredAt date has already been set for this user"
        )
      } else {
        ()
      }
    }

  override def getUserAttributes(userId: WorkbenchUserId, samRequestContext: SamRequestContext): IO[Option[SamUserAttributes]] =
    readOnlyTransaction("getUserAttributes", samRequestContext) { implicit session =>
      val userAttributesTable = UserAttributesTable.syntax
      val column = UserAttributesTable.column

      val loadUserAttributesQuery =
        samsql"""
                 select ${userAttributesTable.resultAll}
                 from ${UserAttributesTable as userAttributesTable}
                 where ${column.samUserId} = $userId
        """

      val userAttributesRecordOpt: Option[UserAttributesRecord] = loadUserAttributesQuery.map(UserAttributesTable(userAttributesTable)).first().apply()
      userAttributesRecordOpt.map(UserAttributesTable.unmarshalUserAttributesRecord)
    }

  override def setUserAttributes(userAttributes: SamUserAttributes, samRequestContext: SamRequestContext): IO[Unit] =
    serializableWriteTransaction("setUserAttributes", samRequestContext) { implicit session =>
      val userAttributesTable = UserAttributesTable.syntax
      val userAttributesColumns = UserAttributesTable.column
      samsql"""
        insert into ${UserAttributesTable as userAttributesTable} (${userAttributesColumns.samUserId}, ${userAttributesColumns.marketingConsent}, ${userAttributesColumns.updatedAt})
          values (${userAttributes.userId}, ${userAttributes.marketingConsent}, ${Instant.now()})
        on conflict(${userAttributesColumns.samUserId})
          do update set ${userAttributesColumns.marketingConsent} = ${userAttributes.marketingConsent},
            ${userAttributesColumns.updatedAt} = ${Instant.now()}
           """.update().apply() > 0
    }
}<|MERGE_RESOLUTION|>--- conflicted
+++ resolved
@@ -648,36 +648,11 @@
     }
   }
 
-<<<<<<< HEAD
-  override def getUserTermsOfService(userId: WorkbenchUserId, samRequestContext: SamRequestContext): IO[Option[SamUserTos]] =
-    readOnlyTransaction("getUserTos", samRequestContext) { implicit session =>
-      val tosTable = TosTable.syntax
-      val column = TosTable.column
-
-      val loadUserTosQuery =
-        samsql"""select ${tosTable.resultAll}
-              from ${TosTable as tosTable}
-              where ${column.samUserId} = ${userId}
-              order by ${column.createdAt} desc
-              limit 1"""
-
-      val userTosRecordOpt: Option[TosRecord] = loadUserTosQuery.map(TosTable(tosTable)).first().apply()
-      userTosRecordOpt.map(TosTable.unmarshalUserRecord)
-    }
-
-  override def getUserTermsOfServiceVersion(
-      userId: WorkbenchUserId,
-      tosVersion: Option[String],
-      samRequestContext: SamRequestContext
-  ): IO[Option[SamUserTos]] = {
-    if (tosVersion.isEmpty) return IO(None)
-=======
   // When no tosVersion is specified, return the latest TosRecord for the user
   override def getUserTos(userId: WorkbenchUserId, samRequestContext: SamRequestContext): IO[Option[SamUserTos]] =
     getUserTosVersion(userId, None, samRequestContext)
 
   override def getUserTosVersion(userId: WorkbenchUserId, tosVersion: Option[String], samRequestContext: SamRequestContext): IO[Option[SamUserTos]] =
->>>>>>> e074df8c
     readOnlyTransaction("getUserTos", samRequestContext) { implicit session =>
       val tosTable = TosTable.syntax
       val column = TosTable.column
@@ -694,6 +669,7 @@
       val userTosRecordOpt: Option[TosRecord] = loadUserTosQuery.map(TosTable(tosTable)).first().apply()
       userTosRecordOpt.map(TosTable.unmarshalUserRecord)
     }
+  }
 
   override def getUserTermsOfServiceHistory(userId: WorkbenchUserId, samRequestContext: SamRequestContext, limit: Integer): IO[List[SamUserTos]] =
     readOnlyTransaction("getUserTosHistory", samRequestContext) { implicit session =>
