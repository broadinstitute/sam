package org.broadinstitute.dsde.workbench.sam
package api

import akka.http.scaladsl.model.StatusCodes
import akka.http.scaladsl.model.headers.OAuth2BearerToken
import akka.http.scaladsl.server.Directives._
import akka.http.scaladsl.server._
import akka.http.scaladsl.server.directives.OnSuccessMagnet._
import cats.effect.IO
import cats.effect.unsafe.implicits.global
import com.typesafe.scalalogging.LazyLogging
import org.broadinstitute.dsde.workbench.model._
import org.broadinstitute.dsde.workbench.model.google.ServiceAccountSubjectId
import org.broadinstitute.dsde.workbench.sam.api.StandardSamUserDirectives._
import org.broadinstitute.dsde.workbench.sam.azure.ManagedIdentityObjectId
import org.broadinstitute.dsde.workbench.sam.model.SamUser
import org.broadinstitute.dsde.workbench.sam.service.{TosService, UserService}
import org.broadinstitute.dsde.workbench.sam.service.UserService._
import org.broadinstitute.dsde.workbench.sam.util.SamRequestContext

import scala.concurrent.ExecutionContext
import scala.util.Try
import scala.util.matching.Regex

trait StandardSamUserDirectives extends SamUserDirectives with LazyLogging with SamRequestContextDirectives {
  implicit val executionContext: ExecutionContext

  def withActiveUser(samRequestContext: SamRequestContext): Directive1[SamUser] = requireOidcHeaders.flatMap { oidcHeaders =>
    onSuccess {
      getActiveSamUser(oidcHeaders, userService, tosService, samRequestContext).unsafeToFuture()
    }.tmap { samUser =>
      logger.info(s"Handling request for active Sam User: $samUser")
      samUser
    }
  }

  def withUserAllowInactive(samRequestContext: SamRequestContext): Directive1[SamUser] = requireOidcHeaders.flatMap { oidcHeaders =>
    onSuccess {
      getSamUser(oidcHeaders, userService, samRequestContext).unsafeToFuture()
    }.tmap { samUser =>
      logger.info(s"Handling request for (in)active Sam User: $samUser")
      samUser
    }
  }

  def withNewUser(samRequestContext: SamRequestContext): Directive1[SamUser] = requireOidcHeaders.map(buildSamUser)

  private def buildSamUser(oidcHeaders: OIDCHeaders): SamUser = {
    // google id can either be in the external id or google id from azure headers, favor the external id as the source
    val googleSubjectId = (oidcHeaders.externalId.left.toOption ++ oidcHeaders.googleSubjectIdFromAzure).headOption
    val azureB2CId = oidcHeaders.externalId.toOption // .right is missing (compared to .left above) since Either is Right biased

    SamUser(genWorkbenchUserId(System.currentTimeMillis()), googleSubjectId, oidcHeaders.email, azureB2CId, false, None)
  }

  /** Utility function that knows how to convert all the various headers into OIDCHeaders
    */
  private def requireOidcHeaders: Directive1[OIDCHeaders] = {
    println("In requireOidcHeaders")
    (headerValueByName(accessTokenHeader).as(OAuth2BearerToken) &
      externalIdFromHeaders &
      headerValueByName(emailHeader).as(WorkbenchEmail) &
      optionalHeaderValueByName(googleIdFromAzureHeader).map(_.map(GoogleSubjectId)) &
      optionalHeaderValueByName(managedIdentityObjectIdHeader).map(_.map(ManagedIdentityObjectId)))
      .as(OIDCHeaders)
      .map { oidcHeaders =>
        logger.info(s"Auth Headers: $oidcHeaders")
        oidcHeaders
      }
  }

  private def externalIdFromHeaders: Directive1[Either[GoogleSubjectId, AzureB2CId]] = headerValueByName(userIdHeader).map { idString =>
    Try(BigInt(idString)).fold(
      _ => Right(AzureB2CId(idString)), // could not parse id as a Long, treat id as b2c id which are uuids
      _ => Left(GoogleSubjectId(idString)) // id is a number which is what google subject ids look like
    )
  }
}

object StandardSamUserDirectives {
  val SAdomain: Regex = "(\\S+@\\S*gserviceaccount\\.com$)".r
  // UAMI == "User Assigned Managed Identity" in Azure
  val UamiPattern: Regex = "(^/subscriptions/\\S+/resourcegroups/\\S+/providers/Microsoft\\.ManagedIdentity/userAssignedIdentities/\\S+$)".r
  val accessTokenHeader = "OIDC_access_token"
  val emailHeader = "OIDC_CLAIM_email"
  val userIdHeader = "OIDC_CLAIM_user_id"
  val googleIdFromAzureHeader = "OAUTH2_CLAIM_google_id"
  val managedIdentityObjectIdHeader = "OAUTH2_CLAIM_xms_mirid"

<<<<<<< HEAD
  def getSamUser(oidcHeaders: OIDCHeaders, directoryDAO: DirectoryDAO, samRequestContext: SamRequestContext): IO[SamUser] = {
    println("oidcHeaders")
    println(oidcHeaders)
    println("oidcHeaders.token")
    println(oidcHeaders.token)
=======
  def getSamUser(oidcHeaders: OIDCHeaders, userService: UserService, samRequestContext: SamRequestContext): IO[SamUser] =
>>>>>>> 47b05bc0
    oidcHeaders match {
      case OIDCHeaders(_, Left(googleSubjectId), WorkbenchEmail(SAdomain(_)), _, _) =>
        // If it's a PET account, we treat it as its owner
        userService.getUserFromPetServiceAccount(ServiceAccountSubjectId(googleSubjectId.value), samRequestContext).flatMap {
          case Some(petsOwner) => IO.pure(petsOwner)
          case None => lookUpByGoogleSubjectId(googleSubjectId, userService, samRequestContext)
        }

      case OIDCHeaders(_, Left(googleSubjectId), _, _, _) =>
        lookUpByGoogleSubjectId(googleSubjectId, userService, samRequestContext)

      case OIDCHeaders(_, Right(azureB2CId), _, _, Some(objectId @ ManagedIdentityObjectId(UamiPattern(_)))) =>
        // If it's a managed identity, treat it as its owner
        userService.getUserFromPetManagedIdentity(objectId, samRequestContext).flatMap {
          case Some(petsOwner) => IO.pure(petsOwner)
          case None => loadUserMaybeUpdateAzureB2CId(azureB2CId, oidcHeaders.googleSubjectIdFromAzure, userService, samRequestContext)
        }

      case OIDCHeaders(_, Right(azureB2CId), _, _, _) =>
        loadUserMaybeUpdateAzureB2CId(azureB2CId, oidcHeaders.googleSubjectIdFromAzure, userService, samRequestContext)
    }
  }

<<<<<<< HEAD
  def getActiveSamUser(oidcHeaders: OIDCHeaders, directoryDAO: DirectoryDAO, tosService: TosService, samRequestContext: SamRequestContext): IO[SamUser] = {
    println("oidcHeaders.token")
    println(oidcHeaders.token)
=======
  def getActiveSamUser(oidcHeaders: OIDCHeaders, userService: UserService, tosService: TosService, samRequestContext: SamRequestContext): IO[SamUser] =
>>>>>>> 47b05bc0
    for {
      user <- getSamUser(oidcHeaders, userService, samRequestContext)
      tosComplianceDetails <- tosService.getTosComplianceStatus(user)
    } yield {
      if (!tosComplianceDetails.permitsSystemUsage) {
        throw new WorkbenchExceptionWithErrorReport(ErrorReport(StatusCodes.Unauthorized, "User must accept the latest terms of service."))
      }
      if (!user.enabled) {
        throw new WorkbenchExceptionWithErrorReport(ErrorReport(StatusCodes.Unauthorized, "User is disabled."))
      }

      user
    }
  }

  private def loadUserMaybeUpdateAzureB2CId(
      azureB2CId: AzureB2CId,
      maybeGoogleSubjectId: Option[GoogleSubjectId],
      userService: UserService,
      samRequestContext: SamRequestContext
  ) =
    for {
      maybeUser <- userService.getUserByAzureB2CId(azureB2CId, samRequestContext)
      maybeUserAgain <- (maybeUser, maybeGoogleSubjectId) match {
        case (None, Some(googleSubjectId)) =>
          updateUserAzureB2CId(azureB2CId, googleSubjectId, userService, samRequestContext)
        case _ => IO.pure(maybeUser)
      }
    } yield maybeUserAgain.getOrElse(throw new WorkbenchExceptionWithErrorReport(ErrorReport(StatusCodes.Forbidden, s"Azure Id $azureB2CId not found in sam")))

  private def updateUserAzureB2CId(azureB2CId: AzureB2CId, googleSubjectId: GoogleSubjectId, userService: UserService, samRequestContext: SamRequestContext) =
    for {
      maybeSubject <- userService.getSubjectFromGoogleSubjectId(googleSubjectId, samRequestContext)
      _ <- maybeSubject match {
        case Some(userId: WorkbenchUserId) =>
          userService.setUserAzureB2CId(userId, azureB2CId, samRequestContext)
        case _ => IO.unit
      }
      maybeUser <- userService.getUserByAzureB2CId(azureB2CId, samRequestContext)
    } yield maybeUser

  private def lookUpByGoogleSubjectId(googleSubjectId: GoogleSubjectId, userService: UserService, samRequestContext: SamRequestContext): IO[SamUser] =
    userService.getUserFromGoogleSubjectId(googleSubjectId, samRequestContext).flatMap { maybeUser =>
      IO.fromOption(maybeUser)(new WorkbenchExceptionWithErrorReport(ErrorReport(StatusCodes.Forbidden, s"Google Id $googleSubjectId not found in sam")))
    }
}

final case class OIDCHeaders(
    token: OAuth2BearerToken,
    externalId: Either[GoogleSubjectId, AzureB2CId],
    email: WorkbenchEmail,
    googleSubjectIdFromAzure: Option[GoogleSubjectId],
    managedIdentityObjectId: Option[ManagedIdentityObjectId] = None
) {

  // Customized toString method so that fields are labeled and we must ensure that we do not log the Bearer Token
  override def toString: String = {
    val extId = externalId match {
      case Left(googleSubjectId) => s"GoogleSubjectId($googleSubjectId)"
      case Right(azureB2CId) => s"AzureB2CId($azureB2CId)"
    }
    s"OIDCHeaders(" +
      s"externalId: $extId, " +
      s"email: $email, " +
      s"googleSubjectIdFromAzure: $googleSubjectIdFromAzure, " +
      s"managedIdentityObjectId: $managedIdentityObjectId)"
  }
}<|MERGE_RESOLUTION|>--- conflicted
+++ resolved
@@ -87,15 +87,11 @@
   val googleIdFromAzureHeader = "OAUTH2_CLAIM_google_id"
   val managedIdentityObjectIdHeader = "OAUTH2_CLAIM_xms_mirid"
 
-<<<<<<< HEAD
-  def getSamUser(oidcHeaders: OIDCHeaders, directoryDAO: DirectoryDAO, samRequestContext: SamRequestContext): IO[SamUser] = {
+  def getSamUser(oidcHeaders: OIDCHeaders, userService: UserService, samRequestContext: SamRequestContext): IO[SamUser] = {
     println("oidcHeaders")
     println(oidcHeaders)
     println("oidcHeaders.token")
     println(oidcHeaders.token)
-=======
-  def getSamUser(oidcHeaders: OIDCHeaders, userService: UserService, samRequestContext: SamRequestContext): IO[SamUser] =
->>>>>>> 47b05bc0
     oidcHeaders match {
       case OIDCHeaders(_, Left(googleSubjectId), WorkbenchEmail(SAdomain(_)), _, _) =>
         // If it's a PET account, we treat it as its owner
@@ -119,13 +115,9 @@
     }
   }
 
-<<<<<<< HEAD
-  def getActiveSamUser(oidcHeaders: OIDCHeaders, directoryDAO: DirectoryDAO, tosService: TosService, samRequestContext: SamRequestContext): IO[SamUser] = {
+  def getActiveSamUser(oidcHeaders: OIDCHeaders, userService: UserService, tosService: TosService, samRequestContext: SamRequestContext): IO[SamUser] = {
     println("oidcHeaders.token")
     println(oidcHeaders.token)
-=======
-  def getActiveSamUser(oidcHeaders: OIDCHeaders, userService: UserService, tosService: TosService, samRequestContext: SamRequestContext): IO[SamUser] =
->>>>>>> 47b05bc0
     for {
       user <- getSamUser(oidcHeaders, userService, samRequestContext)
       tosComplianceDetails <- tosService.getTosComplianceStatus(user)
