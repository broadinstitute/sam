package org.broadinstitute.dsde.workbench.sam.service

import akka.http.scaladsl.model.StatusCodes
import cats.Applicative
import cats.data.NonEmptyList
import cats.effect.IO
import cats.effect.unsafe.implicits.global
import cats.implicits._
import com.google.common.annotations.VisibleForTesting
import com.typesafe.scalalogging.LazyLogging
import org.broadinstitute.dsde.workbench.model._
import org.broadinstitute.dsde.workbench.sam._
import org.broadinstitute.dsde.workbench.sam.audit.SamAuditModelJsonSupport._
import org.broadinstitute.dsde.workbench.sam.audit._
import org.broadinstitute.dsde.workbench.sam.dataAccess.{AccessPolicyDAO, DirectoryDAO, LoadResourceAuthDomainResult}
import org.broadinstitute.dsde.workbench.sam.model._
import org.broadinstitute.dsde.workbench.sam.util.SamRequestContext

import java.util.UUID
import scala.concurrent.{ExecutionContext, Future}

/**
  * Created by mbemis on 5/22/17.
  */
class ResourceService(
    private val resourceTypes: Map[ResourceTypeName, ResourceType],
    private[service] val policyEvaluatorService: PolicyEvaluatorService,
    private val accessPolicyDAO: AccessPolicyDAO,
    private val directoryDAO: DirectoryDAO,
    private val cloudExtensions: CloudExtensions,
    val emailDomain: String,
    private val allowedAdminEmailDomains: Set[String])(implicit val executionContext: ExecutionContext)
    extends LazyLogging {

  private[service] case class ValidatableAccessPolicy(
                                              policyName: AccessPolicyName,
                                              emailsToSubjects: Map[WorkbenchEmail, Option[WorkbenchSubject]],
                                              roles: Set[ResourceRoleName],
                                              actions: Set[ResourceAction],
                                              descendantPermissions: Set[AccessPolicyDescendantPermissions],
                                              memberPolicies: Option[Set[PolicyIdentifiers]]=Option.empty)

  def getResourceTypes(): IO[Map[ResourceTypeName, ResourceType]] =
    IO.pure(resourceTypes)

  def getResourceType(name: ResourceTypeName): IO[Option[ResourceType]] =
    IO.pure(resourceTypes.get(name))

  /**
    * Creates each resource type in the database and creates a resource for each with the resource type SamResourceTypes.resourceTypeAdmin.
    *
    * This will fail if SamResourceTypes.resourceTypeAdmin does not exist in resourceTypes
    */
  def initResourceTypes(samRequestContext: SamRequestContext = SamRequestContext()): IO[Iterable[ResourceType]] = // `SamRequestContext()` is used so that we don't trace 1-off boot/init methods
    resourceTypes.get(SamResourceTypes.resourceTypeAdminName) match {
      case None =>
        IO.raiseError(new WorkbenchException(s"Could not initialize resource types because ${SamResourceTypes.resourceTypeAdminName.value} does not exist."))
      case Some(resourceTypeAdmin) =>
        for {
          newOrUpdatedResourceTypeNames <- accessPolicyDAO.upsertResourceTypes(resourceTypes.values.toSet, samRequestContext)

          // ensure a resourceTypeAdmin resource exists for each new/update resource type (except resourceTypeAdmin)
          _ <- newOrUpdatedResourceTypeNames.filterNot(_ == SamResourceTypes.resourceTypeAdminName).toList.traverse { rtName =>
            val policy = ValidatableAccessPolicy(
              AccessPolicyName(resourceTypeAdmin.ownerRoleName.value),
              Map.empty,
              Set(resourceTypeAdmin.ownerRoleName),
              Set.empty,
              Set.empty)
            // note that this skips all validations and just creates a resource with owner policies with no members
            // it will require someone with direct database access to bootstrap
            persistResource(resourceTypeAdmin, ResourceId(rtName.value), Set(policy), Set.empty, None, samRequestContext).recover {
              case e: WorkbenchExceptionWithErrorReport if e.errorReport.statusCode.contains(StatusCodes.Conflict) =>
                // ok if the resource already exists
                Resource(resourceTypeAdmin.name, ResourceId(rtName.value), Set.empty)
            }
          }
        } yield resourceTypes.values
    }

  def createResourceType(resourceType: ResourceType, samRequestContext: SamRequestContext): IO[ResourceType] =
    accessPolicyDAO.createResourceType(resourceType, samRequestContext)

  /**
    * Create a resource with default policies. The default policies contain 1 policy with the same name as the
    * owner role for the resourceType, has the owner role, membership contains only samUser
    *
    * @param resourceType
    * @param resourceId
    * @param samUser
    * @return
    */
  def createResource(resourceType: ResourceType, resourceId: ResourceId, samUser: SamUser, samRequestContext: SamRequestContext): IO[Resource] = {
    val ownerRole = resourceType.roles
      .find(_.roleName == resourceType.ownerRoleName)
      .getOrElse(throw new WorkbenchException(s"owner role ${resourceType.ownerRoleName} does not exist in $resourceType"))
    val defaultPolicies: Map[AccessPolicyName, AccessPolicyMembership] = Map(
      AccessPolicyName(ownerRole.roleName.value) -> AccessPolicyMembership(Set(samUser.email), Set.empty, Set(ownerRole.roleName), None, None))
    createResource(resourceType, resourceId, defaultPolicies, Set.empty, None, samUser.id, samRequestContext)
  }

  /**
    * Validates the resource first and if any validations fail, an exception is thrown with an error report that
    * describes what failed.  If validations pass, then the Resource should be persisted.
    *
    * @param resourceType
    * @param resourceId
    * @param policiesMap
    * @param userId
    * @return Future[Resource]
    */
  def createResource(resourceType: ResourceType, resourceId: ResourceId, policiesMap: Map[AccessPolicyName, AccessPolicyMembership], authDomain: Set[WorkbenchGroupName], parentOpt: Option[FullyQualifiedResourceId], userId: WorkbenchUserId, samRequestContext: SamRequestContext): IO[Resource] = {
    logger.info(s"Creating new `${resourceType.name}` with resourceId: `${resourceId}`")
    makeValidatablePolicies(policiesMap, samRequestContext).flatMap { policies =>
      validateCreateResource(resourceType, resourceId, policies, authDomain, userId, parentOpt, samRequestContext).flatMap {
        case Seq() => for {
          persisted <- persistResource(resourceType, resourceId, policies, authDomain, parentOpt, samRequestContext)

          _ <- AuditLogger.logAuditEventIO(
            samRequestContext,
            ResourceEvent(ResourceCreated,
              FullyQualifiedResourceId(resourceType.name, resourceId),
              parentOpt.map(ResourceChange)))

          changeEvents = createAccessChangeEvents(FullyQualifiedResourceId(resourceType.name, resourceId),
            LazyList.empty, persisted.accessPolicies)

          _ <- AuditLogger.logAuditEventIO(samRequestContext, changeEvents.toSeq:_*)
        } yield persisted
        case errorReports: Seq[ErrorReport] =>
          throw new WorkbenchExceptionWithErrorReport(ErrorReport(StatusCodes.BadRequest, "Cannot create resource", errorReports))
      }
    }
  }

  /**
    * This method only persists the resource and then overwrites/creates the policies for that resource.
    * Be very careful if calling this method directly because it will not validate the resource or its policies.
    * If you want to create a Resource, use createResource() which will also perform critical validations
    *
    * @param resourceType
    * @param resourceId
    * @param policies
    * @param authDomain
    * @return Future[Resource]
    */
  private def persistResource(resourceType: ResourceType, resourceId: ResourceId, policies: Set[ValidatableAccessPolicy], authDomain: Set[WorkbenchGroupName], parentOpt: Option[FullyQualifiedResourceId], samRequestContext: SamRequestContext) = {
    val accessPolicies = policies.map(constructAccessPolicy(resourceType, resourceId, _, public = false)) // can't set public at create time
    accessPolicyDAO.createResource(Resource(resourceType.name, resourceId, authDomain, accessPolicies = accessPolicies, parent = parentOpt), samRequestContext)
  }

  private def constructAccessPolicy(resourceType: ResourceType, resourceId: ResourceId, validatableAccessPolicy: ValidatableAccessPolicy, public: Boolean) = {
    AccessPolicy(FullyQualifiedPolicyId(FullyQualifiedResourceId(resourceType.name, resourceId), validatableAccessPolicy.policyName),
      validatableAccessPolicy.emailsToSubjects.values.flatten.toSet,
      generateGroupEmail(),
      validatableAccessPolicy.roles,
      validatableAccessPolicy.actions,
      validatableAccessPolicy.descendantPermissions,
      public
    )
  }

  private def validateCreateResource(resourceType: ResourceType, resourceId: ResourceId, policies: Set[ValidatableAccessPolicy], authDomain: Set[WorkbenchGroupName], userId: WorkbenchUserId, parentOpt: Option[FullyQualifiedResourceId], samRequestContext: SamRequestContext): IO[Seq[ErrorReport]] =
    for {
      resourceIdErrors <- IO.pure(validateUrlSafe(resourceId.value))
      ownerPolicyErrors <- IO.pure(validateOwnerPolicyExists(resourceType, policies, parentOpt))
      policyErrors <- policies.toList.traverse(policy => validatePolicy(resourceType, policy)).map(_.flatten)
      authDomainErrors <- validateAuthDomain(resourceType, authDomain, userId, samRequestContext)
    } yield (resourceIdErrors ++ ownerPolicyErrors ++ policyErrors ++ authDomainErrors).toSeq

  private val validUrlSafePattern = "[-a-zA-Z0-9._~%]+".r

  private def validateUrlSafe(input: String): Option[ErrorReport] = {
    if (!validUrlSafePattern.pattern.matcher(input).matches) {
      Option(ErrorReport(s"Invalid input: $input. Valid characters are alphanumeric characters, periods, tildes, percents, underscores, and dashes. Try url encoding."))
    } else {
      None
    }
  }

  private def validateOwnerPolicyExists(resourceType: ResourceType, policies: Set[ValidatableAccessPolicy], parentOpt: Option[FullyQualifiedResourceId]): Option[ErrorReport] =
    parentOpt match {
      case None =>
        // make sure there is an owner policy if there is no parent
        policies.exists { policy =>
          policy.roles.contains(resourceType.ownerRoleName) && policy.emailsToSubjects.nonEmpty
        } match {
          case true => None
          case false =>
            Option(ErrorReport(s"Cannot create resource without at least 1 policy with ${resourceType.ownerRoleName.value} role and non-empty membership"))
        }

      case Some(_) => None // if a parent exists, the parent's owners are effectively owners of this resource
    }

  private def validateAuthDomain(resourceType: ResourceType, authDomain: Set[WorkbenchGroupName], userId: WorkbenchUserId, samRequestContext: SamRequestContext): IO[Option[ErrorReport]] =
    validateAuthDomainPermissions(authDomain, userId, samRequestContext).map { permissionsErrors =>
      val constrainableErrors = validateAuthDomainConstraints(resourceType, authDomain).toSeq
      val errors = constrainableErrors ++ permissionsErrors.flatten
      if (errors.nonEmpty) {
        Option(ErrorReport("Invalid Auth Domain specified", errors))
      } else None
    }

  private def validateAuthDomainPermissions(authDomain: Set[WorkbenchGroupName], userId: WorkbenchUserId, samRequestContext: SamRequestContext): IO[List[Option[ErrorReport]]] =
    authDomain.toList.traverse { groupName =>
      val resource = FullyQualifiedResourceId(ManagedGroupService.managedGroupTypeName, ResourceId(groupName.value))
      policyEvaluatorService.hasPermission(resource, ManagedGroupService.useAction, userId, samRequestContext).map {
        case false => Option(ErrorReport(s"You do not have access to $groupName or $groupName does not exist"))
        case _ => None
      }
    }

  private def validateAuthDomainConstraints(resourceType: ResourceType, authDomain: Set[WorkbenchGroupName]): Option[ErrorReport] =
    if (authDomain.nonEmpty && !resourceType.isAuthDomainConstrainable) {
      Option(ErrorReport(s"Auth Domain is not permitted on resource of type: ${resourceType.name}"))
    } else None

  def loadResourceAuthDomain(resource: FullyQualifiedResourceId, samRequestContext: SamRequestContext): IO[Set[WorkbenchGroupName]] =
    accessPolicyDAO.loadResourceAuthDomain(resource, samRequestContext).flatMap(result => result match {
      case LoadResourceAuthDomainResult.Constrained(authDomain) => IO.pure(authDomain.toList.toSet)
      case LoadResourceAuthDomainResult.NotConstrained => IO.pure(Set.empty)
      case LoadResourceAuthDomainResult.ResourceNotFound => IO.raiseError(new WorkbenchExceptionWithErrorReport(ErrorReport(StatusCodes.NotFound, s"Resource ${resource} not found")))
    })

  @VisibleForTesting
  def createPolicy(policyIdentity: FullyQualifiedPolicyId, members: Set[WorkbenchSubject], roles: Set[ResourceRoleName], actions: Set[ResourceAction], descendantPermissions: Set[AccessPolicyDescendantPermissions], samRequestContext: SamRequestContext): IO[AccessPolicy] =
    createPolicy(policyIdentity, members, generateGroupEmail(), roles, actions, descendantPermissions, samRequestContext)

  private def createPolicy(policyIdentity: FullyQualifiedPolicyId, members: Set[WorkbenchSubject], email: WorkbenchEmail, roles: Set[ResourceRoleName], actions: Set[ResourceAction], descendantPermissions: Set[AccessPolicyDescendantPermissions], samRequestContext: SamRequestContext): IO[AccessPolicy] =
    accessPolicyDAO.createPolicy(AccessPolicy(policyIdentity, members, email, roles, actions, descendantPermissions, public = false), samRequestContext)

  // IF Resource ID reuse is allowed (as defined by the Resource Type), then we can delete the resource
  // ELSE Resource ID reuse is not allowed, and we enforce this by deleting all policies associated with the Resource,
  //      but not the Resource itself, thereby orphaning the Resource so that it cannot be used or accessed anymore and
  //      preventing a new Resource with the same ID from being created
  // Resources with children cannot be deleted and will throw a 400.
  @throws(classOf[WorkbenchExceptionWithErrorReport]) // Necessary to make Mockito happy
  def deleteResource(resource: FullyQualifiedResourceId, samRequestContext: SamRequestContext): Future[Unit] =
    for {
      _ <- checkNoChildren(resource, samRequestContext).unsafeToFuture()

      // remove from cloud first so a failure there does not leave sam in a bad state
      _ <- cloudDeletePolicies(resource, samRequestContext)

      _ <- accessPolicyDAO.deleteAllResourcePolicies(resource, samRequestContext).unsafeToFuture()
      _ <- maybeDeleteResource(resource, samRequestContext).unsafeToFuture()

      _ <- AuditLogger.logAuditEventIO(
        samRequestContext,
        ResourceEvent(ResourceDeleted, resource)).unsafeToFuture()
    } yield ()

  /** Check if a resource has any children. If so, then throw a 400. */
  def checkNoChildren(resource: FullyQualifiedResourceId, samRequestContext: SamRequestContext): IO[Unit] = {
    listResourceChildren(resource, samRequestContext) map { list =>
      if (list.nonEmpty) throw new WorkbenchExceptionWithErrorReport(ErrorReport(StatusCodes.BadRequest, "Cannot delete a resource with children. Delete the children first then try again."))
    }
  }

  // TODO: CA-993 Once we can check if a policy applies to any children, we need to update this to throw if we try
  // to delete any policies that apply to children
  @throws(classOf[WorkbenchExceptionWithErrorReport])
  def deletePolicy(policyId: FullyQualifiedPolicyId, samRequestContext: SamRequestContext): IO[Unit] = {
    for {
      policyEmailOpt <- directoryDAO.loadSubjectEmail(policyId, samRequestContext)
      policyEmail = policyEmailOpt.getOrElse(throw new WorkbenchExceptionWithErrorReport(ErrorReport(StatusCodes.NotFound, "policy not found")))
      _ <- IO.fromFuture(IO(cloudExtensions.onGroupDelete(policyEmail)))
      _ <- accessPolicyDAO.deletePolicy(policyId, samRequestContext)
    } yield ()
  }

  def cloudDeletePolicies(resource: FullyQualifiedResourceId, samRequestContext: SamRequestContext): Future[LazyList[AccessPolicy]] = {
    for {
      policiesToDelete <- accessPolicyDAO.listAccessPolicies(resource, samRequestContext).unsafeToFuture()
      _ <- Future.traverse(policiesToDelete) { policy =>
        cloudExtensions.onGroupDelete(policy.email)
      }
    } yield policiesToDelete
  }

  private def maybeDeleteResource(resource: FullyQualifiedResourceId, samRequestContext: SamRequestContext): IO[Unit] =
    resourceTypes.get(resource.resourceTypeName) match {
      case Some(resourceType) if resourceType.reuseIds => accessPolicyDAO.deleteResource(resource, samRequestContext)
      case _ =>
        for {
          _ <- accessPolicyDAO.removeAuthDomainFromResource(resource, samRequestContext)
          // orphan the resource so it disappears from the parent
          _ <- accessPolicyDAO.deleteResourceParent(resource, samRequestContext)
        } yield ()
    }

  def listUserResourceRoles(resource: FullyQualifiedResourceId, samUser: SamUser, samRequestContext: SamRequestContext): Future[Set[ResourceRoleName]] =
    accessPolicyDAO.listUserResourceRoles(resource, samUser.id, samRequestContext).unsafeToFuture()

  /**
    * Overwrites an existing policy (keyed by resourceType/resourceId/policyName), saves a new one if it doesn't exist yet
    * @param resourceType
    * @param policyName
    * @param resource
    * @param policyMembership
    * @return
    */
  @throws(classOf[WorkbenchExceptionWithErrorReport])
  def overwritePolicy(resourceType: ResourceType, policyName: AccessPolicyName, resource: FullyQualifiedResourceId, policyMembership: AccessPolicyMembership, samRequestContext: SamRequestContext): IO[AccessPolicy] = {
    for {
      policy <- makeCreatablePolicy(policyName, policyMembership, samRequestContext)
      _ <- validatePolicy(resourceType, policy).map {
        case Some(errorReport) =>
          throw new WorkbenchExceptionWithErrorReport(ErrorReport(StatusCodes.BadRequest, "You have specified an invalid policy", errorReport))
        case None =>
      }
      overwrittenPolicy <- createOrUpdatePolicy(FullyQualifiedPolicyId(resource, policyName), policy, samRequestContext)
    } yield {
      overwrittenPolicy
    }
  }

  /**
    * Overwrites an existing admin policy, saves a new one if it doesn't exist yet.  */
  def overwriteAdminPolicy(resourceType: ResourceType, policyName: AccessPolicyName, resource: FullyQualifiedResourceId, policyMembership: AccessPolicyMembership, samRequestContext: SamRequestContext): IO[AccessPolicy] =
    failUnlessAllAdminEmailDomainsAllowed(policyMembership) *>
      overwritePolicy(resourceType, policyName, resource, policyMembership, samRequestContext)


  def failUnlessAllAdminEmailDomainsAllowed(membership: AccessPolicyMembership): IO[Unit] =
    NonEmptyList
      .fromList(membership.memberEmails.toList.filterNot { email =>
        allowedAdminEmailDomains contains email.value.split("@").last
      })
      .traverse_(invalidEmails => IO.raiseError {
        new WorkbenchExceptionWithErrorReport(ErrorReport(
          StatusCodes.BadRequest,
          s"You have specified at least one invalid admin member email",
          invalidEmails.toList.map(email => ErrorReport(s"Invalid admin member email: $email"))
        ))
      })

  /**
    * Overwrites an existing policy's membership (keyed by resourceType/resourceId/policyName) if it exists
    *
    * @param policyId
    * @param membersList
    * @return
    */
  def overwritePolicyMembers(policyId: FullyQualifiedPolicyId, membersList: Set[WorkbenchEmail], samRequestContext: SamRequestContext): IO[Unit] =
    mapEmailsToSubjects(membersList, samRequestContext).flatMap { emailsToSubjects =>
      validateMemberEmails(emailsToSubjects) match {
        case Some(error) => IO.raiseError(new WorkbenchExceptionWithErrorReport(error.copy(statusCode = Option(StatusCodes.BadRequest))))
        case None =>
          val newMembers = emailsToSubjects.values.flatten.toSet
          accessPolicyDAO.listAccessPolicies(policyId.resource, samRequestContext).flatMap { originalPolicies =>
            originalPolicies.find(_.id == policyId) match {
              case None => IO.raiseError(new WorkbenchExceptionWithErrorReport(ErrorReport(StatusCodes.NotFound, s"policy $policyId does not exist")))
              case Some(existingPolicy) => Applicative[IO].whenA(existingPolicy.members != newMembers) {
                for {
                  _ <- accessPolicyDAO.overwritePolicyMembers(policyId, newMembers, samRequestContext)
                  _ <- onPolicyUpdate(policyId, originalPolicies, samRequestContext)
                } yield ()
              }
            }
          }
      }
    }

  /**
    * Overwrites the policy if it already exists or creates a new policy entry if it does not exist.
    * Triggers update to Google Group upon successfully updating the policy.
    * Note: This method DOES NOT validate the policy and should probably not be called directly unless you know the
    * contents are valid.  To validate and save the policy, use overwritePolicy()
    * Note: this function DOES NOT update the email or public fields of a policy
    * @param policyIdentity
    * @param policy
    * @return
    */
  private def createOrUpdatePolicy(policyIdentity: FullyQualifiedPolicyId, policy: ValidatableAccessPolicy, samRequestContext: SamRequestContext): IO[AccessPolicy] = {
    val workbenchSubjects = policy.emailsToSubjects.values.flatten.toSet ++
      policy.memberPolicies.getOrElse(Set.empty).map(p =>
        FullyQualifiedPolicyId(FullyQualifiedResourceId(p.resourceTypeName, p.resourceId), p.policyName)
      )
    accessPolicyDAO.listAccessPolicies(policyIdentity.resource, samRequestContext).flatMap { originalPolicies =>
      originalPolicies.find(_.id == policyIdentity) match {
        case None =>
          for {
            result <- createPolicy(policyIdentity, workbenchSubjects, generateGroupEmail(), policy.roles, policy.actions, policy.descendantPermissions, samRequestContext)
            _ <- onPolicyUpdate(policyIdentity, originalPolicies, samRequestContext)
          } yield {
            result
          }
        case Some(existingAccessPolicy) =>
          val newAccessPolicy = AccessPolicy(policyIdentity, workbenchSubjects, existingAccessPolicy.email, policy.roles, policy.actions, policy.descendantPermissions, existingAccessPolicy.public)
          if (newAccessPolicy == existingAccessPolicy) {
            // short cut if access policy is unchanged
            IO.pure(newAccessPolicy)
          } else {
            for {
              result <- accessPolicyDAO.overwritePolicy(newAccessPolicy, samRequestContext)
              _ <- onPolicyUpdate(policyIdentity, originalPolicies, samRequestContext)
            } yield {
              result
            }
          }
      }
    }
  }

  private def mapEmailsToSubjects(workbenchEmails: Set[WorkbenchEmail], samRequestContext: SamRequestContext): IO[Map[WorkbenchEmail, Option[WorkbenchSubject]]] = {
    val eventualSubjects = workbenchEmails.map { workbenchEmail =>
      directoryDAO.loadSubjectFromEmail(workbenchEmail, samRequestContext).map(workbenchEmail -> _)
    }

    eventualSubjects.toList.sequence.map(_.toMap)
  }

  //Disallow orphaning, leaving when it's via a group, or leaving when the resource is public
  def leaveResource(resourceType: ResourceType, resourceId: FullyQualifiedResourceId, samUser: SamUser, samRequestContext: SamRequestContext): IO[List[Boolean]] = {
    accessPolicyDAO.listAccessPolicies(resourceId, samRequestContext) flatMap { policiesForResource =>
<<<<<<< HEAD
      //1. Make sure that there are no public policies for this resource. Leaving a public resource is not supported.
      val isPublic = policiesForResource.exists(_.public)
      if(isPublic) throw new WorkbenchExceptionWithErrorReport(ErrorReport(StatusCodes.Forbidden, "You may not leave a public resource."))

      val policiesForUser = policiesForResource.filter(_.members.contains(samUser.id)).toList

      //2. Make sure that the user has direct access that can be removed. Note that if user has both direct and indrect access,
      //   this will succeed in removing their direct access. Which is still useful functionality.
      if(policiesForUser.isEmpty) throw new WorkbenchExceptionWithErrorReport(ErrorReport(StatusCodes.Forbidden, "You can only leave a resource that you have direct access to."))

      //3. Make sure that removing the user will not orphan it, i.e. there must be at least one other owner on an "owning" policy
=======
      val policiesForUser = policiesForResource.filter(_.members.contains(samUser.id)).toSet
      val publicPoliciesForResource = policiesForResource.filter(_.public).toSet

      // 1. Make sure that the user has direct access that can be removed. Note that if user has both direct and indirect access,
      //    this will succeed in removing their direct access. Which is still useful functionality.
      if (policiesForUser.isEmpty)
        throw new WorkbenchExceptionWithErrorReport(ErrorReport(StatusCodes.Forbidden, "You can only leave a resource that you have direct access to."))

      // 2. Make sure that the user cannot leave the resource if they only have access via a public policy
      if((policiesForUser -- publicPoliciesForResource).isEmpty) throw new WorkbenchExceptionWithErrorReport(ErrorReport(StatusCodes.Forbidden, "You may not leave a public resource."))

      // 3. Make sure that removing the user will not orphan it, i.e. there must be at least one other owner on an "owning" policy
>>>>>>> 3e4e7131
      val ownerPolicies = policiesForUser.filter(_.roles.contains(resourceType.ownerRoleName))
      val removalOrphansResource = ownerPolicies.exists(_.members.size <= 1)
      if(removalOrphansResource) throw new WorkbenchExceptionWithErrorReport(ErrorReport(StatusCodes.Forbidden, "You may not leave a resource if you are the only owner. Please add another owner before leaving."))

<<<<<<< HEAD
      //Any cases that we want to protect against are handled above, so it should be safe to proceed with removals
      policiesForUser.parTraverse { policy =>
=======
      // Any cases that we want to protect against are handled above, so it should be safe to proceed with removals
      policiesForUser.toList.parTraverse { policy =>
>>>>>>> 3e4e7131
        logger.info(s"Removing user ${samUser.id} from policy ${policy.id}")
        removeSubjectFromPolicy(policy.id, samUser.id, samRequestContext)
      }
    }
  }

  /**
    * Validates a policy in the context of a ResourceType.  When validating the policy, we want to collect each entity
    * that was problematic and report that back using ErrorReports
    * @param resourceType
    * @param policy
    * @return
    */
  private[service] def validatePolicy(resourceType: ResourceType, policy: ValidatableAccessPolicy): IO[Option[ErrorReport]] = {
    for {
      descendantPermissionsErrors <- validateDescendantPermissions(policy.descendantPermissions)
    } yield {
      val validationErrors =
        validateMemberEmails(policy.emailsToSubjects) ++
          validateActions(resourceType, policy.actions) ++
          validateRoles(resourceType, policy.roles) ++
          validateUrlSafe(policy.policyName.value) ++
          descendantPermissionsErrors

      if (validationErrors.nonEmpty) {
        Some(ErrorReport("You have specified an invalid policy", validationErrors.toSeq))
      } else None
    }
  }

  /**
    * A valid email is one that matches the email address for a previously persisted WorkbenchSubject.
    * @param emailsToSubjects Keys are the member email addresses we want to add to the policy, values are the
    *                         corresponding result of trying to lookup the subject in the Directory using that email
    *                         address.  If we failed to find a matching subject, then the email address is invalid
    * @return an optional ErrorReport enumerating all invalid email addresses
    */
  private def validateMemberEmails(emailsToSubjects: Map[WorkbenchEmail, Option[WorkbenchSubject]]): Option[ErrorReport] = {
    val invalidEmails = emailsToSubjects.collect { case (email, None) => email }
    if (invalidEmails.nonEmpty) {
      val emailCauses = invalidEmails.map { workbenchEmail =>
        ErrorReport(s"Invalid member email: ${workbenchEmail}")
      }
      Some(ErrorReport(s"You have specified at least one invalid member email", emailCauses.toSeq))
    } else None
  }

  private[service] def validateRoles(resourceType: ResourceType, roles: Set[ResourceRoleName]) = {
    val invalidRoles = roles -- resourceType.roles.map(_.roleName)
    if (invalidRoles.nonEmpty) {
      val roleCauses = invalidRoles.map { resourceRoleName =>
        ErrorReport(s"Invalid role: ${resourceRoleName}")
      }
      Some(
        ErrorReport(
          s"You have specified an invalid role for resource type ${resourceType.name}. Valid roles are: ${resourceType.roles.map(_.roleName).mkString(", ")}",
          roleCauses.toSeq
        ))
    } else None
  }

  private[service] def validateActions(resourceType: ResourceType, actions: Set[ResourceAction]) = {
    val invalidActions = actions.filter(a => !resourceType.actionPatterns.exists(_.matches(a)))
    if (invalidActions.nonEmpty) {
      val actionCauses = invalidActions.map { resourceAction =>
        ErrorReport(s"Invalid action: ${resourceAction}")
      }
      Some(
        ErrorReport(
          s"You have specified an invalid action for resource type ${resourceType.name}. Valid actions are: ${resourceType.actionPatterns.mkString(", ")}",
          actionCauses.toSeq
        ))
    } else None
  }

  private[service] def validateDescendantPermissions(descendantPermissionsSet: Set[AccessPolicyDescendantPermissions]): IO[Seq[ErrorReport]] = {
    val validationErrors = descendantPermissionsSet.toList.traverse { descendantPermissions =>
      for {
        maybeDescendantResourceType <- getResourceType(descendantPermissions.resourceType)
      } yield {
        maybeDescendantResourceType match {
          case None => Seq(ErrorReport(s"Descendant resource type ${descendantPermissions.resourceType.value} does not exist."))
          case Some(descendantResourceType) =>
            validateActions(descendantResourceType, descendantPermissions.actions) ++
            validateRoles(descendantResourceType, descendantPermissions.roles)
        }
      }
    }

    validationErrors.map(_.flatten)
  }

  private def onPolicyUpdate(policyId: FullyQualifiedPolicyId, originalPolicies: Iterable[AccessPolicy], samRequestContext: SamRequestContext): IO[Unit] = {
    for {
      updatedPolicies <- accessPolicyDAO.listAccessPolicies(policyId.resource, samRequestContext)
      changeEvents = createAccessChangeEvents(policyId.resource,
        originalPolicies,
        updatedPolicies)

      _ <- AuditLogger.logAuditEventIO(samRequestContext, changeEvents.toSeq:_*)

      _ <- IO.fromFuture(IO(cloudExtensions.onGroupUpdate(Seq(policyId), samRequestContext))).attempt.flatMap {
        case Left(regrets) => IO(logger.error(s"error calling cloudExtensions.onGroupUpdate for $policyId", regrets))
        case Right(_) => IO.unit
      }
    } yield ()
  }

  def addSubjectToPolicy(policyIdentity: FullyQualifiedPolicyId, subject: WorkbenchSubject, samRequestContext: SamRequestContext): IO[Boolean] = {
    subject match {
      case subject: FullyQualifiedPolicyId if policyIdentity.resource.resourceTypeName.equals(ManagedGroupService.managedGroupTypeName) =>
        // https://broadworkbench.atlassian.net/browse/CA-257
        // this case was prevented as a performance enhancement in the dark days before Postgres, does it still apply?
        IO.raiseError(new WorkbenchExceptionWithErrorReport(ErrorReport(StatusCodes.BadRequest, s"Access policies cannot be added to managed groups.")))
      case _ =>
        for {
          originalPolicies <- accessPolicyDAO.listAccessPolicies(policyIdentity.resource, samRequestContext)
          _ <- failWhenPolicyNotExists(originalPolicies, policyIdentity)
          policyChanged <- directoryDAO.addGroupMember(policyIdentity, subject, samRequestContext)
          _ <- onPolicyUpdateIfChanged(policyIdentity, originalPolicies, samRequestContext)(policyChanged)
        } yield policyChanged
    }
  }

  def removeSubjectFromPolicy(policyIdentity: FullyQualifiedPolicyId, subject: WorkbenchSubject, samRequestContext: SamRequestContext): IO[Boolean] = {
    for {
      originalPolicies <- accessPolicyDAO.listAccessPolicies(policyIdentity.resource, samRequestContext)
      _ <- failWhenPolicyNotExists(originalPolicies, policyIdentity)
      policyChanged <- directoryDAO.removeGroupMember(policyIdentity, subject, samRequestContext)
      _ <- onPolicyUpdateIfChanged(policyIdentity, originalPolicies, samRequestContext)(policyChanged)
    } yield policyChanged
  }

  def failWhenPolicyNotExists(policies: Iterable[AccessPolicy], policyId: FullyQualifiedPolicyId): IO[Unit] =
    IO.raiseUnless(policies.exists(_.id == policyId)) {
      new WorkbenchExceptionWithErrorReport(ErrorReport(
        StatusCodes.NotFound,
        s"""No policy matching "${policyId.accessPolicyName}" found on resource "${policyId.resource}"."""
      ))
    }

  private def onPolicyUpdateIfChanged(policyIdentity: FullyQualifiedPolicyId, originalPolicies: Iterable[AccessPolicy], samRequestContext: SamRequestContext)(policyChanged: Boolean) = {
    val maybeFireNotification = if (policyChanged) {
      onPolicyUpdate(policyIdentity, originalPolicies, samRequestContext)
    } else {
      IO.unit
    }
    maybeFireNotification.map(_ => policyChanged)
  }

  def listResourcePolicies(resource: FullyQualifiedResourceId, samRequestContext: SamRequestContext): IO[LazyList[AccessPolicyResponseEntry]] =
    accessPolicyDAO.listAccessPolicyMemberships(resource, samRequestContext).map { policiesWithMembership =>
      policiesWithMembership.map { policyWithMembership =>
        AccessPolicyResponseEntry(policyWithMembership.policyName, policyWithMembership.membership, policyWithMembership.email)
      }
    }

  def loadPolicy(policyId: FullyQualifiedPolicyId, samRequestContext: SamRequestContext): IO[Option[AccessPolicy]] =
    accessPolicyDAO.loadPolicy(policyId, samRequestContext)

  def loadResourcePolicy(policyIdentity: FullyQualifiedPolicyId, samRequestContext: SamRequestContext): IO[Option[AccessPolicyMembership]] =
    accessPolicyDAO.loadPolicyMembership(policyIdentity, samRequestContext)

  private def makeValidatablePolicies(policies: Map[AccessPolicyName, AccessPolicyMembership], samRequestContext: SamRequestContext): IO[Set[ValidatableAccessPolicy]] =
    policies.toList.traverse {
      case (accessPolicyName, accessPolicyMembership) => makeCreatablePolicy(accessPolicyName, accessPolicyMembership, samRequestContext)
    }.map(_.toSet)

  private def makeCreatablePolicy(accessPolicyName: AccessPolicyName, accessPolicyMembership: AccessPolicyMembership, samRequestContext: SamRequestContext): IO[ValidatableAccessPolicy] =
    mapEmailsToSubjects(accessPolicyMembership.memberEmails, samRequestContext).map { emailsToSubjects =>
      ValidatableAccessPolicy(accessPolicyName, emailsToSubjects, accessPolicyMembership.roles, accessPolicyMembership.actions, accessPolicyMembership.getDescendantPermissions, accessPolicyMembership.memberPolicies)
    }

  private def generateGroupEmail() = WorkbenchEmail(s"policy-${UUID.randomUUID}@$emailDomain")

  def isPublic(resourceAndPolicyName: FullyQualifiedPolicyId, samRequestContext: SamRequestContext): IO[Boolean] =
    accessPolicyDAO.loadPolicy(resourceAndPolicyName, samRequestContext).flatMap {
      case None => IO.raiseError(new WorkbenchExceptionWithErrorReport(ErrorReport(StatusCodes.NotFound, "policy not found")))
      case Some(accessPolicy) => IO.pure(accessPolicy.public)
    }

  /**
    * Sets the public field of a policy. Raises an error if the policy has an auth domain and public == true.
    * Triggers update to Google Group upon successfully updating the policy.
    *
    * @param policyId the fully qualified id of the policy
    * @param public true to make the policy public, false to make it private
    * @return
    */
  def setPublic(policyId: FullyQualifiedPolicyId, public: Boolean, samRequestContext: SamRequestContext): IO[Unit] =
    for {
      authDomain <- accessPolicyDAO.loadResourceAuthDomain(policyId.resource, samRequestContext)
      _ <- authDomain match {
        case LoadResourceAuthDomainResult.ResourceNotFound => IO.raiseError(
          new WorkbenchExceptionWithErrorReport(
            ErrorReport(StatusCodes.BadRequest, s"ResourceId ${policyId.resource} not found.")))
        case LoadResourceAuthDomainResult.Constrained(_) =>
          // resources with auth domains logically can't have public policies but also technically allowing them poses a problem
          // because the logic for public resources is different. However, sharing with the auth domain should have the
          // exact same effect as making a policy public: anyone in the auth domain can access.
          if (public)
          IO.raiseError(
            new WorkbenchExceptionWithErrorReport(
              ErrorReport(StatusCodes.BadRequest, "Cannot make auth domain protected resources public. Share directly with auth domain groups instead.")))
          else IO.unit
        case LoadResourceAuthDomainResult.NotConstrained =>
          for {
            originalPolicies <- accessPolicyDAO.listAccessPolicies(policyId.resource, samRequestContext)
            policyChanged <- accessPolicyDAO.setPolicyIsPublic(policyId, public, samRequestContext)
            _ <- onPolicyUpdateIfChanged(policyId, originalPolicies, samRequestContext)(policyChanged)
          } yield ()
      }
    } yield ()

  def listAllFlattenedResourceUsers(resourceId: FullyQualifiedResourceId, samRequestContext: SamRequestContext): IO[Set[UserIdInfo]] =
    for {
      accessPolicies <- accessPolicyDAO.listAccessPolicies(resourceId, samRequestContext)
      members <- accessPolicies.toList.parTraverse(accessPolicy => accessPolicyDAO.listFlattenedPolicyMembers(accessPolicy.id, samRequestContext))
      workbenchUsers = members.flatten.toSet
    } yield {
      workbenchUsers.map(_.toUserIdInfo)
    }

  @throws(classOf[WorkbenchExceptionWithErrorReport]) // Necessary to make Mockito happy
  def getResourceParent(resourceId: FullyQualifiedResourceId, samRequestContext: SamRequestContext): IO[Option[FullyQualifiedResourceId]] = {
    accessPolicyDAO.getResourceParent(resourceId, samRequestContext)
  }

  /** In this iteration of hierarchical resources, we do not allow child resources to be in an auth domain because it
    * would introduce additional complications when keeping Sam policies with their Google Groups. For more details,
    * see https://docs.google.com/document/d/10qGxsV9BeM6-N_Zk27_JIayE509B8LUQBGiGrqB0taY/edit#heading=h.dxz6xjtnz9la */
  def setResourceParent(childResource: FullyQualifiedResourceId, parentResource: FullyQualifiedResourceId,  samRequestContext: SamRequestContext): IO[Unit] = {
    for {
      authDomain <- accessPolicyDAO.loadResourceAuthDomain(childResource, samRequestContext)
      _ <- authDomain match {
        case LoadResourceAuthDomainResult.NotConstrained =>
          for {
            _ <- accessPolicyDAO.setResourceParent(childResource, parentResource, samRequestContext)
            _ <- AuditLogger.logAuditEventIO(
              samRequestContext,
              ResourceEvent(ResourceParentUpdated, childResource, Option(ResourceChange(parentResource))))
          } yield ()
        case LoadResourceAuthDomainResult.Constrained(_) => IO.raiseError(
          new WorkbenchExceptionWithErrorReport(
            ErrorReport(StatusCodes.BadRequest, "Cannot set the parent for a constrained resource")
          )
        )
        case LoadResourceAuthDomainResult.ResourceNotFound => IO.raiseError(
          new WorkbenchExceptionWithErrorReport(
            ErrorReport(StatusCodes.NotFound, "Resource not found")
          )
        )
      }
    } yield ()
  }

  def deleteResourceParent(resourceId: FullyQualifiedResourceId, samRequestContext: SamRequestContext): IO[Boolean] = {
    for {
      maybeOldParent <- accessPolicyDAO.getResourceParent(resourceId, samRequestContext)
      _ <- maybeOldParent.traverse { oldParent =>
        for {
          _ <- accessPolicyDAO.deleteResourceParent(resourceId, samRequestContext)
          _ <- AuditLogger.logAuditEventIO(
            samRequestContext,
            ResourceEvent(ResourceParentRemoved, resourceId, Option(ResourceChange(oldParent))))
        } yield ()
      }
    } yield maybeOldParent.isDefined
  }

  def listResourceChildren(resourceId: FullyQualifiedResourceId, samRequestContext: SamRequestContext): IO[Set[FullyQualifiedResourceId]] = {
    accessPolicyDAO.listResourceChildren(resourceId, samRequestContext)
  }

  private[service] def createAccessChangeEvents(resource: FullyQualifiedResourceId, beforePolicies: Iterable[AccessPolicy], afterPolicies: Iterable[AccessPolicy]): Iterable[AccessChangeEvent] = {
    val before = new PermissionsByUsers(beforePolicies)
    val after = new PermissionsByUsers(afterPolicies)

    val removeEvent = AccessChangeEvent(AccessRemoved, resource, before.removeAll(after))
    val addEvent = AccessChangeEvent(AccessAdded, resource, after.removeAll(before))

    // only include event in results if there are changes
    val removeEventSet = if (removeEvent.changeDetails.isEmpty) Set.empty else Set(removeEvent)
    val addEventSet = if (addEvent.changeDetails.isEmpty) Set.empty else Set(addEvent)
    addEventSet ++ removeEventSet
  }
}
<|MERGE_RESOLUTION|>--- conflicted
+++ resolved
@@ -413,21 +413,8 @@
   }
 
   //Disallow orphaning, leaving when it's via a group, or leaving when the resource is public
-  def leaveResource(resourceType: ResourceType, resourceId: FullyQualifiedResourceId, samUser: SamUser, samRequestContext: SamRequestContext): IO[List[Boolean]] = {
+  def leaveResource(resourceType: ResourceType, resourceId: FullyQualifiedResourceId, samUser: SamUser, samRequestContext: SamRequestContext): IO[List[Boolean]] =
     accessPolicyDAO.listAccessPolicies(resourceId, samRequestContext) flatMap { policiesForResource =>
-<<<<<<< HEAD
-      //1. Make sure that there are no public policies for this resource. Leaving a public resource is not supported.
-      val isPublic = policiesForResource.exists(_.public)
-      if(isPublic) throw new WorkbenchExceptionWithErrorReport(ErrorReport(StatusCodes.Forbidden, "You may not leave a public resource."))
-
-      val policiesForUser = policiesForResource.filter(_.members.contains(samUser.id)).toList
-
-      //2. Make sure that the user has direct access that can be removed. Note that if user has both direct and indrect access,
-      //   this will succeed in removing their direct access. Which is still useful functionality.
-      if(policiesForUser.isEmpty) throw new WorkbenchExceptionWithErrorReport(ErrorReport(StatusCodes.Forbidden, "You can only leave a resource that you have direct access to."))
-
-      //3. Make sure that removing the user will not orphan it, i.e. there must be at least one other owner on an "owning" policy
-=======
       val policiesForUser = policiesForResource.filter(_.members.contains(samUser.id)).toSet
       val publicPoliciesForResource = policiesForResource.filter(_.public).toSet
 
@@ -437,26 +424,22 @@
         throw new WorkbenchExceptionWithErrorReport(ErrorReport(StatusCodes.Forbidden, "You can only leave a resource that you have direct access to."))
 
       // 2. Make sure that the user cannot leave the resource if they only have access via a public policy
-      if((policiesForUser -- publicPoliciesForResource).isEmpty) throw new WorkbenchExceptionWithErrorReport(ErrorReport(StatusCodes.Forbidden, "You may not leave a public resource."))
+      if ((policiesForUser -- publicPoliciesForResource).isEmpty) throw new WorkbenchExceptionWithErrorReport(ErrorReport(StatusCodes.Forbidden, "You may not leave a public resource."))
 
       // 3. Make sure that removing the user will not orphan it, i.e. there must be at least one other owner on an "owning" policy
->>>>>>> 3e4e7131
       val ownerPolicies = policiesForUser.filter(_.roles.contains(resourceType.ownerRoleName))
       val removalOrphansResource = ownerPolicies.exists(_.members.size <= 1)
-      if(removalOrphansResource) throw new WorkbenchExceptionWithErrorReport(ErrorReport(StatusCodes.Forbidden, "You may not leave a resource if you are the only owner. Please add another owner before leaving."))
-
-<<<<<<< HEAD
-      //Any cases that we want to protect against are handled above, so it should be safe to proceed with removals
-      policiesForUser.parTraverse { policy =>
-=======
+      if (removalOrphansResource)
+        throw new WorkbenchExceptionWithErrorReport(
+          ErrorReport(StatusCodes.Forbidden, "You may not leave a resource if you are the only owner. Please add another owner before leaving.")
+        )
+
       // Any cases that we want to protect against are handled above, so it should be safe to proceed with removals
       policiesForUser.toList.parTraverse { policy =>
->>>>>>> 3e4e7131
         logger.info(s"Removing user ${samUser.id} from policy ${policy.id}")
         removeSubjectFromPolicy(policy.id, samUser.id, samRequestContext)
       }
     }
-  }
 
   /**
     * Validates a policy in the context of a ResourceType.  When validating the policy, we want to collect each entity
