--- conflicted
+++ resolved
@@ -503,32 +503,18 @@
       samRequestContext: SamRequestContext
   ): IO[List[Boolean]] =
     accessPolicyDAO.listAccessPolicies(resourceId, samRequestContext) flatMap { policiesForResource =>
-<<<<<<< HEAD
       val policiesForUser = policiesForResource.filter(_.members.contains(samUser.id)).toSet
       val publicPoliciesForResource = policiesForResource.filter(_.public).toSet
 
-      //1. Make sure that the user has direct access that can be removed. Note that if user has both direct and indirect access,
-=======
-      // 1. Make sure that there are no public policies for this resource. Leaving a public resource is not supported.
-      val isPublic = policiesForResource.exists(_.public)
-      if (isPublic) throw new WorkbenchExceptionWithErrorReport(ErrorReport(StatusCodes.Forbidden, "You may not leave a public resource."))
-
-      val policiesForUser = policiesForResource.filter(_.members.contains(samUser.id)).toList
-
-      // 2. Make sure that the user has direct access that can be removed. Note that if user has both direct and indrect access,
->>>>>>> 7a0c8361
-      //   this will succeed in removing their direct access. Which is still useful functionality.
+      // 1. Make sure that the user has direct access that can be removed. Note that if user has both direct and indirect access,
+      //    this will succeed in removing their direct access. Which is still useful functionality.
       if (policiesForUser.isEmpty)
         throw new WorkbenchExceptionWithErrorReport(ErrorReport(StatusCodes.Forbidden, "You can only leave a resource that you have direct access to."))
 
-<<<<<<< HEAD
-      //2. Make sure that the user cannot leave the resource if they only have access via a public policy
+      // 2. Make sure that the user cannot leave the resource if they only have access via a public policy
       if((policiesForUser -- publicPoliciesForResource).isEmpty) throw new WorkbenchExceptionWithErrorReport(ErrorReport(StatusCodes.Forbidden, "You may not leave a public resource."))
 
-      //3. Make sure that removing the user will not orphan it, i.e. there must be at least one other owner on an "owning" policy
-=======
       // 3. Make sure that removing the user will not orphan it, i.e. there must be at least one other owner on an "owning" policy
->>>>>>> 7a0c8361
       val ownerPolicies = policiesForUser.filter(_.roles.contains(resourceType.ownerRoleName))
       val removalOrphansResource = ownerPolicies.exists(_.members.size <= 1)
       if (removalOrphansResource)
@@ -536,13 +522,8 @@
           ErrorReport(StatusCodes.Forbidden, "You may not leave a resource if you are the only owner. Please add another owner before leaving.")
         )
 
-<<<<<<< HEAD
-      //Any cases that we want to protect against are handled above, so it should be safe to proceed with removals
+      // Any cases that we want to protect against are handled above, so it should be safe to proceed with removals
       policiesForUser.toList.parTraverse { policy =>
-=======
-      // Any cases that we want to protect against are handled above, so it should be safe to proceed with removals
-      policiesForUser.parTraverse { policy =>
->>>>>>> 7a0c8361
         logger.info(s"Removing user ${samUser.id} from policy ${policy.id}")
         removeSubjectFromPolicy(policy.id, samUser.id, samRequestContext)
       }
