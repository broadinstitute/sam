--- conflicted
+++ resolved
@@ -26,28 +26,11 @@
     val openTelemetry: OpenTelemetryMetrics[IO]
 ) extends LazyLogging {
 
-<<<<<<< HEAD
-  def createUser(user: SamUser, samRequestContext: SamRequestContext): Future[UserStatus] =
-    for {
+  def createUser(user: SamUser, samRequestContext: SamRequestContext): IO[UserStatus] =
+    openTelemetry.time("api.v1.user.create.time", API_TIMING_DURATION_BUCKET) {
+      for {
       _ <- validateEmailAddress(user.email, blockedEmailDomains).unsafeToFuture()
       createdUser <- registerUser(user, samRequestContext).unsafeToFuture()
-      _ <- enableUserInternal(createdUser, samRequestContext)
-      _ <- addToAllUsersGroup(createdUser.id, samRequestContext)
-      userStatus <- getUserStatus(createdUser.id, samRequestContext = samRequestContext)
-      res <- userStatus
-        .toRight(new WorkbenchException("getUserStatus returned None after user was created"))
-        .fold(Future.failed, Future.successful)
-        .withInfoLogMessage(s"New user ${createdUser.toUserIdInfo} was successfully created")
-    } yield res
-
-  def addToAllUsersGroup(uid: WorkbenchUserId, samRequestContext: SamRequestContext): Future[Unit] =
-    for {
-=======
-  def createUser(user: SamUser, samRequestContext: SamRequestContext): IO[UserStatus] =
-    openTelemetry.time("api.v1.user.create.time", API_TIMING_DURATION_BUCKET) {
-      for {
-        _ <- UserService.validateEmailAddress(user.email, blockedEmailDomains)
-        createdUser <- registerUser(user, samRequestContext)
         _ <- enableUserInternal(createdUser, samRequestContext)
         _ <- addToAllUsersGroup(createdUser.id, samRequestContext)
         userStatus <- getUserStatus(createdUser.id, samRequestContext = samRequestContext)
@@ -56,7 +39,6 @@
           .withInfoLogMessage(s"New user ${createdUser.toUserIdInfo} was successfully created")
       } yield res
     }
->>>>>>> 4575f270
 
   def addToAllUsersGroup(uid: WorkbenchUserId, samRequestContext: SamRequestContext): IO[Unit] =
     openTelemetry.time("api.v1.user.addToAllUsersGroup.time", API_TIMING_DURATION_BUCKET) {
@@ -67,20 +49,9 @@
     }
 
   def inviteUser(inviteeEmail: WorkbenchEmail, samRequestContext: SamRequestContext): IO[UserStatusDetails] =
-<<<<<<< HEAD
-    for {
+    openTelemetry.time("api.v1.user.invite.time", API_TIMING_DURATION_BUCKET) {
+      for {
       _ <- validateEmailAddress(inviteeEmail, blockedEmailDomains)
-      existingSubject <- directoryDAO.loadSubjectFromEmail(inviteeEmail, samRequestContext)
-      createdUser <- existingSubject match {
-        case None => createUserInternal(SamUser(genWorkbenchUserId(System.currentTimeMillis()), None, inviteeEmail, None, false, None), samRequestContext)
-        case Some(_) =>
-          IO.raiseError(new WorkbenchExceptionWithErrorReport(ErrorReport(StatusCodes.Conflict, s"email ${inviteeEmail} already exists")))
-      }
-    } yield UserStatusDetails(createdUser.id, createdUser.email)
-=======
-    openTelemetry.time("api.v1.user.invite.time", API_TIMING_DURATION_BUCKET) {
-      for {
-        _ <- UserService.validateEmailAddress(inviteeEmail, blockedEmailDomains)
         existingSubject <- directoryDAO.loadSubjectFromEmail(inviteeEmail, samRequestContext)
         createdUser <- existingSubject match {
           case None => createUserInternal(SamUser(genWorkbenchUserId(System.currentTimeMillis()), None, inviteeEmail, None, false, None), samRequestContext)
@@ -89,7 +60,6 @@
         }
       } yield UserStatusDetails(createdUser.id, createdUser.email)
     }
->>>>>>> 4575f270
 
   /** First lookup user by either googleSubjectId or azureB2DId, whichever is populated. If the user exists throw a conflict error. If the user does not exist
     * look them up by email. If the user email exists then this is an invited user, update their googleSubjectId and/or azureB2CId and return the updated user
@@ -159,44 +129,14 @@
     }
 
   private def createUserInternal(user: SamUser, samRequestContext: SamRequestContext): IO[SamUser] =
-<<<<<<< HEAD
-    for {
-      createdUser <- directoryDAO.createUser(user, samRequestContext)
-      _ <- IO.fromFuture(IO(cloudExtensions.onUserCreate(createdUser, samRequestContext)))
-    } yield createdUser
-
-  def getSubjectFromEmail(email: WorkbenchEmail, samRequestContext: SamRequestContext): Future[Option[WorkbenchSubject]] =
-    directoryDAO.loadSubjectFromEmail(email, samRequestContext).unsafeToFuture()
-
-  def getUserStatus(userId: WorkbenchUserId, userDetailsOnly: Boolean = false, samRequestContext: SamRequestContext): Future[Option[UserStatus]] =
-    directoryDAO.loadUser(userId, samRequestContext).unsafeToFuture().flatMap {
-      case Some(user) =>
-        if (userDetailsOnly)
-          Future.successful(Option(UserStatus(UserStatusDetails(user.id, user.email), Map.empty)))
-        else
-          for {
-            googleStatus <- cloudExtensions.getUserStatus(user)
-            allUsersGroup <- cloudExtensions.getOrCreateAllUsersGroup(directoryDAO, samRequestContext)
-            allUsersStatus <- directoryDAO.isGroupMember(allUsersGroup.id, user.id, samRequestContext).unsafeToFuture() recover {
-              case _: NameNotFoundException => false
-            }
-            tosAcceptedStatus <- tosService.getTosStatus(user.id, samRequestContext).unsafeToFuture()
-            adminEnabled <- directoryDAO.isEnabled(user.id, samRequestContext).unsafeToFuture()
-          } yield {
-            // We are removing references to LDAP but this will require an API version change here, so we are leaving
-            // it for the moment.  The "ldap" status was previously returning the same "adminEnabled" value, so we are
-            // leaving that logic unchanged for now.
-            // ticket: https://broadworkbench.atlassian.net/browse/ID-266
-            val enabledMap = Map("ldap" -> adminEnabled, "allUsersGroup" -> allUsersStatus, "google" -> googleStatus)
-            val enabledStatuses = tosAcceptedStatus match {
-              case Some(status) => enabledMap + ("tosAccepted" -> status) + ("adminEnabled" -> adminEnabled)
-              case None => enabledMap
-=======
     openTelemetry.time("api.v1.createInternal.invite.time", API_TIMING_DURATION_BUCKET) {
       for {
         createdUser <- directoryDAO.createUser(user, samRequestContext)
         _ <- cloudExtensions.onUserCreate(createdUser, samRequestContext)
       } yield createdUser
+
+  def getSubjectFromEmail(email: WorkbenchEmail, samRequestContext: SamRequestContext): Future[Option[WorkbenchSubject]] =
+    directoryDAO.loadSubjectFromEmail(email, samRequestContext).unsafeToFuture()
     }
   def getSubjectFromEmail(email: WorkbenchEmail, samRequestContext: SamRequestContext): IO[Option[WorkbenchSubject]] =
     directoryDAO.loadSubjectFromEmail(email, samRequestContext)
@@ -228,7 +168,6 @@
               }
               val res = Option(UserStatus(UserStatusDetails(user.id, user.email), enabledStatuses))
               res
->>>>>>> 4575f270
             }
         case None => IO.pure(None)
       }
@@ -338,17 +277,16 @@
       }
     }
 
-<<<<<<< HEAD
-  def deleteUser(userId: WorkbenchUserId, samRequestContext: SamRequestContext): Future[Unit] =
-    for {
-      allUsersGroup <- cloudExtensions.getOrCreateAllUsersGroup(directoryDAO, samRequestContext)
-      _ <- directoryDAO
-        .removeGroupMember(allUsersGroup.id, userId, samRequestContext)
-        .unsafeToFuture()
-        .withInfoLogMessage(s"Removed $userId from the All Users group")
-      _ <- cloudExtensions.onUserDelete(userId, samRequestContext)
-      _ <- directoryDAO.deleteUser(userId, samRequestContext).unsafeToFuture()
-    } yield logger.info(s"Deleted user $userId")
+  def deleteUser(userId: WorkbenchUserId, samRequestContext: SamRequestContext): IO[Unit] =
+    openTelemetry.time("api.v1.user.delete.time", API_TIMING_DURATION_BUCKET) {
+      for {
+        allUsersGroup <- cloudExtensions.getOrCreateAllUsersGroup(directoryDAO, samRequestContext)
+        _ <- directoryDAO
+          .removeGroupMember(allUsersGroup.id, userId, samRequestContext)
+          .withInfoLogMessage(s"Removed $userId from the All Users group")
+        _ <- cloudExtensions.onUserDelete(userId, samRequestContext)
+        _ <- directoryDAO.deleteUser(userId, samRequestContext)
+      } yield logger.info(s"Deleted user $userId")
 
   // moved this method from the UserService companion object into this class
   // because Mockito would not let us spy/mock the static method
@@ -358,18 +296,7 @@
         IO.raiseError(new WorkbenchExceptionWithErrorReport(ErrorReport(StatusCodes.BadRequest, s"email domain not permitted [${email.value}]")))
       case UserService.emailRegex() => IO.unit
       case _ => IO.raiseError(new WorkbenchExceptionWithErrorReport(ErrorReport(StatusCodes.BadRequest, s"invalid email address [${email.value}]")))
-=======
-  def deleteUser(userId: WorkbenchUserId, samRequestContext: SamRequestContext): IO[Unit] =
-    openTelemetry.time("api.v1.user.delete.time", API_TIMING_DURATION_BUCKET) {
-      for {
-        allUsersGroup <- cloudExtensions.getOrCreateAllUsersGroup(directoryDAO, samRequestContext)
-        _ <- directoryDAO
-          .removeGroupMember(allUsersGroup.id, userId, samRequestContext)
-          .withInfoLogMessage(s"Removed $userId from the All Users group")
-        _ <- cloudExtensions.onUserDelete(userId, samRequestContext)
-        _ <- directoryDAO.deleteUser(userId, samRequestContext)
-      } yield logger.info(s"Deleted user $userId")
->>>>>>> 4575f270
+    }
     }
 }
 
