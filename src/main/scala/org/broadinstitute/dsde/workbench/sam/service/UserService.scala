package org.broadinstitute.dsde.workbench.sam
package service

import akka.http.scaladsl.model.StatusCodes
import cats.effect.IO
import cats.implicits._
import com.typesafe.scalalogging.LazyLogging
import org.apache.commons.codec.binary.Hex
import org.broadinstitute.dsde.workbench.model._
import org.broadinstitute.dsde.workbench.openTelemetry.OpenTelemetryMetrics
import org.broadinstitute.dsde.workbench.sam.dataAccess.DirectoryDAO
import org.broadinstitute.dsde.workbench.sam.model._
import org.broadinstitute.dsde.workbench.sam.service.UserService.genWorkbenchUserId
import org.broadinstitute.dsde.workbench.sam.util.AsyncLogging.IOWithLogging
import org.broadinstitute.dsde.workbench.sam.util.{API_TIMING_DURATION_BUCKET, SamRequestContext}

import java.security.SecureRandom
import javax.naming.NameNotFoundException
import scala.concurrent.ExecutionContext
import scala.util.matching.Regex

/** Created by dvoet on 7/14/17.
  */
class UserService(val directoryDAO: DirectoryDAO, val cloudExtensions: CloudExtensions, blockedEmailDomains: Seq[String], tosService: TosService)(implicit
    val executionContext: ExecutionContext,
    val openTelemetry: OpenTelemetryMetrics[IO]
) extends LazyLogging {

  def createUser(user: SamUser, samRequestContext: SamRequestContext): IO[UserStatus] =
    openTelemetry.time("api.v1.user.create.time", API_TIMING_DURATION_BUCKET) {
      for {
        _ <- validateEmailAddress(user.email, blockedEmailDomains)
        createdUser <- registerUser(user, samRequestContext)
        _ <- enableUserInternal(createdUser, samRequestContext)
        _ <- addToAllUsersGroup(createdUser.id, samRequestContext)
        userStatus <- getUserStatus(createdUser.id, samRequestContext = samRequestContext)
        res <- IO
          .fromOption(userStatus)(new WorkbenchException("getUserStatus returned None after user was created"))
          .withInfoLogMessage(s"New user ${createdUser.toUserIdInfo} was successfully created")
      } yield res
    }

  def addToAllUsersGroup(uid: WorkbenchUserId, samRequestContext: SamRequestContext): IO[Unit] =
    openTelemetry.time("api.v1.user.addToAllUsersGroup.time", API_TIMING_DURATION_BUCKET) {
      for {
        allUsersGroup <- cloudExtensions.getOrCreateAllUsersGroup(directoryDAO, samRequestContext)
        _ <- directoryDAO.addGroupMember(allUsersGroup.id, uid, samRequestContext)
      } yield logger.info(s"Added user uid ${uid.value} to the All Users group")
    }

  def inviteUser(inviteeEmail: WorkbenchEmail, samRequestContext: SamRequestContext): IO[UserStatusDetails] =
    openTelemetry.time("api.v1.user.invite.time", API_TIMING_DURATION_BUCKET) {
      for {
        _ <- validateEmailAddress(inviteeEmail, blockedEmailDomains)
        existingSubject <- directoryDAO.loadSubjectFromEmail(inviteeEmail, samRequestContext)
        createdUser <- existingSubject match {
          case None => createUserInternal(SamUser(genWorkbenchUserId(System.currentTimeMillis()), None, inviteeEmail, None, false, None), samRequestContext)
          case Some(_) =>
            IO.raiseError(new WorkbenchExceptionWithErrorReport(ErrorReport(StatusCodes.Conflict, s"email ${inviteeEmail} already exists")))
        }
      } yield UserStatusDetails(createdUser.id, createdUser.email)
    }

  /** First lookup user by either googleSubjectId or azureB2DId, whichever is populated. If the user exists throw a conflict error. If the user does not exist
    * look them up by email. If the user email exists then this is an invited user, update their googleSubjectId and/or azureB2CId and return the updated user
    * record. If the email does not exist, this is a new user, create them. It is critical that this method returns the updated/created SamUser record FROM THE
    * DATABASE and not the SamUser passed in as the first parameter.
    */
  protected[service] def registerUser(user: SamUser, samRequestContext: SamRequestContext): IO[SamUser] =
    openTelemetry.time("api.v1.user.register.time", API_TIMING_DURATION_BUCKET) {
      for {
        _ <- validateNewWorkbenchUser(user, samRequestContext)
        subjectWithEmail <- directoryDAO.loadSubjectFromEmail(user.email, samRequestContext)
        updated <- subjectWithEmail match {
          case Some(uid: WorkbenchUserId) =>
            acceptInvitedUser(user, samRequestContext, uid)
              .withInfoLogMessage(s"Accepted invited user ${user.email} with uid ${uid.value}")

          case None =>
            createUserInternal(user, samRequestContext)
              .withComputedInfoLogMessage(u => s"Created user ${u.email} with uid ${u.id}")

          case Some(_) =>
            // We don't support inviting a group account or pet service account
            IO.raiseError[SamUser](
              new WorkbenchExceptionWithErrorReport(ErrorReport(StatusCodes.BadRequest, s"$user is not a regular user. Please use a different endpoint"))
            )

        }
      } yield updated
    }

  private def acceptInvitedUser(user: SamUser, samRequestContext: SamRequestContext, uid: WorkbenchUserId): IO[SamUser] =
    openTelemetry.time("api.v1.user.acceptInvited.time", API_TIMING_DURATION_BUCKET) {
      for {
        groups <- directoryDAO.listUserDirectMemberships(uid, samRequestContext)
        _ <- user.googleSubjectId.traverse { googleSubjectId =>
          for {
            _ <- directoryDAO.setGoogleSubjectId(uid, googleSubjectId, samRequestContext)
          } yield ()
        }
        _ <- user.azureB2CId.traverse { azureB2CId =>
          directoryDAO.setUserAzureB2CId(uid, azureB2CId, samRequestContext)
        }
        _ <- IO.fromFuture(IO(cloudExtensions.onGroupUpdate(groups, samRequestContext)))
        updatedUser <- directoryDAO.loadUser(uid, samRequestContext)
      } yield updatedUser.getOrElse(
        throw new WorkbenchExceptionWithErrorReport(
          ErrorReport(StatusCodes.InternalServerError, s"$user could not be accepted from invite because user could not be loaded from the db")
        )
      )
    }

  private def validateNewWorkbenchUser(newWorkbenchUser: SamUser, samRequestContext: SamRequestContext): IO[Unit] =
    openTelemetry.time("api.v1.user.validateNewWorkbenchUser.time", API_TIMING_DURATION_BUCKET) {
      for {
        existingUser <- newWorkbenchUser match {
          case SamUser(_, Some(googleSubjectId), _, _, _, _) => directoryDAO.loadSubjectFromGoogleSubjectId(googleSubjectId, samRequestContext)
          case SamUser(_, _, _, Some(azureB2CId), _, _) => directoryDAO.loadUserByAzureB2CId(azureB2CId, samRequestContext).map(_.map(_.id))
          case _ => IO.raiseError(new WorkbenchException("cannot create user when neither google subject id nor azure b2c id exists"))
        }

        _ <- existingUser match {
          case Some(_) =>
            IO.raiseError[SamUser](new WorkbenchExceptionWithErrorReport(ErrorReport(StatusCodes.Conflict, s"user ${newWorkbenchUser.email} already exists")))
          case None => IO.unit
        }
      } yield ()
    }

  private def createUserInternal(user: SamUser, samRequestContext: SamRequestContext): IO[SamUser] =
    openTelemetry.time("api.v1.createInternal.invite.time", API_TIMING_DURATION_BUCKET) {
      for {
        createdUser <- directoryDAO.createUser(user, samRequestContext)
        _ <- cloudExtensions.onUserCreate(createdUser, samRequestContext)
      } yield createdUser
    }

  def getSubjectFromEmail(email: WorkbenchEmail, samRequestContext: SamRequestContext): IO[Option[WorkbenchSubject]] =
    directoryDAO.loadSubjectFromEmail(email, samRequestContext)

  // Get User Status v1
  // This endpoint/method should probably be deprecated.
  // Getting the user status returns _some_ information about the user itself:
  //   - User's Sam ID (may or may not be the same value as the user's google subject ID)
  //   - User email
  // In addition, this endpoint also returns some information about various states of "enablement" for the user:
  //   - "ldap" - this is deprecated and should be removed
  //   - "allUsersGroup" - boolean indicating a whether a user is a member of the All Users Group in Sam.  When users
  //     register in Sam, they should be added to this group
  //   - "google" - boolean indicating whether the user's email address is listed as a member of their proxy group on
  //     Google
  //   - "adminEnabled" - boolean value read directly from the Sam User table
  def getUserStatus(userId: WorkbenchUserId, userDetailsOnly: Boolean = false, samRequestContext: SamRequestContext): IO[Option[UserStatus]] =
    openTelemetry.time("api.v1.user.getStatus.time", API_TIMING_DURATION_BUCKET) {
      directoryDAO.loadUser(userId, samRequestContext).flatMap {
        case Some(user) =>
          if (userDetailsOnly)
            IO.pure(Option(UserStatus(UserStatusDetails(user.id, user.email), Map.empty)))
          else
            for {
              googleStatus <- cloudExtensions.getUserStatus(user)
              allUsersGroup <- cloudExtensions.getOrCreateAllUsersGroup(directoryDAO, samRequestContext)
              allUsersStatus <- directoryDAO.isGroupMember(allUsersGroup.id, user.id, samRequestContext) recover { case _: NameNotFoundException =>
                false
              }
              tosComplianceStatus <- tosService.getTosComplianceStatus(user)
              adminEnabled <- directoryDAO.isEnabled(user.id, samRequestContext)
            } yield {
              // We are removing references to LDAP but this will require an API version change here, so we are leaving
              // it for the moment.  The "ldap" status was previously returning the same "adminEnabled" value, so we are
              // leaving that logic unchanged for now.
              // ticket: https://broadworkbench.atlassian.net/browse/ID-266
              val enabledMap = Map(
                "ldap" -> adminEnabled,
                "allUsersGroup" -> allUsersStatus,
                "google" -> googleStatus,
                "adminEnabled" -> adminEnabled,
                "tosAccepted" -> tosComplianceStatus.permitsSystemUsage
              )
              val res = Option(UserStatus(UserStatusDetails(user.id, user.email), enabledMap))
              res
            }
        case None => IO.pure(None)
      }
    }

  def acceptTermsOfService(userId: WorkbenchUserId, samRequestContext: SamRequestContext): IO[Option[UserStatus]] =
    for {
      _ <- tosService.acceptTosStatus(userId, samRequestContext)
      status <- getUserStatus(userId, false, samRequestContext)
    } yield status

  def rejectTermsOfService(userId: WorkbenchUserId, samRequestContext: SamRequestContext): IO[Option[UserStatus]] =
    for {
      _ <- tosService.rejectTosStatus(userId, samRequestContext)
      status <- getUserStatus(userId, false, samRequestContext)
    } yield status

<<<<<<< HEAD
  // `UserStatusInfo` is too complicated.  Yes seriously.  What the heck is the difference between "enabled" and
  // "adminEnabled"? Do our consumers know?  Do they care?  Should they care?  I think the answer is "no".  This class
  // should just have the user details and just a single boolean indicating if the user may or may not use the system.
  // Then again, why does this class have user details in it at all?  The caller knows who they are making the request
  // for, why are we returning user details in the response?  This whole object can go away and we can just return a
  // single boolean response indicating whether the user can use the system.
  // Then there can be a simple, separate endpoint for `getUserInfo` that just returns the user record and that's it.
  // Mixing up the endpoint to return user info AND status information is only causing problems and confusion
  def getUserStatusInfo(user: SamUser, samRequestContext: SamRequestContext): IO[UserStatusInfo] = {
    val tosStatus = tosService.isTermsOfServiceStatusAcceptable(user)
    IO.pure(UserStatusInfo(user.id.value, user.email.value, tosStatus && user.enabled, user.enabled))
  }
=======
  def getUserStatusInfo(user: SamUser, samRequestContext: SamRequestContext): IO[UserStatusInfo] =
    for {
      tosAcceptanceDetails <- tosService.getTosComplianceStatus(user)
    } yield UserStatusInfo(user.id.value, user.email.value, tosAcceptanceDetails.permitsSystemUsage && user.enabled, user.enabled)
>>>>>>> c66f5ca6

  def getUserStatusDiagnostics(userId: WorkbenchUserId, samRequestContext: SamRequestContext): IO[Option[UserStatusDiagnostics]] =
    openTelemetry.time("api.v1.user.statusDiagnostics.time", API_TIMING_DURATION_BUCKET) {
      directoryDAO.loadUser(userId, samRequestContext).flatMap {
        case Some(user) =>
          // pulled out of for comprehension to allow concurrent execution
          val tosAcceptanceStatus = tosService.getTosComplianceStatus(user)
          val adminEnabledStatus = directoryDAO.isEnabled(user.id, samRequestContext)
          val allUsersStatus = cloudExtensions.getOrCreateAllUsersGroup(directoryDAO, samRequestContext).flatMap { allUsersGroup =>
            directoryDAO.isGroupMember(allUsersGroup.id, user.id, samRequestContext) recover { case e: NameNotFoundException => false }
          }
          val googleStatus = cloudExtensions.getUserStatus(user)

          for {
            // We are removing references to LDAP but this will require an API version change here, so we are leaving
            // it for the moment.  The "ldap" status was previously returning the same "adminEnabled" value, so we are
            // leaving that logic unchanged for now.
            // ticket: https://broadworkbench.atlassian.net/browse/ID-266
            ldap <- adminEnabledStatus
            allUsers <- allUsersStatus
            tosAccepted <- tosAcceptanceStatus
            google <- googleStatus
            adminEnabled <- adminEnabledStatus
          } yield Option(UserStatusDiagnostics(ldap, allUsers, google, tosAccepted.permitsSystemUsage, adminEnabled))
        case None => IO.pure(None)
      }
    }

  // TODO: return type should be refactored into ADT for easier read
  def getUserIdInfoFromEmail(email: WorkbenchEmail, samRequestContext: SamRequestContext): IO[Either[Unit, Option[UserIdInfo]]] =
    openTelemetry.time("api.v1.user.idInfoFromEmail.time", API_TIMING_DURATION_BUCKET) {
      directoryDAO.loadSubjectFromEmail(email, samRequestContext).flatMap {
        // don't attempt to handle groups or service accounts - just users
        case Some(user: WorkbenchUserId) =>
          directoryDAO.loadUser(user, samRequestContext).map {
            case Some(loadedUser) => Right(Option(UserIdInfo(loadedUser.id, loadedUser.email, loadedUser.googleSubjectId)))
            case _ => Left(())
          }
        case Some(_: WorkbenchGroupName) => IO.pure(Right(None))
        case _ => IO.pure(Left(()))
      }
    }

  def getUserStatusFromEmail(email: WorkbenchEmail, samRequestContext: SamRequestContext): IO[Option[UserStatus]] =
    directoryDAO.loadSubjectFromEmail(email, samRequestContext).flatMap {
      // don't attempt to handle groups or service accounts - just users
      case Some(user: WorkbenchUserId) => getUserStatus(user, samRequestContext = samRequestContext)
      case _ => IO.pure(None)
    }

  def enableUser(userId: WorkbenchUserId, samRequestContext: SamRequestContext): IO[Option[UserStatus]] =
    openTelemetry.time("api.v1.user.enable.time", API_TIMING_DURATION_BUCKET) {
      directoryDAO.loadUser(userId, samRequestContext).flatMap {
        case Some(user) =>
          for {
            _ <- enableUserInternal(user, samRequestContext)
            userStatus <- getUserStatus(userId, samRequestContext = samRequestContext)
          } yield userStatus
        case None => IO.pure(None)
      }
    }

  private def enableUserInternal(user: SamUser, samRequestContext: SamRequestContext): IO[Unit] =
    openTelemetry.time("api.v1.user.enableInternal.time", API_TIMING_DURATION_BUCKET) {
      for {
        _ <- directoryDAO.enableIdentity(user.id, samRequestContext)
        _ <- cloudExtensions.onUserEnable(user, samRequestContext)
      } yield logger.info(s"Enabled user ${user.toUserIdInfo}")
    }

  val serviceAccountDomain = "\\S+@\\S+\\.gserviceaccount\\.com".r

  private def isServiceAccount(email: String) =
    serviceAccountDomain.pattern.matcher(email).matches

  def disableUser(userId: WorkbenchUserId, samRequestContext: SamRequestContext): IO[Option[UserStatus]] =
    openTelemetry.time("api.v1.user.disable.time", API_TIMING_DURATION_BUCKET) {
      directoryDAO.loadUser(userId, samRequestContext).flatMap {
        case Some(user) =>
          for {
            _ <- directoryDAO.disableIdentity(user.id, samRequestContext)
            _ <- cloudExtensions.onUserDisable(user, samRequestContext)
            userStatus <- getUserStatus(user.id, samRequestContext = samRequestContext)
          } yield userStatus
        case None => IO.pure(None)
      }
    }

  def deleteUser(userId: WorkbenchUserId, samRequestContext: SamRequestContext): IO[Unit] =
    openTelemetry.time("api.v1.user.delete.time", API_TIMING_DURATION_BUCKET) {
      for {
        allUsersGroup <- cloudExtensions.getOrCreateAllUsersGroup(directoryDAO, samRequestContext)
        _ <- directoryDAO
          .removeGroupMember(allUsersGroup.id, userId, samRequestContext)
          .withInfoLogMessage(s"Removed $userId from the All Users group")
        _ <- cloudExtensions.onUserDelete(userId, samRequestContext)
        _ <- directoryDAO.deleteUser(userId, samRequestContext)
      } yield logger.info(s"Deleted user $userId")
    }

  // moved this method from the UserService companion object into this class
  // because Mockito would not let us spy/mock the static method
  def validateEmailAddress(email: WorkbenchEmail, blockedEmailDomains: Seq[String]): IO[Unit] =
    email.value match {
      case emailString if blockedEmailDomains.exists(domain => emailString.endsWith("@" + domain) || emailString.endsWith("." + domain)) =>
        IO.raiseError(new WorkbenchExceptionWithErrorReport(ErrorReport(StatusCodes.BadRequest, s"email domain not permitted [${email.value}]")))
      case UserService.emailRegex() => IO.unit
      case _ => IO.raiseError(new WorkbenchExceptionWithErrorReport(ErrorReport(StatusCodes.BadRequest, s"invalid email address [${email.value}]")))
    }

}

object UserService {

  val random = SecureRandom.getInstance("NativePRNGNonBlocking")

  // from https://www.regular-expressions.info/email.html
  val emailRegex: Regex = "(?i)^[A-Z0-9._%+-]+@[A-Z0-9.-]+\\.[A-Z]{2,}$".r

  // Generate a 21 digits unique identifier. First char is fixed 2
  // CurrentMillis.append(randomString)
  private[workbench] def genRandom(currentMilli: Long): String = {
    val currentMillisString = currentMilli.toString
    // one hexadecimal is 4 bits, one byte can generate 2 hexadecimal number, so we only need half the number of bytes, which is 8
    // currentMilli is 13 digits, and it'll be another 200 years before it becomes 14 digits. So we're assuming currentMillis is 13 digits here
    val bytes = new Array[Byte](4)
    random.nextBytes(bytes)
    val r = new String(Hex.encodeHex(bytes))
    // since googleSubjectId starts with 1, we are replacing 1 with 2 to avoid conflicts with existing uid
    val front = if (currentMillisString(0) == '1') currentMillisString.replaceFirst("1", "2") else currentMilli.toString
    front + r
  }

  def genWorkbenchUserId(currentMilli: Long): WorkbenchUserId =
    WorkbenchUserId(genRandom(currentMilli))
}<|MERGE_RESOLUTION|>--- conflicted
+++ resolved
@@ -197,7 +197,6 @@
       status <- getUserStatus(userId, false, samRequestContext)
     } yield status
 
-<<<<<<< HEAD
   // `UserStatusInfo` is too complicated.  Yes seriously.  What the heck is the difference between "enabled" and
   // "adminEnabled"? Do our consumers know?  Do they care?  Should they care?  I think the answer is "no".  This class
   // should just have the user details and just a single boolean indicating if the user may or may not use the system.
@@ -206,16 +205,10 @@
   // single boolean response indicating whether the user can use the system.
   // Then there can be a simple, separate endpoint for `getUserInfo` that just returns the user record and that's it.
   // Mixing up the endpoint to return user info AND status information is only causing problems and confusion
-  def getUserStatusInfo(user: SamUser, samRequestContext: SamRequestContext): IO[UserStatusInfo] = {
-    val tosStatus = tosService.isTermsOfServiceStatusAcceptable(user)
-    IO.pure(UserStatusInfo(user.id.value, user.email.value, tosStatus && user.enabled, user.enabled))
-  }
-=======
   def getUserStatusInfo(user: SamUser, samRequestContext: SamRequestContext): IO[UserStatusInfo] =
     for {
       tosAcceptanceDetails <- tosService.getTosComplianceStatus(user)
     } yield UserStatusInfo(user.id.value, user.email.value, tosAcceptanceDetails.permitsSystemUsage && user.enabled, user.enabled)
->>>>>>> c66f5ca6
 
   def getUserStatusDiagnostics(userId: WorkbenchUserId, samRequestContext: SamRequestContext): IO[Option[UserStatusDiagnostics]] =
     openTelemetry.time("api.v1.user.statusDiagnostics.time", API_TIMING_DURATION_BUCKET) {
