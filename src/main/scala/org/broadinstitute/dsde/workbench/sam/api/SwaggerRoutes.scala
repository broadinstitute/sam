package org.broadinstitute.dsde.workbench.sam.api

import akka.http.scaladsl.server
import akka.http.scaladsl.server.Directives._
import akka.stream.scaladsl.Flow
import akka.util.ByteString
import org.broadinstitute.dsde.workbench.sam.config.SwaggerConfig

/**
  * Created by dvoet on 7/18/17.
  */
trait SwaggerRoutes {
  private val swaggerUiPath = "META-INF/resources/webjars/swagger-ui/3.49.0"

  val swaggerConfig: SwaggerConfig

  val swaggerRoutes: server.Route = {
    path("") {
      get {
          serveIndex
      }
    } ~
      path("api-docs.yaml") {
        get {
          getFromResource("swagger/api-docs.yaml")
        }
      } ~
<<<<<<< HEAD
      path("swagger-ui-bundle.js") {
=======
       path("swagger-ui-bundle.js") {
>>>>>>> 2abddd8a
        get {
          serveSwaggerUiBundle
        }
       } ~
      // We have to be explicit about the paths here since we're matching at the root URL and we don't
      // want to catch all paths lest we circumvent Spray's not-found and method-not-allowed error
      // messages.
      (pathPrefixTest("swagger-ui") | pathPrefixTest("oauth2") | pathSuffixTest("js")
        | pathSuffixTest("css") | pathPrefixTest("favicon")) {
        get {
          getFromResourceDirectory(swaggerUiPath)
        }
      }
  }

  private val serveIndex: server.Route = {
    val swaggerOptions =
      """
        |        validatorUrl: null,
        |        apisSorter: "alpha",
        |        operationsSorter: "alpha"
      """.stripMargin

    mapResponseEntity { entityFromJar =>
      entityFromJar.transformDataBytes(Flow.fromFunction[ByteString, ByteString] { original: ByteString =>
        ByteString(
          original.utf8String
            .replace("""url: "https://petstore.swagger.io/v2/swagger.json"""", "url: '/api-docs.yaml'")
            .replace("""layout: "StandaloneLayout"""", s"""layout: "StandaloneLayout", $swaggerOptions""")
            .replace("window.ui = ui", s"""ui.initOAuth({
                                          |        clientId: "${swaggerConfig.googleClientId}",
                                          |        clientSecret: "${swaggerConfig.realm}",
                                          |        realm: "${swaggerConfig.realm}",
                                          |        appName: "${swaggerConfig.realm}",
                                          |        scopeSeparator: " ",
                                          |        additionalQueryStringParams: {}
                                          |      })
                                          |      window.ui = ui
                                          |      """.stripMargin)
        )
      })
    } {
      getFromResource(s"$swaggerUiPath/index.html")
    }
  }
<<<<<<< HEAD
    private val serveSwaggerUiBundle: server.Route = {
=======

  private val serveSwaggerUiBundle: server.Route = {
>>>>>>> 2abddd8a
    mapResponseEntity { entityFromJar =>
      entityFromJar.transformDataBytes(Flow.fromFunction[ByteString, ByteString] { original: ByteString =>
        ByteString(
          original.utf8String
<<<<<<< HEAD
            .replace("response_type=token", "response_type=id_token token")
=======
            .replace("response_type=token", "response_type=id_token")
>>>>>>> 2abddd8a
        )
      })
    } {
      getFromResource(s"$swaggerUiPath/swagger-ui-bundle.js")
    }
  }
<<<<<<< HEAD
=======

>>>>>>> 2abddd8a
}<|MERGE_RESOLUTION|>--- conflicted
+++ resolved
@@ -25,11 +25,7 @@
           getFromResource("swagger/api-docs.yaml")
         }
       } ~
-<<<<<<< HEAD
-      path("swagger-ui-bundle.js") {
-=======
        path("swagger-ui-bundle.js") {
->>>>>>> 2abddd8a
         get {
           serveSwaggerUiBundle
         }
@@ -75,29 +71,16 @@
       getFromResource(s"$swaggerUiPath/index.html")
     }
   }
-<<<<<<< HEAD
-    private val serveSwaggerUiBundle: server.Route = {
-=======
-
   private val serveSwaggerUiBundle: server.Route = {
->>>>>>> 2abddd8a
     mapResponseEntity { entityFromJar =>
       entityFromJar.transformDataBytes(Flow.fromFunction[ByteString, ByteString] { original: ByteString =>
         ByteString(
           original.utf8String
-<<<<<<< HEAD
             .replace("response_type=token", "response_type=id_token token")
-=======
-            .replace("response_type=token", "response_type=id_token")
->>>>>>> 2abddd8a
         )
       })
     } {
       getFromResource(s"$swaggerUiPath/swagger-ui-bundle.js")
     }
   }
-<<<<<<< HEAD
-=======
-
->>>>>>> 2abddd8a
 }