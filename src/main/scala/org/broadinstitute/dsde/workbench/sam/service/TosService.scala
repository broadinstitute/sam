package org.broadinstitute.dsde.workbench.sam.service
import akka.actor.ActorSystem
import akka.http.scaladsl.Http
import akka.http.scaladsl.client.RequestBuilding.Get
import akka.http.scaladsl.model.{StatusCodes, Uri}
import akka.http.scaladsl.unmarshalling.Unmarshal
import cats.effect.IO
import com.typesafe.scalalogging.LazyLogging
import org.broadinstitute.dsde.workbench.sam.util.AsyncLogging.IOWithLogging
import org.broadinstitute.dsde.workbench.sam.util.AsyncLogging.FutureWithLogging
import org.broadinstitute.dsde.workbench.model.{ErrorReport, WorkbenchExceptionWithErrorReport, WorkbenchUserId}
import org.broadinstitute.dsde.workbench.sam.api.StandardSamUserDirectives
import org.broadinstitute.dsde.workbench.sam.dataAccess.DirectoryDAO
import org.broadinstitute.dsde.workbench.sam.errorReportSource
import org.broadinstitute.dsde.workbench.sam.util.SamRequestContext
import org.broadinstitute.dsde.workbench.sam.config.TermsOfServiceConfig
import org.broadinstitute.dsde.workbench.sam.db.tables.TosTable
import org.broadinstitute.dsde.workbench.sam.model.{SamUser, SamUserTos, TermsOfServiceComplianceStatus, TermsOfServiceDetails}

import java.io.{FileNotFoundException, IOException}
import scala.concurrent.{Await, ExecutionContext}
import java.util.concurrent.TimeUnit
import scala.concurrent.duration.Duration
import scala.io.Source

class TosService(val directoryDao: DirectoryDAO, val tosConfig: TermsOfServiceConfig)(
    implicit val executionContext: ExecutionContext,
    implicit val actorSystem: ActorSystem
) extends LazyLogging {

  private val termsOfServiceUri = s"${tosConfig.baseUrl}/${tosConfig.version}/termsOfService.md"
  private val privacyPolicyUri = s"${tosConfig.baseUrl}/${tosConfig.version}/privacyPolicy.md"

  val termsOfServiceText = RemoteDocument(termsOfServiceUri)
  val privacyPolicyText = RemoteDocument(privacyPolicyUri)

  def acceptTosStatus(userId: WorkbenchUserId, samRequestContext: SamRequestContext): IO[Boolean] =
    directoryDao
      .acceptTermsOfService(userId, tosConfig.version, samRequestContext)
      .withInfoLogMessage(s"$userId has accepted version ${tosConfig.version} of the Terms of Service")

  def rejectTosStatus(userId: WorkbenchUserId, samRequestContext: SamRequestContext): IO[Boolean] =
    directoryDao
      .rejectTermsOfService(userId, tosConfig.version, samRequestContext)
      .withInfoLogMessage(s"$userId has rejected version ${tosConfig.version} of the Terms of Service")

  @Deprecated
  def getTosDetails(samUser: SamUser, samRequestContext: SamRequestContext): IO[TermsOfServiceDetails] =
    directoryDao.getUserTos(samUser.id, samRequestContext).map { tos =>
      TermsOfServiceDetails(isEnabled = true, tosConfig.isGracePeriodEnabled, tosConfig.version, tos.map(_.version))
    }

  def getTosComplianceStatus(samUser: SamUser, samRequestContext: SamRequestContext): IO[TermsOfServiceComplianceStatus] =
    directoryDao.getUserTos(samUser.id, samRequestContext).map { tos =>
      val userHasAcceptedLatestVersion = userHasAcceptedLatestTosVersion(tos)
      val permitsSystemUsage = tosAcceptancePermitsSystemUsage(samUser, tos)
      TermsOfServiceComplianceStatus(samUser.id, userHasAcceptedLatestVersion, permitsSystemUsage)
    }

  /** If grace period enabled, don't check ToS, return true If ToS disabled, return true Otherwise return true if user has accepted ToS, or is a service account
    */
  private def tosAcceptancePermitsSystemUsage(user: SamUser, userTos: Option[SamUserTos]): Boolean = {
    val userIsServiceAccount = StandardSamUserDirectives.SAdomain.matches(user.email.value) // Service Account users do not need to accept ToS
    val userIsPermitted = userTos.exists { tos =>
      val userHasAcceptedLatestVersion = userHasAcceptedLatestTosVersion(Option(tos))
      val userCanUseSystemUnderGracePeriod = tosConfig.isGracePeriodEnabled && tos.action == TosTable.ACCEPT
      val tosDisabled = !tosConfig.isTosEnabled

      userHasAcceptedLatestVersion || userCanUseSystemUnderGracePeriod || tosDisabled

    }
    userIsPermitted || userIsServiceAccount
  }

<<<<<<< HEAD
  private def userHasAcceptedLatestTosVersion(samUser: SamUser): Boolean =
    samUser.acceptedTosVersion.contains(tosConfig.version)
}
=======
  private def userHasAcceptedLatestTosVersion(userTos: Option[SamUserTos]): Boolean =
    userTos.exists { tos =>
      tos.version.contains(tosConfig.version) && tos.action == TosTable.ACCEPT
    }
>>>>>>> e1853841

trait RemoteDocument {
  def apply(uri: String)(implicit actorSystem: ActorSystem, executionContext: ExecutionContext): String
}

object RemoteDocument extends RemoteDocument with LazyLogging {
  override def apply(uri: String)(implicit actorSystem: ActorSystem, executionContext: ExecutionContext): String =
    if (uri.startsWith("classpath")) {
      getTextFromResource(uri)
    } else {
      getTextFromWeb(uri)
    }

  def getTextFromWeb(uri: String)(implicit actorSystem: ActorSystem, executionContext: ExecutionContext): String = {
    val future = for {
      response <- Http().singleRequest(Get(uri))
      text <- Unmarshal(response).to[String]
    } yield text

    Await.result(future.withInfoLogMessage(s"Retrieved Terms of Service doc from $uri"), Duration.apply(10, TimeUnit.SECONDS))
  }

  def getTextFromResource(resourceUri: Uri): String = {
    val fileStream =
      try {
        logger.debug(s"Reading $resourceUri")
        Source.fromResource(resourceUri.path.toString())
      } catch {
        case e: FileNotFoundException =>
          logger.error(s"$resourceUri file not found", e)
          throw new WorkbenchExceptionWithErrorReport(ErrorReport(StatusCodes.NotFound, e))
        case e: IOException =>
          logger.error(s"Failed to read $resourceUri file due to IO exception", e)
          throw new WorkbenchExceptionWithErrorReport(ErrorReport(StatusCodes.NotFound, e))
      }
    logger.debug(s"$resourceUri file found")
    try
      fileStream.mkString
    finally
      fileStream.close
  }
}<|MERGE_RESOLUTION|>--- conflicted
+++ resolved
@@ -72,16 +72,11 @@
     userIsPermitted || userIsServiceAccount
   }
 
-<<<<<<< HEAD
-  private def userHasAcceptedLatestTosVersion(samUser: SamUser): Boolean =
-    samUser.acceptedTosVersion.contains(tosConfig.version)
-}
-=======
   private def userHasAcceptedLatestTosVersion(userTos: Option[SamUserTos]): Boolean =
     userTos.exists { tos =>
       tos.version.contains(tosConfig.version) && tos.action == TosTable.ACCEPT
     }
->>>>>>> e1853841
+}
 
 trait RemoteDocument {
   def apply(uri: String)(implicit actorSystem: ActorSystem, executionContext: ExecutionContext): String
