--- conflicted
+++ resolved
@@ -70,11 +70,7 @@
       )
     )
 
-<<<<<<< HEAD
-  def getTermsOfServiceText(docSet: Set[String]): IO[String] =
-=======
   def getTermsOfServiceTexts(docSet: Set[String]): IO[String] =
->>>>>>> e074df8c
     docSet match {
       case set if set.isEmpty => IO.pure(termsOfServiceText)
       case set if set.equals(Set(privacyPolicyTextKey)) => IO.pure(privacyPolicyText)
@@ -126,7 +122,6 @@
       case Some(samUser) => samUser
       case None => throw new WorkbenchExceptionWithErrorReport(ErrorReport(StatusCodes.NotFound, s"Could not find user:${userId}"))
     }
-<<<<<<< HEAD
 
   // Note: if version is None, then the query will return the last accepted ToS info for the user
   private def loadTosRecordForUser(userId: WorkbenchUserId, version: Option[String], samRequestContext: SamRequestContext): IO[SamUserTos] =
@@ -152,12 +147,6 @@
     previousUserTos <- directoryDao.getUserTermsOfServiceVersion(samUser.id, tosConfig.previousVersion, samRequestContext)
     userHasAcceptedLatestVersion = userHasAcceptedLatestTermsOfServiceVersion(latestUserTos)
     permitsSystemUsage = tosAcceptancePermitsSystemUsage(samUser, latestUserTos, previousUserTos)
-=======
-  def getTosComplianceStatus(samUser: SamUser, samRequestContext: SamRequestContext): IO[TermsOfServiceComplianceStatus] = for {
-    latestUserTos <- directoryDao.getUserTos(samUser.id, samRequestContext)
-    userHasAcceptedLatestVersion = userHasAcceptedCurrentTermsOfService(latestUserTos)
-    permitsSystemUsage = tosAcceptancePermitsSystemUsage(samUser, latestUserTos)
->>>>>>> e074df8c
   } yield TermsOfServiceComplianceStatus(samUser.id, userHasAcceptedLatestVersion, permitsSystemUsage)
 
   /** If grace period enabled, don't check ToS, return true If ToS disabled, return true Otherwise return true if user has accepted ToS, or is a service account
@@ -171,23 +160,9 @@
     if (userIsServiceAccount) {
       return true
     }
-<<<<<<< HEAD
-    if (userHasRejectedLatestTermsOfServiceVersion(userTos)) {
-      return false
-    }
-    userTos.exists { tos =>
-      val userHasAcceptedLatestVersion = userHasAcceptedLatestTermsOfServiceVersion(Option(tos))
-      val userCanUseSystemUnderGracePeriod = tosConfig.isGracePeriodEnabled && tos.action == TosTable.ACCEPT
-
-      val userHasAcceptedPreviousVersion = userHasAcceptedPreviousTermsOfServiceVersion(previousUserTos)
-      val userInsideOfRollingAcceptanceWindow = isRollingWindowInEffect() && userHasAcceptedPreviousVersion
-
-      userHasAcceptedLatestVersion || userInsideOfRollingAcceptanceWindow || userCanUseSystemUnderGracePeriod
-=======
     if (userHasRejectedCurrentTermsOfService(userTos)) {
       return false
     }
->>>>>>> e074df8c
 
     val userHasAcceptedCurrentVersion = userHasAcceptedCurrentTermsOfService(userTos)
     val userHasAcceptedPreviousVersion = userHasAcceptedPreviousTermsOfService(userTos)
@@ -196,35 +171,22 @@
     userHasAcceptedCurrentVersion || userInsideOfRollingAcceptanceWindow || userCanUseSystemUnderGracePeriod
   }
 
-<<<<<<< HEAD
-  private def userHasAcceptedLatestTermsOfServiceVersion(userTos: Option[SamUserTos]): Boolean =
-=======
   private def userHasAcceptedCurrentTermsOfService(userTos: Option[SamUserTos]): Boolean =
->>>>>>> e074df8c
     userTos.exists { tos =>
       tos.version.contains(tosConfig.version) && tos.action == TosTable.ACCEPT
     }
 
-<<<<<<< HEAD
-  private def userHasRejectedLatestTermsOfServiceVersion(userTos: Option[SamUserTos]): Boolean =
-=======
   private def userHasRejectedCurrentTermsOfService(userTos: Option[SamUserTos]): Boolean =
->>>>>>> e074df8c
     userTos.exists { tos =>
       tos.version.contains(tosConfig.version) && tos.action == TosTable.REJECT
     }
 
-<<<<<<< HEAD
-  private def userHasAcceptedPreviousTermsOfServiceVersion(previousUserTos: Option[SamUserTos]): Boolean =
-    previousUserTos.exists(tos => tos.action == TosTable.ACCEPT)
-=======
   private def userHasAcceptedPreviousTermsOfService(userTosOpt: Option[SamUserTos]): Boolean =
     tosConfig.previousVersion.exists { previousTosVersion =>
       userTosOpt.exists { userTos =>
         userTos.version.contains(previousTosVersion) && userTos.action == TosTable.ACCEPT
       }
     }
->>>>>>> e074df8c
 }
 
 trait TermsOfServiceDocument {
