package org.broadinstitute.dsde.workbench.sam.dataAccess

import java.util.UUID
import akka.http.scaladsl.model.StatusCodes
import cats.effect.unsafe.implicits.global
import com.typesafe.config.ConfigFactory
import org.broadinstitute.dsde.workbench.model._
import org.broadinstitute.dsde.workbench.sam.{Generator, TestSupport}
import org.broadinstitute.dsde.workbench.sam.TestSupport.{databaseEnabled, databaseEnabledClue, samRequestContext}
import org.broadinstitute.dsde.workbench.sam.config.AppConfig
import org.broadinstitute.dsde.workbench.sam.dataAccess.LoadResourceAuthDomainResult.{Constrained, NotConstrained, ResourceNotFound}
import org.broadinstitute.dsde.workbench.sam.model._
import org.broadinstitute.dsde.workbench.sam.model.api._
import org.postgresql.util.PSQLException
import org.scalatest.BeforeAndAfterEach

import scala.concurrent.ExecutionContext.Implicits.{global => globalEc}
import org.scalatest.freespec.AnyFreeSpec
import org.scalatest.matchers.should.Matchers

import scala.concurrent.duration._
import scala.concurrent.{Await, Future}

class PostgresAccessPolicyDAOSpec extends AnyFreeSpec with Matchers with BeforeAndAfterEach {
  val dao = new PostgresAccessPolicyDAO(TestSupport.dbRef, TestSupport.dbRef)
  val dirDao = new PostgresDirectoryDAO(TestSupport.dbRef, TestSupport.dbRef)

  override protected def beforeEach(): Unit = {
    TestSupport.truncateAll
    super.beforeEach()
  }

  "PostgresAccessPolicyDAO" - {
    val resourceTypeName = ResourceTypeName("awesomeType")
    val otherResourceTypeName = ResourceTypeName("lessAwesomeType")

    val actionPatterns = Set(ResourceActionPattern("write", "description of pattern1", false), ResourceActionPattern("read", "description of pattern2", false))

    val writeAction = ResourceAction("write")
    val readAction = ResourceAction("read")

    val ownerRoleName = ResourceRoleName("owner")

    val ownerRole = ResourceRole(ownerRoleName, Set(writeAction, readAction))
    val readerRole = ResourceRole(ResourceRoleName("reader"), Set(readAction))
    val actionlessRole = ResourceRole(ResourceRoleName("cantDoNuthin"), Set()) // yeah, it's a double negative, sue me!

    val roles = Set(ownerRole, readerRole, actionlessRole)
    val resourceType = ResourceType(resourceTypeName, actionPatterns, roles, ownerRoleName, false)
    val otherResourceType = ResourceType(otherResourceTypeName, actionPatterns, roles, ownerRoleName, false)

    "upsertResourceTypes" - {
      "creates resource types in config and is idempotent" in {
        assume(databaseEnabled, databaseEnabledClue)

        val config = ConfigFactory.load()
        val appConfig = AppConfig.readConfig(config)
        dao.upsertResourceTypes(appConfig.resourceTypes, samRequestContext).unsafeRunSync() should contain theSameElementsAs (appConfig.resourceTypes.map(
          _.name
        ))
        dao.upsertResourceTypes(appConfig.resourceTypes, samRequestContext).unsafeRunSync() shouldBe empty
      }

      "only updates resource types that have changed" in {
        assume(databaseEnabled, databaseEnabledClue)

        dao.upsertResourceTypes(Set(resourceType, otherResourceType), samRequestContext).unsafeRunSync() should contain theSameElementsAs (Set(
          resourceType.name,
          otherResourceType.name
        ))
        val updatedResourceType = resourceType.copy(reuseIds = !resourceType.reuseIds)
        dao.upsertResourceTypes(Set(updatedResourceType, otherResourceType), samRequestContext).unsafeRunSync() should contain theSameElementsAs (Set(
          updatedResourceType.name
        ))
        dao.loadResourceTypes(Set(updatedResourceType.name), samRequestContext).unsafeRunSync() should contain theSameElementsAs (Set(updatedResourceType))
      }
    }

    "createResourceType" - {
      "succeeds" in {
        assume(databaseEnabled, databaseEnabledClue)

        dao.createResourceType(resourceType, samRequestContext).unsafeRunSync() shouldEqual resourceType
        dao.loadResourceTypes(Set(resourceType.name), samRequestContext).unsafeRunSync() shouldEqual Set(resourceType)
      }

      "succeeds" - {
        "when there are no action patterns" in {
          assume(databaseEnabled, databaseEnabledClue)

          val myResourceType = resourceType.copy(actionPatterns = Set.empty)
          dao.createResourceType(myResourceType, samRequestContext).unsafeRunSync() shouldEqual myResourceType
          dao.loadResourceTypes(Set(myResourceType.name), samRequestContext).unsafeRunSync() shouldEqual Set(myResourceType)
        }

        "when there are no roles" in {
          assume(databaseEnabled, databaseEnabledClue)

          val myResourceType = resourceType.copy(roles = Set.empty)
          dao.createResourceType(myResourceType, samRequestContext).unsafeRunSync() shouldEqual myResourceType
          dao.loadResourceTypes(Set(myResourceType.name), samRequestContext).unsafeRunSync() shouldEqual Set(myResourceType)
        }

        "when there is exactly one Role that has no actions" in {
          assume(databaseEnabled, databaseEnabledClue)

          val myResourceType = resourceType.copy(roles = Set(actionlessRole))
          dao.createResourceType(myResourceType, samRequestContext).unsafeRunSync() shouldEqual myResourceType
          dao.loadResourceTypes(Set(myResourceType.name), samRequestContext).unsafeRunSync() shouldEqual Set(myResourceType)
        }

        // This test is hard to write at the moment.  We don't have an easy way to guarantee the race condition at exactly the right time.  Nor do
        // we have a good way to check if the data that was saved is what we intended.   This spec class could implement DatabaseSupport.  Or the
        // createResourceType could minimally return the ResourceTypePK in its results.  Or we need some way to get all
        // of the ResourceTypes from the DB and compare them to what we were trying to save.
        "and only creates 1 ResourceType when trying to create multiple identical ResourceTypes at the same time" in {
          assume(databaseEnabled, databaseEnabledClue)

          pending

          // Since we can't directly force a collision at exactly the right time, kick off a bunch of inserts in parallel
          // and hope for the best.  <- That's how automated testing is supposed to work right?  Just cross your fingers?
          val allMyFutures = 0.to(20).map { _ =>
            dao.createResourceType(resourceType, samRequestContext).unsafeToFuture()
          }

          Await.result(Future.sequence(allMyFutures), 5 seconds)
          // This is the part where I would want to assert that the database contains only one ResourceType
        }
      }

      "overwriting a ResourceType with the same name" - {
        "succeeds" - {
          "when the new ResourceType" - {
            "is identical" in {
              assume(databaseEnabled, databaseEnabledClue)

              dao.createResourceType(resourceType, samRequestContext).unsafeRunSync()
              dao.createResourceType(resourceType, samRequestContext).unsafeRunSync() shouldEqual resourceType
              dao.loadResourceTypes(Set(resourceType.name), samRequestContext).unsafeRunSync() shouldEqual Set(resourceType)
            }

            "adds new" - {
              "ActionPatterns" in {
                assume(databaseEnabled, databaseEnabledClue)

                val myActionPatterns = actionPatterns + ResourceActionPattern("coolNewPattern", "I am the coolest pattern EVER!  Mwahaha", true)
                val myResourceType = resourceType.copy(actionPatterns = myActionPatterns)

                dao.createResourceType(resourceType, samRequestContext).unsafeRunSync()
                dao.createResourceType(myResourceType, samRequestContext).unsafeRunSync() shouldEqual myResourceType
                dao.loadResourceTypes(Set(myResourceType.name), samRequestContext).unsafeRunSync() shouldEqual Set(myResourceType)
              }

              "Roles" in {
                assume(databaseEnabled, databaseEnabledClue)

                val myRoles = roles + ResourceRole(ResourceRoleName("blindWriter"), Set(writeAction))
                val myResourceType = resourceType.copy(roles = myRoles)

                dao.createResourceType(resourceType, samRequestContext).unsafeRunSync()
                dao.createResourceType(myResourceType, samRequestContext).unsafeRunSync() shouldEqual myResourceType
                dao.loadResourceTypes(Set(myResourceType.name), samRequestContext).unsafeRunSync() shouldEqual Set(myResourceType)
              }

              "Role Actions" in {
                assume(databaseEnabled, databaseEnabledClue)

                val myReaderRole = readerRole.copy(actions = Set(readAction, writeAction))
                val myRoles = Set(myReaderRole, ownerRole, actionlessRole)
                val myResourceType = resourceType.copy(roles = myRoles)

                dao.createResourceType(resourceType, samRequestContext).unsafeRunSync()
                dao.createResourceType(myResourceType, samRequestContext).unsafeRunSync() shouldEqual myResourceType
                dao.loadResourceTypes(Set(myResourceType.name), samRequestContext).unsafeRunSync() shouldEqual Set(myResourceType)
              }
            }

            "has the same ActionPatterns with modified descriptions" in {
              assume(databaseEnabled, databaseEnabledClue)

              val myActionPatterns = actionPatterns + ResourceActionPattern("coolNewPattern", "I am the coolest pattern EVER!  Mwahaha", true)
              val myResourceType = resourceType.copy(actionPatterns = myActionPatterns)

              val myActionPatternsNew = actionPatterns + ResourceActionPattern("coolNewPattern", "I am the NEWEST pattern EVER!  Mwahaha", true)

              val myUpdatedResourceType = myResourceType.copy(actionPatterns = myActionPatternsNew)

              dao.createResourceType(myResourceType, samRequestContext).unsafeRunSync() shouldEqual myResourceType

              dao.createResourceType(myUpdatedResourceType, samRequestContext).unsafeRunSync() shouldEqual myUpdatedResourceType
              dao.loadResourceTypes(Set(myUpdatedResourceType.name), samRequestContext).unsafeRunSync() shouldEqual Set(myUpdatedResourceType)
            }

            "is removing at least one" - {
              "ActionPattern" in {
                assume(databaseEnabled, databaseEnabledClue)

                val removeActionPattern = resourceType.copy(actionPatterns = actionPatterns.tail)
                dao.createResourceType(resourceType, samRequestContext).unsafeRunSync()
                dao.createResourceType(removeActionPattern, samRequestContext).unsafeRunSync() shouldEqual removeActionPattern
                dao.loadResourceTypes(Set(removeActionPattern.name), samRequestContext).unsafeRunSync() shouldEqual Set(removeActionPattern)
              }

              "Role" in {
                assume(databaseEnabled, databaseEnabledClue)

                val removeRole = resourceType.copy(roles = roles.tail)
                dao.createResourceType(resourceType, samRequestContext).unsafeRunSync()
                dao.createResourceType(removeRole, samRequestContext).unsafeRunSync() shouldEqual removeRole
                dao.loadResourceTypes(Set(removeRole.name), samRequestContext).unsafeRunSync() shouldEqual Set(removeRole)
              }

              "of its role's Actions" in {
                assume(databaseEnabled, databaseEnabledClue)

                val readerlessReader = readerRole.copy(actions = Set.empty)
                val newRoles = Set(ownerRole, readerlessReader, actionlessRole)
                val removeAction = resourceType.copy(roles = newRoles)
                dao.createResourceType(resourceType, samRequestContext).unsafeRunSync()
                dao.createResourceType(removeAction, samRequestContext).unsafeRunSync() shouldEqual removeAction
                dao.loadResourceTypes(Set(removeAction.name), samRequestContext).unsafeRunSync() shouldEqual Set(removeAction)
              }
            }
          }
        }

        "and removing a role" - {
          "doesn't affect existing policies with the role, but prevents using the role in new policies" in {
            assume(databaseEnabled, databaseEnabledClue)

            val initialRoles = Set(ownerRole, readerRole, actionlessRole)
            val initialResourceType = resourceType.copy(roles = initialRoles)

            val newRoles = Set(ownerRole, actionlessRole)
            val overwriteResourceType = initialResourceType.copy(roles = newRoles)

            val resource = Resource(initialResourceType.name, ResourceId("resource"), Set.empty)
            val beforeOverwritePolicy = AccessPolicy(
              FullyQualifiedPolicyId(resource.fullyQualifiedId, AccessPolicyName("willHaveDeprecatedRole")),
              Set.empty,
              WorkbenchEmail("allowed@policy.com"),
              Set(readerRole.roleName, actionlessRole.roleName),
              Set.empty,
              Set.empty,
              false
            )
            val afterOverwritePolicy = AccessPolicy(
              FullyQualifiedPolicyId(resource.fullyQualifiedId, AccessPolicyName("cannotHaveDeprecatedRole")),
              Set.empty,
              WorkbenchEmail("not_allowed@policy.com"),
              Set(readerRole.roleName, actionlessRole.roleName),
              Set.empty,
              Set.empty,
              false
            )

            dao.createResourceType(initialResourceType, samRequestContext).unsafeRunSync()
            dao.createResource(resource, samRequestContext).unsafeRunSync()
            dao.createPolicy(beforeOverwritePolicy, samRequestContext).unsafeRunSync()

            dao.createResourceType(overwriteResourceType, samRequestContext).unsafeRunSync()
            assertThrows[WorkbenchException] {
              dao.createPolicy(afterOverwritePolicy, samRequestContext).unsafeRunSync()
            }

            dao.loadPolicy(beforeOverwritePolicy.id, samRequestContext).unsafeRunSync() shouldBe Option(beforeOverwritePolicy)
            dao.loadPolicy(afterOverwritePolicy.id, samRequestContext).unsafeRunSync() shouldBe None
          }
        }

        "and removing an action" - {
          "from all roles will not affect policies that use the action" in {
            assume(databaseEnabled, databaseEnabledClue)

            val initialRoles = Set(ownerRole, readerRole, actionlessRole)
            val initialResourceType = resourceType.copy(roles = initialRoles)

            val readingOwner = ownerRole.copy(actions = Set(readAction))
            val newRoles = Set(readingOwner, readerRole, actionlessRole)
            val overwriteResourceType = initialResourceType.copy(roles = newRoles)

            val resource = Resource(initialResourceType.name, ResourceId("resource"), Set.empty)
            val beforeOverwritePolicy = AccessPolicy(
              FullyQualifiedPolicyId(resource.fullyQualifiedId, AccessPolicyName("willHaveDeprecatedRole")),
              Set.empty,
              WorkbenchEmail("allowed@policy.com"),
              Set(ownerRole.roleName, actionlessRole.roleName),
              Set.empty,
              Set.empty,
              false
            )
            val afterOverwritePolicy = AccessPolicy(
              FullyQualifiedPolicyId(resource.fullyQualifiedId, AccessPolicyName("cannotHaveDeprecatedRole")),
              Set.empty,
              WorkbenchEmail("not_allowed@policy.com"),
              Set(readingOwner.roleName, actionlessRole.roleName),
              Set(writeAction),
              Set.empty,
              false
            )

            dao.createResourceType(initialResourceType, samRequestContext).unsafeRunSync()
            dao.createResource(resource, samRequestContext).unsafeRunSync()
            dao.createPolicy(beforeOverwritePolicy, samRequestContext).unsafeRunSync()

            dao.createResourceType(overwriteResourceType, samRequestContext).unsafeRunSync()
            dao.createPolicy(afterOverwritePolicy, samRequestContext).unsafeRunSync()

            dao.loadPolicy(beforeOverwritePolicy.id, samRequestContext).unsafeRunSync() shouldBe Option(beforeOverwritePolicy)
            dao.loadPolicy(afterOverwritePolicy.id, samRequestContext).unsafeRunSync() shouldBe Option(afterOverwritePolicy)
          }

          "from a resource type's role will remove that action from all policies with that role" in {
            assume(databaseEnabled, databaseEnabledClue)

            val initialRoles = Set(ownerRole, readerRole, actionlessRole)
            val initialResourceType = resourceType.copy(roles = initialRoles)

            val readerlessReader = readerRole.copy(actions = Set.empty)
            val newRoles = Set(ownerRole, readerlessReader, actionlessRole)
            val overwriteResourceType = initialResourceType.copy(roles = newRoles)

            val resource = Resource(initialResourceType.name, ResourceId("resource"), Set.empty)
            val beforeOverwritePolicy = AccessPolicy(
              FullyQualifiedPolicyId(resource.fullyQualifiedId, AccessPolicyName("willHaveDeprecatedRole")),
              Set.empty,
              WorkbenchEmail("allowed@policy.com"),
              Set(readerRole.roleName, actionlessRole.roleName),
              Set.empty,
              Set.empty,
              false
            )
            val afterOverwritePolicy = AccessPolicy(
              FullyQualifiedPolicyId(resource.fullyQualifiedId, AccessPolicyName("cannotHaveDeprecatedRole")),
              Set.empty,
              WorkbenchEmail("not_allowed@policy.com"),
              Set(readerlessReader.roleName, actionlessRole.roleName),
              Set.empty,
              Set.empty,
              false
            )

            dao.createResourceType(initialResourceType, samRequestContext).unsafeRunSync()
            dao.createResource(resource, samRequestContext).unsafeRunSync()
            dao.createPolicy(beforeOverwritePolicy, samRequestContext).unsafeRunSync()

            dao.createResourceType(overwriteResourceType, samRequestContext).unsafeRunSync()
            dao.createPolicy(afterOverwritePolicy, samRequestContext).unsafeRunSync()

            dao.loadPolicy(beforeOverwritePolicy.id, samRequestContext).unsafeRunSync() shouldBe Option(beforeOverwritePolicy)
            dao.loadPolicy(afterOverwritePolicy.id, samRequestContext).unsafeRunSync() shouldBe Option(afterOverwritePolicy)
          }
        }
      }
    }

    "createResource" - {
      val resource = Resource(resourceType.name, ResourceId("verySpecialResource"), Set.empty)

      "succeeds when resource type exists" in {
        assume(databaseEnabled, databaseEnabledClue)

        dao.createResourceType(resourceType, samRequestContext).unsafeRunSync()
        dao.createResource(resource, samRequestContext).unsafeRunSync() shouldEqual resource
      }

      "returns a WorkbenchExceptionWithErrorReport when a resource with the same name and type already exists" in {
        assume(databaseEnabled, databaseEnabledClue)

        dao.createResourceType(resourceType, samRequestContext).unsafeRunSync()
        dao.createResource(resource, samRequestContext).unsafeRunSync()

        val exception = intercept[WorkbenchExceptionWithErrorReport] {
          dao.createResource(resource, samRequestContext).unsafeRunSync()
        }
        exception.errorReport.statusCode should equal(Some(StatusCodes.Conflict))
      }

      "raises an error when the ResourceType does not exist" in {
        val exception = intercept[Exception] {
          dao.createResource(resource, samRequestContext).unsafeRunSync()
        }
      }

      "can add a resource that has at least 1 Auth Domain" in {
        assume(databaseEnabled, databaseEnabledClue)

        val authDomainGroupName1 = WorkbenchGroupName("authDomain1")
        val authDomainGroup1 = BasicWorkbenchGroup(authDomainGroupName1, Set(), WorkbenchEmail("authDomain1@foo.com"))
        val authDomainGroupName2 = WorkbenchGroupName("authDomain2")
        val authDomainGroup2 = BasicWorkbenchGroup(authDomainGroupName2, Set(), WorkbenchEmail("authDomain2@foo.com"))

        dirDao.createGroup(authDomainGroup1, samRequestContext = samRequestContext).unsafeRunSync()
        dirDao.createGroup(authDomainGroup2, samRequestContext = samRequestContext).unsafeRunSync()
        dao.createResourceType(resourceType, samRequestContext).unsafeRunSync()

        val resourceWithAuthDomain = Resource(resourceType.name, ResourceId("authDomainResource"), Set(authDomainGroupName1, authDomainGroupName2))
        dao.createResource(resourceWithAuthDomain, samRequestContext).unsafeRunSync() shouldEqual resourceWithAuthDomain
      }

      "raises an error when AuthDomain does not exist" in {
        assume(databaseEnabled, databaseEnabledClue)

        val authDomainGroupName1 = WorkbenchGroupName("authDomain1")
        val authDomainGroup1 = BasicWorkbenchGroup(authDomainGroupName1, Set(), WorkbenchEmail("authDomain1@foo.com"))
        val authDomainGroupName2 = WorkbenchGroupName("authDomain2")

        dirDao.createGroup(authDomainGroup1, samRequestContext = samRequestContext).unsafeRunSync()
        dao.createResourceType(resourceType, samRequestContext).unsafeRunSync()
        intercept[WorkbenchException] {
          val resourceWithAuthDomain = Resource(resourceType.name, ResourceId("authDomainResource"), Set(authDomainGroupName1, authDomainGroupName2))
          dao.createResource(resourceWithAuthDomain, samRequestContext).unsafeRunSync() shouldEqual resourceWithAuthDomain
        }
      }

      "creates resource with parent" in {
        assume(databaseEnabled, databaseEnabledClue)

        val child = Resource(resourceType.name, ResourceId("child"), Set.empty, parent = Option(resource.fullyQualifiedId))
        dao.createResourceType(resourceType, samRequestContext).unsafeRunSync()
        dao.createResource(resource, samRequestContext).unsafeRunSync() shouldEqual resource
        dao.createResource(child, samRequestContext).unsafeRunSync() shouldEqual child
        dao.getResourceParent(child.fullyQualifiedId, samRequestContext).unsafeRunSync() shouldBe Option(resource.fullyQualifiedId)
      }

      "raises error when parent does not exist" in {
        assume(databaseEnabled, databaseEnabledClue)

        val child = Resource(resourceType.name, ResourceId("child"), Set.empty, parent = Option(resource.fullyQualifiedId))
        dao.createResourceType(resourceType, samRequestContext).unsafeRunSync()
        val exception = intercept[WorkbenchException] {
          dao.createResource(child, samRequestContext).unsafeRunSync()
        }
      }
    }

    "loadResourceAuthDomain" - {
      "ResourceNotFound" in {
        assume(databaseEnabled, databaseEnabledClue)

        dao.createResourceType(resourceType, samRequestContext).unsafeRunSync()
        dao.loadResourceAuthDomain(FullyQualifiedResourceId(resourceType.name, ResourceId("missing")), samRequestContext).unsafeRunSync() should be(
          ResourceNotFound
        )
      }

      "NotConstrained" in {
        assume(databaseEnabled, databaseEnabledClue)

        dao.createResourceType(resourceType, samRequestContext).unsafeRunSync()
        val resource = Resource(resourceType.name, ResourceId("verySpecialResource"), Set.empty)
        dao.createResource(resource, samRequestContext).unsafeRunSync()
        dao.loadResourceAuthDomain(resource.fullyQualifiedId, samRequestContext).unsafeRunSync() should be(NotConstrained)
      }

      "Constrained" in {
        assume(databaseEnabled, databaseEnabledClue)

        val authDomainGroupName1 = WorkbenchGroupName("authDomain1")
        val authDomainGroup1 = BasicWorkbenchGroup(authDomainGroupName1, Set(), WorkbenchEmail("authDomain1@foo.com"))
        val authDomainGroupName2 = WorkbenchGroupName("authDomain2")
        val authDomainGroup2 = BasicWorkbenchGroup(authDomainGroupName2, Set(), WorkbenchEmail("authDomain2@foo.com"))

        dirDao.createGroup(authDomainGroup1, samRequestContext = samRequestContext).unsafeRunSync()
        dirDao.createGroup(authDomainGroup2, samRequestContext = samRequestContext).unsafeRunSync()
        dao.createResourceType(resourceType, samRequestContext).unsafeRunSync()

        val resourceWithAuthDomain = Resource(resourceType.name, ResourceId("authDomainResource"), Set(authDomainGroupName1, authDomainGroupName2))
        dao.createResource(resourceWithAuthDomain, samRequestContext).unsafeRunSync() shouldEqual resourceWithAuthDomain

        dao.loadResourceAuthDomain(resourceWithAuthDomain.fullyQualifiedId, samRequestContext).unsafeRunSync() match {
          case Constrained(authDomain) => authDomain.toList should contain theSameElementsAs Set(authDomainGroupName1, authDomainGroupName2)
          case wrong => fail(s"result was $wrong, not Constrained")
        }
      }
    }

    "addResourceAuthDomain" - {
      "ZeroToOneGroups" in {
        assume(databaseEnabled, databaseEnabledClue)

        val authDomainGroupName1 = WorkbenchGroupName("authDomain1")
        val authDomainGroup1 = BasicWorkbenchGroup(authDomainGroupName1, Set(), WorkbenchEmail("authDomain1@foo.com"))

        dirDao.createGroup(authDomainGroup1, samRequestContext = samRequestContext).unsafeRunSync()
        dao.createResourceType(resourceType, samRequestContext).unsafeRunSync()

        val resourceWithoutAuthDomain = Resource(resourceType.name, ResourceId("authDomainResource"), Set.empty)
        dao.createResource(resourceWithoutAuthDomain, samRequestContext).unsafeRunSync() shouldEqual resourceWithoutAuthDomain

        dao.addResourceAuthDomain(resourceWithoutAuthDomain.fullyQualifiedId, Set(authDomainGroupName1), samRequestContext).unsafeRunSync()

        dao.loadResourceAuthDomain(resourceWithoutAuthDomain.fullyQualifiedId, samRequestContext).unsafeRunSync() match {
          case Constrained(authDomain) => authDomain.toList should contain theSameElementsAs Set(authDomainGroupName1)
          case wrong => fail(s"result was $wrong, not Constrained");
        }
      }

      "AddAdditionalGroup" in {
        assume(databaseEnabled, databaseEnabledClue)

        val authDomainGroupName1 = WorkbenchGroupName("authDomain1")
        val authDomainGroup1 = BasicWorkbenchGroup(authDomainGroupName1, Set(), WorkbenchEmail("authDomain1@foo.com"))
        val authDomainGroupName2 = WorkbenchGroupName("authDomain2")
        val authDomainGroup2 = BasicWorkbenchGroup(authDomainGroupName2, Set(), WorkbenchEmail("authDomain2@foo.com"))

        dirDao.createGroup(authDomainGroup1, samRequestContext = samRequestContext).unsafeRunSync()
        dirDao.createGroup(authDomainGroup2, samRequestContext = samRequestContext).unsafeRunSync()
        dao.createResourceType(resourceType, samRequestContext).unsafeRunSync()

        val resourceWithoutAuthDomain = Resource(resourceType.name, ResourceId("authDomainResource"), Set(authDomainGroupName1))
        dao.createResource(resourceWithoutAuthDomain, samRequestContext).unsafeRunSync() shouldEqual resourceWithoutAuthDomain

        dao
          .addResourceAuthDomain(resourceWithoutAuthDomain.fullyQualifiedId, Set(authDomainGroupName1, authDomainGroupName2), samRequestContext)
          .unsafeRunSync()

        dao.loadResourceAuthDomain(resourceWithoutAuthDomain.fullyQualifiedId, samRequestContext).unsafeRunSync() match {
          case Constrained(authDomain) => authDomain.toList should contain theSameElementsAs Set(authDomainGroupName1, authDomainGroupName2)
          case wrong => fail(s"result was $wrong, not Constrained");
        }
      }

      "AddDuplicateGroup" in {
        assume(databaseEnabled, databaseEnabledClue)

        val authDomainGroupName1 = WorkbenchGroupName("authDomain1")
        val authDomainGroup1 = BasicWorkbenchGroup(authDomainGroupName1, Set(), WorkbenchEmail("authDomain1@foo.com"))
        val authDomainGroupName2 = WorkbenchGroupName("authDomain2")
        val authDomainGroup2 = BasicWorkbenchGroup(authDomainGroupName2, Set(), WorkbenchEmail("authDomain2@foo.com"))

        dirDao.createGroup(authDomainGroup1, samRequestContext = samRequestContext).unsafeRunSync()
        dirDao.createGroup(authDomainGroup2, samRequestContext = samRequestContext).unsafeRunSync()
        dao.createResourceType(resourceType, samRequestContext).unsafeRunSync()

        val resourceWithoutAuthDomain = Resource(resourceType.name, ResourceId("authDomainResource"), Set(authDomainGroupName1))
        dao.createResource(resourceWithoutAuthDomain, samRequestContext).unsafeRunSync() shouldEqual resourceWithoutAuthDomain

        dao
          .addResourceAuthDomain(
            resourceWithoutAuthDomain.fullyQualifiedId,
            Set(authDomainGroupName1, authDomainGroupName2, authDomainGroupName1),
            samRequestContext
          )
          .unsafeRunSync()

        dao.loadResourceAuthDomain(resourceWithoutAuthDomain.fullyQualifiedId, samRequestContext).unsafeRunSync() match {
          case Constrained(authDomain) =>
            val authDomainList = authDomain.toList
            authDomainList should contain theSameElementsAs Set(authDomainGroupName1, authDomainGroupName2)
            authDomainList.size should equal(2)
          case wrong => fail(s"result was $wrong, not Constrained");
        }
      }
    }

    "listResourceWithAuthdomains" - {
      "loads a resource with its auth domain" in {
        assume(databaseEnabled, databaseEnabledClue)

        val authDomain = BasicWorkbenchGroup(WorkbenchGroupName("aufthDomain"), Set.empty, WorkbenchEmail("authDomain@groups.com"))
        dirDao.createGroup(authDomain, samRequestContext = samRequestContext).unsafeRunSync()
        dao.createResourceType(resourceType, samRequestContext).unsafeRunSync()

        val resource = Resource(resourceType.name, ResourceId("resource"), Set(authDomain.id))
        dao.createResource(resource, samRequestContext).unsafeRunSync()

        dao.listResourceWithAuthDomains(resource.fullyQualifiedId, samRequestContext).unsafeRunSync() shouldEqual Option(resource)
      }

      "loads a resource even if its unconstrained" in {
        assume(databaseEnabled, databaseEnabledClue)

        dao.createResourceType(resourceType, samRequestContext).unsafeRunSync()

        val resource = Resource(resourceType.name, ResourceId("resource"), Set.empty)
        dao.createResource(resource, samRequestContext).unsafeRunSync()

        dao.listResourceWithAuthDomains(resource.fullyQualifiedId, samRequestContext).unsafeRunSync() shouldEqual Option(resource)
      }

      "loads the correct resource if different resource types have a resource with a common name" in {
        assume(databaseEnabled, databaseEnabledClue)

        val authDomain1 = BasicWorkbenchGroup(WorkbenchGroupName("authDomain1"), Set.empty, WorkbenchEmail("authDomain1@groups.com"))
        dirDao.createGroup(authDomain1, samRequestContext = samRequestContext).unsafeRunSync()
        val authDomain2 = BasicWorkbenchGroup(WorkbenchGroupName("authDomain2"), Set.empty, WorkbenchEmail("authDomain2@groups.com"))
        dirDao.createGroup(authDomain2, samRequestContext = samRequestContext).unsafeRunSync()

        dao.createResourceType(resourceType, samRequestContext).unsafeRunSync()
        val secondResourceTypeName = ResourceTypeName("superAwesomeType")
        dao.createResourceType(resourceType.copy(name = secondResourceTypeName), samRequestContext).unsafeRunSync()

        val resource = Resource(resourceType.name, ResourceId("resource"), Set(authDomain1.id))
        val otherResource = Resource(secondResourceTypeName, ResourceId("resource"), Set(authDomain2.id))

        dao.createResource(resource, samRequestContext).unsafeRunSync()
        dao.createResource(otherResource, samRequestContext).unsafeRunSync()

        dao.listResourceWithAuthDomains(resource.fullyQualifiedId, samRequestContext).unsafeRunSync() shouldEqual Option(resource)
      }

      "returns None when resource isn't found" in {
        assume(databaseEnabled, databaseEnabledClue)

        dao
          .listResourceWithAuthDomains(FullyQualifiedResourceId(resourceTypeName, ResourceId("terribleResource")), samRequestContext)
          .unsafeRunSync() shouldBe None
      }
    }

    "listResourcesWithAuthdomains" - {
      "finds the auth domains for the provided resources" in {
        assume(databaseEnabled, databaseEnabledClue)

        val authDomain1 = BasicWorkbenchGroup(WorkbenchGroupName("authDomain1"), Set.empty, WorkbenchEmail("authDomain1@groups.com"))
        dirDao.createGroup(authDomain1, samRequestContext = samRequestContext).unsafeRunSync()
        val authDomain2 = BasicWorkbenchGroup(WorkbenchGroupName("authDomain2"), Set.empty, WorkbenchEmail("authDomain2@groups.com"))
        dirDao.createGroup(authDomain2, samRequestContext = samRequestContext).unsafeRunSync()

        dao.createResourceType(resourceType, samRequestContext).unsafeRunSync()

        val resource1 = Resource(resourceType.name, ResourceId("resource1"), Set(authDomain1.id))
        val resource2 = Resource(resourceType.name, ResourceId("resource2"), Set(authDomain2.id))

        dao.createResource(resource1, samRequestContext).unsafeRunSync()
        dao.createResource(resource2, samRequestContext).unsafeRunSync()

        dao.listResourcesWithAuthdomains(resourceType.name, Set(resource1.resourceId, resource2.resourceId), samRequestContext).unsafeRunSync() shouldEqual Set(
          resource1,
          resource2
        )
      }

      "only returns actual resources" in {
        assume(databaseEnabled, databaseEnabledClue)

        dao.createResourceType(resourceType, samRequestContext).unsafeRunSync()
        dao.listResourcesWithAuthdomains(resourceType.name, Set(ResourceId("reallyAwfulResource")), samRequestContext).unsafeRunSync() shouldEqual Set.empty

        val resource = Resource(resourceType.name, ResourceId("resource"), Set.empty)
        dao.createResource(resource, samRequestContext).unsafeRunSync()

        dao
          .listResourcesWithAuthdomains(resourceType.name, Set(resource.resourceId, ResourceId("possiblyWorseResource")), samRequestContext)
          .unsafeRunSync() shouldEqual Set(resource)
      }
    }

    "deleteResource" - {
      "deletes a resource" in {
        assume(databaseEnabled, databaseEnabledClue)

        dao.createResourceType(resourceType, samRequestContext).unsafeRunSync()
        val resource = Resource(resourceType.name, ResourceId("resource"), Set.empty)
        dao.createResource(resource, samRequestContext).unsafeRunSync()

        dao.listResourceWithAuthDomains(resource.fullyQualifiedId, samRequestContext).unsafeRunSync() shouldEqual Option(resource)

        dao.deleteResource(resource.fullyQualifiedId, false, samRequestContext).unsafeRunSync()

        dao.listResourceWithAuthDomains(resource.fullyQualifiedId, samRequestContext).unsafeRunSync() shouldEqual None
      }
    }

    "listSyncedAccessPolicyIdsOnResourcesConstrainedByGroup" - {
      "can find all synced policies for resources with the group in its auth domain" in {
        assume(databaseEnabled, databaseEnabledClue)

        val user = Generator.genWorkbenchUserBoth.sample.get
        dirDao.createUser(user, samRequestContext).unsafeRunSync()
        val groupUser = Generator.genWorkbenchUserBoth.sample.get
        dirDao.createUser(groupUser, samRequestContext).unsafeRunSync()

        val group = BasicWorkbenchGroup(Generator.genWorkbenchGroupName.sample.get, Set(groupUser.id), Generator.genNonPetEmail.sample.get)
        dirDao.createGroup(group, samRequestContext = samRequestContext).unsafeRunSync()

        dao.createResourceType(resourceType, samRequestContext).unsafeRunSync()
        val secondResourceType = resourceType.copy(name = ResourceTypeName("superAwesomeResourceType"))
        dao.createResourceType(secondResourceType, samRequestContext).unsafeRunSync()

        val sharedAuthDomain = BasicWorkbenchGroup(WorkbenchGroupName("authDomain"), Set.empty, WorkbenchEmail("authDomain@very-secure.biz"))
        val otherGroup = BasicWorkbenchGroup(WorkbenchGroupName("notShared"), Set.empty, WorkbenchEmail("selfish@very-secure.biz"))
        dirDao.createGroup(sharedAuthDomain, samRequestContext = samRequestContext).unsafeRunSync()
        dirDao.createGroup(otherGroup, samRequestContext = samRequestContext).unsafeRunSync()

        val resource1FullyQualifiedId = FullyQualifiedResourceId(resourceType.name, ResourceId("resource1"))
        val resource2FullyQualifiedId = FullyQualifiedResourceId(secondResourceType.name, ResourceId("resource2"))
        val policy1 = AccessPolicy(
          FullyQualifiedPolicyId(resource1FullyQualifiedId, AccessPolicyName("policyName1")),
          Set(user.id),
          WorkbenchEmail("policy1@email.com"),
          resourceType.roles.map(_.roleName),
          Set(readAction, writeAction),
          Set.empty,
          false
        )
        val policy2 = AccessPolicy(
          FullyQualifiedPolicyId(resource1FullyQualifiedId, AccessPolicyName("policyName2")),
          Set(group.id, user.id),
          WorkbenchEmail("policy2@email.com"),
          resourceType.roles.map(_.roleName),
          Set(readAction, writeAction),
          Set.empty,
          false
        )
        val policy3 = AccessPolicy(
          FullyQualifiedPolicyId(resource2FullyQualifiedId, AccessPolicyName("policyName3")),
          Set(group.id),
          WorkbenchEmail("policy3@email.com"),
          secondResourceType.roles.map(_.roleName),
          Set(readAction, writeAction),
          Set.empty,
          false
        )
        val policy4 = AccessPolicy(
          FullyQualifiedPolicyId(resource2FullyQualifiedId, AccessPolicyName("policyName4")),
          Set.empty,
          WorkbenchEmail("policy4@email.com"),
          secondResourceType.roles.map(_.roleName),
          Set(readAction, writeAction),
          Set.empty,
          false
        )
        val resource1 =
          Resource(resource1FullyQualifiedId.resourceTypeName, resource1FullyQualifiedId.resourceId, Set(sharedAuthDomain.id), Set(policy1, policy2))
        val resource2 =
          Resource(
            resource2FullyQualifiedId.resourceTypeName,
            resource2FullyQualifiedId.resourceId,
            Set(sharedAuthDomain.id, otherGroup.id),
            Set(policy3, policy4)
          )
        dao.createResource(resource1, samRequestContext).unsafeRunSync()
        dao.createResource(resource2, samRequestContext).unsafeRunSync()

<<<<<<< HEAD
        dirDao.updateSynchronizedDate(policy1.id, samRequestContext).unsafeRunSync()
        dirDao.updateSynchronizedDate(policy3.id, samRequestContext).unsafeRunSync()
        dirDao.updateSynchronizedDate(policy4.id, samRequestContext).unsafeRunSync()
=======
        dirDao.updateSynchronizedDateAndVersion(policy1, samRequestContext).unsafeRunSync()
        dirDao.updateSynchronizedDateAndVersion(policy3, samRequestContext).unsafeRunSync()
>>>>>>> 6e240d25

        // finds all synced policies when no members specified
        dao
          .listSyncedAccessPolicyIdsOnResourcesConstrainedByGroup(sharedAuthDomain.id, Set.empty, samRequestContext)
          .unsafeRunSync() should contain theSameElementsAs Set(
          policy1.id,
          policy3.id,
          policy4.id
        )
        // finds only relevant synced policies when user and group specified
        dao
          .listSyncedAccessPolicyIdsOnResourcesConstrainedByGroup(sharedAuthDomain.id, Set(user.id, group.id), samRequestContext)
          .unsafeRunSync() should contain theSameElementsAs Set(
          policy1.id,
          policy3.id
        )
        // finds only relevant synced policies when user specified
        dao
          .listSyncedAccessPolicyIdsOnResourcesConstrainedByGroup(sharedAuthDomain.id, Set(user.id), samRequestContext)
          .unsafeRunSync() should contain theSameElementsAs Set(
          policy1.id
        )
        // finds only relevant synced policies when group specified
        dao
          .listSyncedAccessPolicyIdsOnResourcesConstrainedByGroup(sharedAuthDomain.id, Set(group.id), samRequestContext)
          .unsafeRunSync() should contain theSameElementsAs Set(
          policy3.id
        )
        // finds only relevant synced policies when user in group specified
        dao
          .listSyncedAccessPolicyIdsOnResourcesConstrainedByGroup(sharedAuthDomain.id, Set(groupUser.id), samRequestContext)
          .unsafeRunSync() should contain theSameElementsAs Set(
          policy3.id
        )
      }

      "returns an empty list if group is not used in an auth domain" in {
        assume(databaseEnabled, databaseEnabledClue)

        val group = BasicWorkbenchGroup(WorkbenchGroupName("boringGroup"), Set.empty, WorkbenchEmail("notAnAuthDomain@insecure.biz"))
        dirDao.createGroup(group, samRequestContext = samRequestContext).unsafeRunSync()

        dao.listSyncedAccessPolicyIdsOnResourcesConstrainedByGroup(group.id, Set.empty, samRequestContext).unsafeRunSync() shouldEqual Set.empty
      }

      "returns an empty list if group doesn't exist" in {
        assume(databaseEnabled, databaseEnabledClue)

        dao
          .listSyncedAccessPolicyIdsOnResourcesConstrainedByGroup(WorkbenchGroupName("notEvenReal"), Set.empty, samRequestContext)
          .unsafeRunSync() shouldEqual Set.empty
      }
    }

    val defaultGroupName = WorkbenchGroupName("group")
    val defaultGroup = BasicWorkbenchGroup(defaultGroupName, Set.empty, WorkbenchEmail("foo@bar.com"))
    val defaultUser = Generator.genWorkbenchUserBoth.sample.get
    "createPolicy" - {
      "creates a policy" in {
        assume(databaseEnabled, databaseEnabledClue)

        dao.createResourceType(resourceType, samRequestContext).unsafeRunSync()
        val resource = Resource(resourceType.name, ResourceId("resource"), Set.empty)
        dao.createResource(resource, samRequestContext).unsafeRunSync()

        val policy = AccessPolicy(
          FullyQualifiedPolicyId(resource.fullyQualifiedId, AccessPolicyName("policyName")),
          Set.empty,
          WorkbenchEmail("policy@email.com"),
          resourceType.roles.map(_.roleName),
          Set(readAction, writeAction),
          Set.empty,
          false
        )
        dao.createPolicy(policy, samRequestContext).unsafeRunSync()
        dao.loadPolicy(policy.id, samRequestContext).unsafeRunSync() shouldEqual Option(policy)
      }

      "detects duplicate policy" in {
        assume(databaseEnabled, databaseEnabledClue)

        dao.createResourceType(resourceType, samRequestContext).unsafeRunSync()
        val resource = Resource(resourceType.name, ResourceId("resource"), Set.empty)
        dao.createResource(resource, samRequestContext).unsafeRunSync()

        val policy = AccessPolicy(
          FullyQualifiedPolicyId(resource.fullyQualifiedId, AccessPolicyName("policyName")),
          Set.empty,
          WorkbenchEmail("policy@email.com"),
          resourceType.roles.map(_.roleName),
          Set(readAction, writeAction),
          Set.empty,
          false
        )
        dao.createPolicy(policy, samRequestContext).unsafeRunSync()

        val dupException = intercept[WorkbenchExceptionWithErrorReport] {
          dao.createPolicy(policy, samRequestContext).unsafeRunSync()
        }

        dupException.errorReport.statusCode shouldEqual Some(StatusCodes.Conflict)
      }

      "can recreate a deleted policy" in {
        assume(databaseEnabled, databaseEnabledClue)

        dao.createResourceType(resourceType, samRequestContext).unsafeRunSync()
        val resource = Resource(resourceType.name, ResourceId("resource"), Set.empty)
        dao.createResource(resource, samRequestContext).unsafeRunSync()

        val policy = AccessPolicy(
          FullyQualifiedPolicyId(resource.fullyQualifiedId, AccessPolicyName("policyName")),
          Set.empty,
          WorkbenchEmail("policy@email.com"),
          resourceType.roles.map(_.roleName),
          Set(readAction, writeAction),
          Set.empty,
          false
        )
        dao.createPolicy(policy, samRequestContext).unsafeRunSync()
        dao.deletePolicy(policy.id, samRequestContext).unsafeRunSync()
        dao.createPolicy(policy, samRequestContext).unsafeRunSync()
      }

      "creates a policy with actions that don't already exist" in {
        assume(databaseEnabled, databaseEnabledClue)

        dao.createResourceType(resourceType, samRequestContext).unsafeRunSync()
        val resource = Resource(resourceType.name, ResourceId("resource"), Set.empty)
        dao.createResource(resource, samRequestContext).unsafeRunSync()

        val newAction = ResourceAction("new")
        val policy = AccessPolicy(
          FullyQualifiedPolicyId(resource.fullyQualifiedId, AccessPolicyName("policyName")),
          Set.empty,
          WorkbenchEmail("policy@email.com"),
          resourceType.roles.map(_.roleName),
          Set(readAction, writeAction, newAction),
          Set.empty,
          false
        )
        dao.createPolicy(policy, samRequestContext).unsafeRunSync()
        dao.loadPolicy(policy.id, samRequestContext).unsafeRunSync() shouldEqual Option(policy)
      }

      "creates a policy with users and groups as members and loads those members" in {
        assume(databaseEnabled, databaseEnabledClue)

        dao.createResourceType(resourceType, samRequestContext).unsafeRunSync()
        val resource = Resource(resourceType.name, ResourceId("resource"), Set.empty)
        dao.createResource(resource, samRequestContext).unsafeRunSync()

        dirDao.createGroup(defaultGroup, samRequestContext = samRequestContext).unsafeRunSync()
        dirDao.createUser(defaultUser, samRequestContext).unsafeRunSync()

        val policy = AccessPolicy(
          FullyQualifiedPolicyId(resource.fullyQualifiedId, AccessPolicyName("policyName")),
          Set(defaultGroup.id, defaultUser.id),
          WorkbenchEmail("policy@email.com"),
          resourceType.roles.map(_.roleName),
          Set(readAction, writeAction),
          Set.empty,
          false
        )
        dao.createPolicy(policy, samRequestContext).unsafeRunSync()
        dao.loadPolicy(policy.id, samRequestContext).unsafeRunSync() shouldEqual Option(policy)
      }

      "creates descendant actions and roles" in {
        assume(databaseEnabled, databaseEnabledClue)

        val otherResourceType = resourceType.copy(name = ResourceTypeName("otherResourceType"))
        val resource = Resource(resourceType.name, ResourceId("resource"), Set.empty)
        val sameResourceTypeDescendant = AccessPolicyDescendantPermissions(resource.resourceTypeName, Set(writeAction), Set(ownerRoleName))
        val otherResourceTypeDescendant = AccessPolicyDescendantPermissions(otherResourceType.name, Set(readAction), Set(actionlessRole.roleName))
        val descendantPermissions = Set(sameResourceTypeDescendant, otherResourceTypeDescendant)
        val policy = AccessPolicy(
          FullyQualifiedPolicyId(resource.fullyQualifiedId, AccessPolicyName("policyName")),
          Set.empty,
          WorkbenchEmail("policy@email.com"),
          Set(readerRole.roleName),
          Set.empty,
          descendantPermissions,
          false
        )

        val testResult = for {
          _ <- dao.createResourceType(resourceType, samRequestContext)
          _ <- dao.createResourceType(otherResourceType, samRequestContext)
          _ <- dao.createResource(resource, samRequestContext)
          _ <- dao.createPolicy(policy, samRequestContext)
          loadedPolicy <- dao.loadPolicy(policy.id, samRequestContext)
        } yield loadedPolicy shouldEqual Option(policy)

        testResult.unsafeRunSync()
      }
    }

    "loadPolicy" - {
      "returns None for a nonexistent policy" in {
        assume(databaseEnabled, databaseEnabledClue)

        val resource = Resource(resourceType.name, ResourceId("resource"), Set.empty)
        dao.loadPolicy(FullyQualifiedPolicyId(resource.fullyQualifiedId, AccessPolicyName("fakePolicy")), samRequestContext).unsafeRunSync() shouldBe None
      }
    }

    "deletePolicy" - {
      "deletes a policy" in {
        assume(databaseEnabled, databaseEnabledClue)

        dao.createResourceType(resourceType, samRequestContext).unsafeRunSync()
        val resource = Resource(resourceType.name, ResourceId("resource"), Set.empty)
        dao.createResource(resource, samRequestContext).unsafeRunSync()

        dirDao.createGroup(defaultGroup, samRequestContext = samRequestContext).unsafeRunSync()
        dirDao.createUser(defaultUser, samRequestContext).unsafeRunSync()

        val policy = AccessPolicy(
          FullyQualifiedPolicyId(resource.fullyQualifiedId, AccessPolicyName("policyName")),
          Set(defaultGroup.id, defaultUser.id),
          WorkbenchEmail("policy@email.com"),
          resourceType.roles.map(_.roleName),
          Set(readAction, writeAction),
          Set.empty,
          false
        )
        dao.createPolicy(policy, samRequestContext).unsafeRunSync()
        dao.loadPolicy(policy.id, samRequestContext).unsafeRunSync() shouldBe Option(policy)
        dao.deletePolicy(policy.id, samRequestContext).unsafeRunSync()
        dao.loadPolicy(policy.id, samRequestContext).unsafeRunSync() shouldBe None
        dirDao
          .loadGroup(WorkbenchGroupName(s"${resourceType.name}_${resource.resourceId}_${policy.id.accessPolicyName}"), samRequestContext)
          .unsafeRunSync() shouldBe None
      }

      "can handle deleting a policy that has already been deleted" in {
        assume(databaseEnabled, databaseEnabledClue)

        dao.createResourceType(resourceType, samRequestContext).unsafeRunSync()
        val resource = Resource(resourceType.name, ResourceId("resource"), Set.empty)
        dao.createResource(resource, samRequestContext).unsafeRunSync()

        dirDao.createGroup(defaultGroup, samRequestContext = samRequestContext).unsafeRunSync()
        dirDao.createUser(defaultUser, samRequestContext).unsafeRunSync()

        val policy = AccessPolicy(
          FullyQualifiedPolicyId(resource.fullyQualifiedId, AccessPolicyName("policyName")),
          Set(defaultGroup.id, defaultUser.id),
          WorkbenchEmail("policy@email.com"),
          resourceType.roles.map(_.roleName),
          Set(readAction, writeAction),
          Set.empty,
          false
        )
        dao.createPolicy(policy, samRequestContext).unsafeRunSync()
        dao.loadPolicy(policy.id, samRequestContext).unsafeRunSync() shouldBe Option(policy)
        dao.deletePolicy(policy.id, samRequestContext).unsafeRunSync()
        dao.loadPolicy(policy.id, samRequestContext).unsafeRunSync() shouldBe None
        dao.deletePolicy(policy.id, samRequestContext).unsafeRunSync()
      }
    }

    "listPublicAccessPolicies" - {
      "lists the public access policies for a given resource type" in {
        assume(databaseEnabled, databaseEnabledClue)

        dao.createResourceType(resourceType, samRequestContext).unsafeRunSync()
        val resourceId = ResourceId("resource")
        val resource = Resource(resourceType.name, resourceId, Set.empty)
        dao.createResource(resource, samRequestContext).unsafeRunSync()

        val privatePolicyId = FullyQualifiedPolicyId(resource.fullyQualifiedId, AccessPolicyName("privatePolicyName"))
        val publicPolicy1Id = FullyQualifiedPolicyId(resource.fullyQualifiedId, AccessPolicyName("publicPolicy1Name"))
        val publicPolicy2Id = FullyQualifiedPolicyId(resource.fullyQualifiedId, AccessPolicyName("publicPolicy2Name"))

        val privatePolicy = AccessPolicy(
          privatePolicyId,
          Set.empty,
          WorkbenchEmail("privatePolicy@email.com"),
          resourceType.roles.map(_.roleName),
          Set(readAction, writeAction),
          Set.empty,
          false
        )
        val publicPolicy1 = AccessPolicy(
          publicPolicy1Id,
          Set.empty,
          WorkbenchEmail("publicPolicy1@email.com"),
          resourceType.roles.map(_.roleName),
          Set(readAction, writeAction),
          Set.empty,
          true
        )
        val publicPolicy2 = AccessPolicy(
          publicPolicy2Id,
          Set.empty,
          WorkbenchEmail("publicPolicy2@email.com"),
          resourceType.roles.map(_.roleName),
          Set(readAction, writeAction),
          Set.empty,
          true
        )

        dao.createPolicy(privatePolicy, samRequestContext).unsafeRunSync()
        dao.createPolicy(publicPolicy1, samRequestContext).unsafeRunSync()
        dao.createPolicy(publicPolicy2, samRequestContext).unsafeRunSync()

        val expectedResults =
          Set(ResourceIdAndPolicyName(resourceId, publicPolicy1.id.accessPolicyName), ResourceIdAndPolicyName(resourceId, publicPolicy2.id.accessPolicyName))

        dao.listPublicAccessPolicies(resourceTypeName, samRequestContext).unsafeRunSync() should contain theSameElementsAs expectedResults
      }
    }

    "listPublicAccessPoliciesWithoutMembers" - {
      "lists the public access policies on a resource" in {
        assume(databaseEnabled, databaseEnabledClue)

        dao.createResourceType(resourceType, samRequestContext).unsafeRunSync()
        val resourceId = ResourceId("resource")
        val resource = Resource(resourceType.name, resourceId, Set.empty)
        dao.createResource(resource, samRequestContext).unsafeRunSync()

        val wrongResource = Resource(resourceType.name, ResourceId("wrongResource"), Set.empty)
        dao.createResource(wrongResource, samRequestContext).unsafeRunSync()

        val privatePolicyId = FullyQualifiedPolicyId(resource.fullyQualifiedId, AccessPolicyName("privatePolicyName"))
        val publicPolicy1Id = FullyQualifiedPolicyId(resource.fullyQualifiedId, AccessPolicyName("publicPolicy1Name"))
        val publicPolicy2Id = FullyQualifiedPolicyId(resource.fullyQualifiedId, AccessPolicyName("publicPolicy2Name"))
        val wrongPublicPolicyId = FullyQualifiedPolicyId(wrongResource.fullyQualifiedId, AccessPolicyName("wrongPolicyName"))

        val privatePolicy = AccessPolicy(
          privatePolicyId,
          Set.empty,
          WorkbenchEmail("privatePolicy@email.com"),
          resourceType.roles.map(_.roleName),
          Set(readAction, writeAction),
          Set.empty,
          false
        )
        val publicPolicy1 = AccessPolicy(
          publicPolicy1Id,
          Set.empty,
          WorkbenchEmail("publicPolicy1@email.com"),
          resourceType.roles.map(_.roleName),
          Set(readAction, writeAction),
          Set.empty,
          true
        )
        val publicPolicy2 = AccessPolicy(
          publicPolicy2Id,
          Set.empty,
          WorkbenchEmail("publicPolicy2@email.com"),
          resourceType.roles.map(_.roleName),
          Set(readAction, writeAction),
          Set.empty,
          true
        )
        val wrongPublicPolicy = AccessPolicy(
          wrongPublicPolicyId,
          Set.empty,
          WorkbenchEmail("wrong@email.com"),
          resourceType.roles.map(_.roleName),
          Set(readAction, writeAction),
          Set.empty,
          true
        )

        dao.createPolicy(privatePolicy, samRequestContext).unsafeRunSync()
        dao.createPolicy(publicPolicy1, samRequestContext).unsafeRunSync()
        dao.createPolicy(publicPolicy2, samRequestContext).unsafeRunSync()
        dao.createPolicy(wrongPublicPolicy, samRequestContext).unsafeRunSync()

        val expectedResults =
          Set(publicPolicy1, publicPolicy2).map(policy => AccessPolicyWithoutMembers(policy.id, policy.email, policy.roles, policy.actions, policy.public))

        dao.listPublicAccessPolicies(resource.fullyQualifiedId, samRequestContext).unsafeRunSync() should contain theSameElementsAs expectedResults
      }
    }

    "listFlattenedPolicyMembers" - {
      "lists all members of a policy" in {
        assume(databaseEnabled, databaseEnabledClue)

        val directMember = Generator.genWorkbenchUserGoogle.sample.get
        val subGroupMember = Generator.genWorkbenchUserBoth.sample.get
        val subSubGroupMember = Generator.genWorkbenchUserGoogle.sample.get
        val inTwoGroupsMember = Generator.genWorkbenchUserGoogle.sample.get
        val allMembers = Set(directMember, subGroupMember, subSubGroupMember, inTwoGroupsMember)

        val subSubGroup = BasicWorkbenchGroup(WorkbenchGroupName("subSubGroup"), Set(subSubGroupMember.id), WorkbenchEmail("subSub@groups.com"))
        val subGroup =
          BasicWorkbenchGroup(WorkbenchGroupName("subGroup"), Set(subSubGroup.id, subGroupMember.id, inTwoGroupsMember.id), WorkbenchEmail("sub@groups.com"))
        val secondGroup = BasicWorkbenchGroup(WorkbenchGroupName("secondGroup"), Set(inTwoGroupsMember.id), WorkbenchEmail("second@groups.com"))

        val resource = Resource(resourceType.name, ResourceId("resource"), Set.empty)
        val policy = AccessPolicy(
          FullyQualifiedPolicyId(resource.fullyQualifiedId, AccessPolicyName("policy")),
          Set(subGroup.id, secondGroup.id, directMember.id),
          WorkbenchEmail("policy@policy.com"),
          resourceType.roles.map(_.roleName),
          Set(readAction, writeAction),
          Set.empty,
          false
        )

        // control user/group to make sure fuction excludes something
        val inSomeOtherGroup = Generator.genWorkbenchUserGoogle.sample.get
        val someOtherGroup = BasicWorkbenchGroup(WorkbenchGroupName("someOtherGroup"), Set(inSomeOtherGroup.id), WorkbenchEmail("someOtherGroup@groups.com"))

        (allMembers + inSomeOtherGroup).map(user => dirDao.createUser(user, samRequestContext).unsafeRunSync())
        Set(subSubGroup, subGroup, secondGroup, someOtherGroup).map(group => dirDao.createGroup(group, samRequestContext = samRequestContext).unsafeRunSync())

        dao.createResourceType(resourceType, samRequestContext).unsafeRunSync()
        dao.createResource(resource, samRequestContext).unsafeRunSync()
        dao.createPolicy(policy, samRequestContext).unsafeRunSync()

        dao.listFlattenedPolicyMembers(policy.id, samRequestContext).unsafeRunSync() should contain theSameElementsAs allMembers
      }
    }

    "listAccessPoliciesForUser" - {
      "lists the access policies on a resource that a user is a member of" in {
        assume(databaseEnabled, databaseEnabledClue)

        val user = Generator.genWorkbenchUserGoogle.sample.get

        val subGroup = BasicWorkbenchGroup(WorkbenchGroupName("subGroup"), Set(user.id), WorkbenchEmail("sub@groups.com"))
        val parentGroup = BasicWorkbenchGroup(WorkbenchGroupName("parent"), Set(subGroup.id), WorkbenchEmail("parent@groups.com"))

        val resource = Resource(resourceType.name, ResourceId("resource"), Set.empty)
        val indirectPolicy = AccessPolicy(
          FullyQualifiedPolicyId(resource.fullyQualifiedId, AccessPolicyName("indirect")),
          Set(parentGroup.id),
          WorkbenchEmail("indirect@policy.com"),
          resourceType.roles.map(_.roleName),
          Set(readAction, writeAction),
          Set.empty,
          false
        )
        val directPolicy = AccessPolicy(
          FullyQualifiedPolicyId(resource.fullyQualifiedId, AccessPolicyName("direct")),
          Set(user.id),
          WorkbenchEmail("direct@policy.com"),
          resourceType.roles.map(_.roleName),
          Set(readAction, writeAction),
          Set.empty,
          false
        )
        val allPolicies = Set(indirectPolicy, directPolicy)
        val expectedResults = allPolicies.map(policy => AccessPolicyWithoutMembers(policy.id, policy.email, policy.roles, policy.actions, policy.public))

        dirDao.createUser(user, samRequestContext).unsafeRunSync()
        dirDao.createGroup(subGroup, samRequestContext = samRequestContext).unsafeRunSync()
        dirDao.createGroup(parentGroup, samRequestContext = samRequestContext).unsafeRunSync()

        dao.createResourceType(resourceType, samRequestContext).unsafeRunSync()
        dao.createResource(resource, samRequestContext).unsafeRunSync()
        allPolicies.map(policy => dao.createPolicy(policy, samRequestContext).unsafeRunSync())

        dao.listAccessPoliciesForUser(resource.fullyQualifiedId, user.id, samRequestContext).unsafeRunSync() should contain theSameElementsAs expectedResults
      }

      "does not list policies on other resources the user is a member of" in {
        assume(databaseEnabled, databaseEnabledClue)

        val user = Generator.genWorkbenchUserGoogle.sample.get

        val resource = Resource(resourceType.name, ResourceId("resource"), Set.empty)
        val policy = AccessPolicy(
          FullyQualifiedPolicyId(resource.fullyQualifiedId, AccessPolicyName("thisOne")),
          Set(user.id),
          WorkbenchEmail("correct@policy.com"),
          resourceType.roles.map(_.roleName),
          Set(readAction, writeAction),
          Set.empty,
          false
        )
        val otherResource = Resource(resourceType.name, ResourceId("notThisResource"), Set.empty)
        val otherPolicy = AccessPolicy(
          FullyQualifiedPolicyId(otherResource.fullyQualifiedId, AccessPolicyName("notThisOne")),
          Set(user.id),
          WorkbenchEmail("wrong@policy.com"),
          resourceType.roles.map(_.roleName),
          Set(readAction, writeAction),
          Set.empty,
          false
        )
        val allPolicies = Set(otherPolicy, policy)
        val expectedResults = Set(AccessPolicyWithoutMembers(policy.id, policy.email, policy.roles, policy.actions, policy.public))

        dirDao.createUser(user, samRequestContext).unsafeRunSync()

        dao.createResourceType(resourceType, samRequestContext).unsafeRunSync()
        dao.createResource(resource, samRequestContext).unsafeRunSync()
        dao.createResource(otherResource, samRequestContext).unsafeRunSync()
        allPolicies.map(policy => dao.createPolicy(policy, samRequestContext).unsafeRunSync())

        dao.listAccessPoliciesForUser(resource.fullyQualifiedId, user.id, samRequestContext).unsafeRunSync() should contain theSameElementsAs expectedResults
      }
    }

    "listUserResourceActions" - {
      "lists the actions on a resource that a user is a member of" in {
        assume(databaseEnabled, databaseEnabledClue)

        val user = Generator.genWorkbenchUserGoogle.sample.get

        val subGroup = BasicWorkbenchGroup(WorkbenchGroupName("subGroup"), Set(user.id), WorkbenchEmail("sub@groups.com"))
        val parentGroup = BasicWorkbenchGroup(WorkbenchGroupName("parent"), Set(subGroup.id), WorkbenchEmail("parent@groups.com"))

        val resource = Resource(resourceType.name, ResourceId("resource"), Set.empty)
        // backgroundPolicy makes sure there is something in the database that is excluded by the query
        val backgroundPolicy = AccessPolicy(
          FullyQualifiedPolicyId(resource.fullyQualifiedId, AccessPolicyName("background")),
          Set.empty,
          WorkbenchEmail("background@policy.com"),
          Set(ownerRole.roleName),
          Set.empty,
          Set.empty,
          false
        )

        dirDao.createUser(user, samRequestContext).unsafeRunSync()
        dirDao.createGroup(subGroup, samRequestContext = samRequestContext).unsafeRunSync()
        dirDao.createGroup(parentGroup, samRequestContext = samRequestContext).unsafeRunSync()

        dao.createResourceType(resourceType, samRequestContext).unsafeRunSync()
        dao.createResource(resource, samRequestContext).unsafeRunSync()
        dao.createPolicy(backgroundPolicy, samRequestContext).unsafeRunSync()

        val probePolicies = List(
          // user with role
          AccessPolicy(
            FullyQualifiedPolicyId(resource.fullyQualifiedId, AccessPolicyName("probe")),
            Set(user.id),
            WorkbenchEmail("probe@policy.com"),
            Set(readerRole.roleName),
            Set.empty,
            Set.empty,
            false
          ),

          // user with action
          AccessPolicy(
            FullyQualifiedPolicyId(resource.fullyQualifiedId, AccessPolicyName("probe")),
            Set(user.id),
            WorkbenchEmail("probe@policy.com"),
            Set.empty,
            Set(readAction),
            Set.empty,
            false
          ),

          // public with role
          AccessPolicy(
            FullyQualifiedPolicyId(resource.fullyQualifiedId, AccessPolicyName("probe")),
            Set.empty,
            WorkbenchEmail("probe@policy.com"),
            Set(readerRole.roleName),
            Set.empty,
            Set.empty,
            true
          ),

          // public with action
          AccessPolicy(
            FullyQualifiedPolicyId(resource.fullyQualifiedId, AccessPolicyName("probe")),
            Set.empty,
            WorkbenchEmail("probe@policy.com"),
            Set.empty,
            Set(readAction),
            Set.empty,
            true
          ),

          // group with role
          AccessPolicy(
            FullyQualifiedPolicyId(resource.fullyQualifiedId, AccessPolicyName("probe")),
            Set(parentGroup.id),
            WorkbenchEmail("probe@policy.com"),
            Set(readerRole.roleName),
            Set.empty,
            Set.empty,
            false
          ),

          // group with action
          AccessPolicy(
            FullyQualifiedPolicyId(resource.fullyQualifiedId, AccessPolicyName("probe")),
            Set(parentGroup.id),
            WorkbenchEmail("probe@policy.com"),
            Set.empty,
            Set(readAction),
            Set.empty,
            false
          )
        )

        probePolicies.foreach { probePolicy =>
          (for {
            _ <- dao.deletePolicy(probePolicy.id, samRequestContext)
            _ <- dao.createPolicy(probePolicy, samRequestContext)
            result <- dao.listUserResourceActions(resource.fullyQualifiedId, user.id, samRequestContext)
          } yield withClue(probePolicy) {
            result should contain theSameElementsAs Set(readAction)
          }).unsafeRunSync()
        }
      }

      "lists the actions on a resource that a user is a member of via ancestor" in {
        assume(databaseEnabled, databaseEnabledClue)

        val user = Generator.genWorkbenchUserGoogle.sample.get

        val subGroup = BasicWorkbenchGroup(WorkbenchGroupName("subGroup"), Set(user.id), WorkbenchEmail("sub@groups.com"))
        val parentGroup = BasicWorkbenchGroup(WorkbenchGroupName("parent"), Set(subGroup.id), WorkbenchEmail("parent@groups.com"))

        val parentResource = Resource(resourceType.name, ResourceId("parentResource"), Set.empty)
        val resource = Resource(resourceType.name, ResourceId("resource"), Set.empty)
        // backgroundPolicy makes sure there is something in the database that is excluded by the query
        val backgroundPolicy = AccessPolicy(
          FullyQualifiedPolicyId(resource.fullyQualifiedId, AccessPolicyName("background")),
          Set.empty,
          WorkbenchEmail("background@policy.com"),
          Set(ownerRole.roleName),
          Set.empty,
          Set.empty,
          false
        )

        dirDao.createUser(user, samRequestContext).unsafeRunSync()
        dirDao.createGroup(subGroup, samRequestContext = samRequestContext).unsafeRunSync()
        dirDao.createGroup(parentGroup, samRequestContext = samRequestContext).unsafeRunSync()

        dao.createResourceType(resourceType, samRequestContext).unsafeRunSync()
        dao.createResource(parentResource, samRequestContext).unsafeRunSync()
        dao.createResource(resource, samRequestContext).unsafeRunSync()
        dao.setResourceParent(resource.fullyQualifiedId, parentResource.fullyQualifiedId, samRequestContext).unsafeRunSync()
        dao.createPolicy(backgroundPolicy, samRequestContext).unsafeRunSync()

        val probePolicies = List(
          // user with role
          AccessPolicy(
            FullyQualifiedPolicyId(parentResource.fullyQualifiedId, AccessPolicyName("probe")),
            Set(user.id),
            WorkbenchEmail("probe@policy.com"),
            Set.empty,
            Set.empty,
            Set(AccessPolicyDescendantPermissions(resourceType.name, Set.empty, Set(readerRole.roleName))),
            false
          ),

          // user with action
          AccessPolicy(
            FullyQualifiedPolicyId(parentResource.fullyQualifiedId, AccessPolicyName("probe")),
            Set(user.id),
            WorkbenchEmail("probe@policy.com"),
            Set.empty,
            Set.empty,
            Set(AccessPolicyDescendantPermissions(resourceType.name, Set(readAction), Set.empty)),
            false
          ),

          // public with role
          AccessPolicy(
            FullyQualifiedPolicyId(parentResource.fullyQualifiedId, AccessPolicyName("probe")),
            Set.empty,
            WorkbenchEmail("probe@policy.com"),
            Set.empty,
            Set.empty,
            Set(AccessPolicyDescendantPermissions(resourceType.name, Set.empty, Set(readerRole.roleName))),
            true
          ),

          // public with action
          AccessPolicy(
            FullyQualifiedPolicyId(parentResource.fullyQualifiedId, AccessPolicyName("probe")),
            Set.empty,
            WorkbenchEmail("probe@policy.com"),
            Set.empty,
            Set.empty,
            Set(AccessPolicyDescendantPermissions(resourceType.name, Set(readAction), Set.empty)),
            true
          ),

          // group with role
          AccessPolicy(
            FullyQualifiedPolicyId(parentResource.fullyQualifiedId, AccessPolicyName("probe")),
            Set(parentGroup.id),
            WorkbenchEmail("probe@policy.com"),
            Set.empty,
            Set.empty,
            Set(AccessPolicyDescendantPermissions(resourceType.name, Set.empty, Set(readerRole.roleName))),
            false
          ),

          // group with action
          AccessPolicy(
            FullyQualifiedPolicyId(parentResource.fullyQualifiedId, AccessPolicyName("probe")),
            Set(parentGroup.id),
            WorkbenchEmail("probe@policy.com"),
            Set.empty,
            Set.empty,
            Set(AccessPolicyDescendantPermissions(resourceType.name, Set(readAction), Set.empty)),
            false
          )
        )

        probePolicies.foreach { probePolicy =>
          (for {
            _ <- dao.deletePolicy(probePolicy.id, samRequestContext)
            _ <- dao.createPolicy(probePolicy, samRequestContext)
            childResult <- dao.listUserResourceActions(resource.fullyQualifiedId, user.id, samRequestContext)
            parentResult <- dao.listUserResourceActions(parentResource.fullyQualifiedId, user.id, samRequestContext)
          } yield withClue(probePolicy) {
            childResult should contain theSameElementsAs Set(readAction)
            parentResult shouldBe empty
          }).unsafeRunSync()
        }
      }

      "lists the actions on a resource that a user is a member of via resource type admin" in {
        assume(databaseEnabled, databaseEnabledClue)

        val user = Generator.genWorkbenchUserGoogle.sample.get

        val subGroup = BasicWorkbenchGroup(WorkbenchGroupName("subGroup"), Set(user.id), WorkbenchEmail("sub@groups.com"))
        val parentGroup = BasicWorkbenchGroup(WorkbenchGroupName("parent"), Set(subGroup.id), WorkbenchEmail("parent@groups.com"))

        val adminResource = Resource(SamResourceTypes.resourceTypeAdminName, ResourceId(resourceType.name.value), Set.empty)
        // this resource should get policies from adminResource because adminResource's name matches the resource type
        val resource = Resource(resourceType.name, ResourceId("resource"), Set.empty)
        // this resource should not get policies from adminResource because it is a different resource type
        val otherResource = Resource(otherResourceType.name, ResourceId("otherResource"), Set.empty)

        dirDao.createUser(user, samRequestContext).unsafeRunSync()
        dirDao.createGroup(subGroup, samRequestContext = samRequestContext).unsafeRunSync()
        dirDao.createGroup(parentGroup, samRequestContext = samRequestContext).unsafeRunSync()

        dao.createResourceType(resourceType.copy(name = SamResourceTypes.resourceTypeAdminName), samRequestContext).unsafeRunSync()
        dao.createResourceType(resourceType, samRequestContext).unsafeRunSync()
        dao.createResourceType(otherResourceType, samRequestContext).unsafeRunSync()
        dao.createResource(adminResource, samRequestContext).unsafeRunSync()
        dao.createResource(resource, samRequestContext).unsafeRunSync()
        dao.createResource(otherResource, samRequestContext).unsafeRunSync()

        val probePolicies = List(
          // user with role
          AccessPolicy(
            FullyQualifiedPolicyId(adminResource.fullyQualifiedId, AccessPolicyName("probe")),
            Set(user.id),
            WorkbenchEmail("probe@policy.com"),
            Set.empty,
            Set.empty,
            Set(AccessPolicyDescendantPermissions(resourceType.name, Set.empty, Set(readerRole.roleName))),
            false
          ),

          // user with action
          AccessPolicy(
            FullyQualifiedPolicyId(adminResource.fullyQualifiedId, AccessPolicyName("probe")),
            Set(user.id),
            WorkbenchEmail("probe@policy.com"),
            Set.empty,
            Set.empty,
            Set(AccessPolicyDescendantPermissions(resourceType.name, Set(readAction), Set.empty)),
            false
          ),

          // public with role
          AccessPolicy(
            FullyQualifiedPolicyId(adminResource.fullyQualifiedId, AccessPolicyName("probe")),
            Set.empty,
            WorkbenchEmail("probe@policy.com"),
            Set.empty,
            Set.empty,
            Set(AccessPolicyDescendantPermissions(resourceType.name, Set.empty, Set(readerRole.roleName))),
            true
          ),

          // public with action
          AccessPolicy(
            FullyQualifiedPolicyId(adminResource.fullyQualifiedId, AccessPolicyName("probe")),
            Set.empty,
            WorkbenchEmail("probe@policy.com"),
            Set.empty,
            Set.empty,
            Set(AccessPolicyDescendantPermissions(resourceType.name, Set(readAction), Set.empty)),
            true
          ),

          // group with role
          AccessPolicy(
            FullyQualifiedPolicyId(adminResource.fullyQualifiedId, AccessPolicyName("probe")),
            Set(parentGroup.id),
            WorkbenchEmail("probe@policy.com"),
            Set.empty,
            Set.empty,
            Set(AccessPolicyDescendantPermissions(resourceType.name, Set.empty, Set(readerRole.roleName))),
            false
          ),

          // group with action
          AccessPolicy(
            FullyQualifiedPolicyId(adminResource.fullyQualifiedId, AccessPolicyName("probe")),
            Set(parentGroup.id),
            WorkbenchEmail("probe@policy.com"),
            Set.empty,
            Set.empty,
            Set(AccessPolicyDescendantPermissions(resourceType.name, Set(readAction), Set.empty)),
            false
          )
        )

        probePolicies.foreach { probePolicy =>
          (for {
            _ <- dao.deletePolicy(probePolicy.id, samRequestContext)
            // test that deleting resource type admin policies remove access
            childResultNoPolicies <- dao.listUserResourceActions(resource.fullyQualifiedId, user.id, samRequestContext)
            _ <- dao.createPolicy(probePolicy, samRequestContext)
            // test the case where a policy is created after the resource
            childResult <- dao.listUserResourceActions(resource.fullyQualifiedId, user.id, samRequestContext)
            newResource <- dao.createResource(Resource(resourceType.name, ResourceId(UUID.randomUUID().toString), Set.empty), samRequestContext)
            // test the case where a resource is created after the policy
            newResult <- dao.listUserResourceActions(newResource.fullyQualifiedId, user.id, samRequestContext)
            // test that the resource type admin policies don't apply to other resources
            otherResult <- dao.listUserResourceActions(otherResource.fullyQualifiedId, user.id, samRequestContext)
          } yield withClue(probePolicy) {
            childResultNoPolicies shouldBe empty
            childResult should contain theSameElementsAs Set(readAction)
            newResult should contain theSameElementsAs Set(readAction)
            otherResult shouldBe empty
          }).unsafeRunSync()
        }
      }

      "lists actions granted by nested roles on a resource a user is a member of" in {
        assume(databaseEnabled, databaseEnabledClue)

        val user = Generator.genWorkbenchUserGoogle.sample.get

        val subGroup = BasicWorkbenchGroup(WorkbenchGroupName("subGroup"), Set(user.id), WorkbenchEmail("sub@groups.com"))
        val parentGroup = BasicWorkbenchGroup(WorkbenchGroupName("parent"), Set(subGroup.id), WorkbenchEmail("parent@groups.com"))

        val includesRole = ResourceRole(ResourceRoleName("includes"), Set.empty, includedRoles = Set(readerRole.roleName))
        val descendsRole = ResourceRole(ResourceRoleName("descends"), Set.empty, descendantRoles = Map(resourceType.name -> Set(readerRole.roleName)))

        val nestedResourceType = resourceType.copy(name = ResourceTypeName("nested"), roles = Set(includesRole, descendsRole, readerRole))
        val includesResource = Resource(nestedResourceType.name, ResourceId("includes"), Set.empty)
        val descendsResource = Resource(resourceType.name, ResourceId("descends"), Set.empty, parent = Option(includesResource.fullyQualifiedId))
        // backgroundPolicy makes sure there is something in the database that is excluded by the query
        val includesBackgroundPolicy = AccessPolicy(
          FullyQualifiedPolicyId(includesResource.fullyQualifiedId, AccessPolicyName("background")),
          Set.empty,
          WorkbenchEmail("includesBackground@policy.com"),
          Set(includesRole.roleName),
          Set.empty,
          Set.empty,
          false
        )
        val descendsBackgroundPolicy = AccessPolicy(
          FullyQualifiedPolicyId(descendsResource.fullyQualifiedId, AccessPolicyName("background")),
          Set.empty,
          WorkbenchEmail("descendsBackground@policy.com"),
          Set(ownerRole.roleName),
          Set.empty,
          Set.empty,
          false
        )

        dirDao.createUser(user, samRequestContext).unsafeRunSync()
        dirDao.createGroup(subGroup, samRequestContext = samRequestContext).unsafeRunSync()
        dirDao.createGroup(parentGroup, samRequestContext = samRequestContext).unsafeRunSync()

        dao.upsertResourceTypes(Set(resourceType, nestedResourceType), samRequestContext).unsafeRunSync()
        dao.createResource(includesResource, samRequestContext).unsafeRunSync()
        dao.createResource(descendsResource, samRequestContext).unsafeRunSync()
        dao.createPolicy(includesBackgroundPolicy, samRequestContext).unsafeRunSync()
        dao.createPolicy(descendsBackgroundPolicy, samRequestContext).unsafeRunSync()

        val probePolicies = List(
          // user with role
          AccessPolicy(
            FullyQualifiedPolicyId(includesResource.fullyQualifiedId, AccessPolicyName("probe")),
            Set(user.id),
            WorkbenchEmail("probe@policy.com"),
            Set(includesRole.roleName, descendsRole.roleName),
            Set.empty,
            Set.empty,
            false
          ),
          // public with role
          AccessPolicy(
            FullyQualifiedPolicyId(includesResource.fullyQualifiedId, AccessPolicyName("probe")),
            Set.empty,
            WorkbenchEmail("probe@policy.com"),
            Set(includesRole.roleName, descendsRole.roleName),
            Set.empty,
            Set.empty,
            true
          ),
          // group with role
          AccessPolicy(
            FullyQualifiedPolicyId(includesResource.fullyQualifiedId, AccessPolicyName("probe")),
            Set(parentGroup.id),
            WorkbenchEmail("probe@policy.com"),
            Set(includesRole.roleName, descendsRole.roleName),
            Set.empty,
            Set.empty,
            false
          )
        )

        probePolicies.foreach { probePolicy =>
          (for {
            _ <- dao.deletePolicy(probePolicy.id, samRequestContext)
            _ <- dao.createPolicy(probePolicy, samRequestContext)
            includesResult <- dao.listUserResourceActions(includesResource.fullyQualifiedId, user.id, samRequestContext)
            descendsResult <- dao.listUserResourceActions(descendsResource.fullyQualifiedId, user.id, samRequestContext)
          } yield withClue(probePolicy) {
            includesResult should contain theSameElementsAs Set(readAction)
            descendsResult should contain theSameElementsAs Set(readAction)
          }).unsafeRunSync()
        }
      }

      "lists actions granted by nested roles on a resource a user is a member of via ancestor" in {
        assume(databaseEnabled, databaseEnabledClue)

        val user = Generator.genWorkbenchUserGoogle.sample.get

        val subGroup = BasicWorkbenchGroup(WorkbenchGroupName("subGroup"), Set(user.id), WorkbenchEmail("sub@groups.com"))
        val parentGroup = BasicWorkbenchGroup(WorkbenchGroupName("parent"), Set(subGroup.id), WorkbenchEmail("parent@groups.com"))

        val includesRole = ResourceRole(ResourceRoleName("includes"), Set.empty, includedRoles = Set(readerRole.roleName))
        val descendsRole = ResourceRole(ResourceRoleName("descends"), Set.empty, descendantRoles = Map(resourceType.name -> Set(readerRole.roleName)))
        val nestedResourceType = resourceType.copy(name = ResourceTypeName("nested"), roles = Set(includesRole, descendsRole, readerRole))
        val parentResource = Resource(nestedResourceType.name, ResourceId("parent"), Set.empty)
        val includesResource = Resource(nestedResourceType.name, ResourceId("includes"), Set.empty, parent = Option(parentResource.fullyQualifiedId))
        val descendsResource = Resource(resourceType.name, ResourceId("descends"), Set.empty, parent = Option(includesResource.fullyQualifiedId))
        // backgroundPolicy makes sure there is something in the database that is excluded by the query
        val includesBackgroundPolicy = AccessPolicy(
          FullyQualifiedPolicyId(includesResource.fullyQualifiedId, AccessPolicyName("background")),
          Set.empty,
          WorkbenchEmail("includesBackground@policy.com"),
          Set(includesRole.roleName),
          Set.empty,
          Set.empty,
          false
        )
        val descendsBackgroundPolicy = AccessPolicy(
          FullyQualifiedPolicyId(descendsResource.fullyQualifiedId, AccessPolicyName("background")),
          Set.empty,
          WorkbenchEmail("descendsBackground@policy.com"),
          Set(ownerRole.roleName),
          Set.empty,
          Set.empty,
          false
        )

        dirDao.createUser(user, samRequestContext).unsafeRunSync()
        dirDao.createGroup(subGroup, samRequestContext = samRequestContext).unsafeRunSync()
        dirDao.createGroup(parentGroup, samRequestContext = samRequestContext).unsafeRunSync()

        dao.upsertResourceTypes(Set(resourceType, nestedResourceType), samRequestContext).unsafeRunSync()
        dao.createResource(parentResource, samRequestContext).unsafeRunSync()
        dao.createResource(includesResource, samRequestContext).unsafeRunSync()
        dao.createResource(descendsResource, samRequestContext).unsafeRunSync()
        dao.createPolicy(includesBackgroundPolicy, samRequestContext).unsafeRunSync()
        dao.createPolicy(descendsBackgroundPolicy, samRequestContext).unsafeRunSync()

        val probePolicies = List(
          // user with role
          AccessPolicy(
            FullyQualifiedPolicyId(parentResource.fullyQualifiedId, AccessPolicyName("probe")),
            Set(user.id),
            WorkbenchEmail("probe@policy.com"),
            Set.empty,
            Set.empty,
            Set(AccessPolicyDescendantPermissions(nestedResourceType.name, Set.empty, Set(includesRole.roleName, descendsRole.roleName))),
            false
          ),
          // public with role
          AccessPolicy(
            FullyQualifiedPolicyId(parentResource.fullyQualifiedId, AccessPolicyName("probe")),
            Set.empty,
            WorkbenchEmail("probe@policy.com"),
            Set.empty,
            Set.empty,
            Set(AccessPolicyDescendantPermissions(nestedResourceType.name, Set.empty, Set(includesRole.roleName, descendsRole.roleName))),
            true
          ),
          // group with role
          AccessPolicy(
            FullyQualifiedPolicyId(parentResource.fullyQualifiedId, AccessPolicyName("probe")),
            Set(parentGroup.id),
            WorkbenchEmail("probe@policy.com"),
            Set.empty,
            Set.empty,
            Set(AccessPolicyDescendantPermissions(nestedResourceType.name, Set.empty, Set(includesRole.roleName, descendsRole.roleName))),
            false
          )
        )

        probePolicies.foreach { probePolicy =>
          (for {
            _ <- dao.deletePolicy(probePolicy.id, samRequestContext)
            _ <- dao.createPolicy(probePolicy, samRequestContext)
            includesResult <- dao.listUserResourceActions(includesResource.fullyQualifiedId, user.id, samRequestContext)
            descendsResult <- dao.listUserResourceActions(descendsResource.fullyQualifiedId, user.id, samRequestContext)
            parentResult <- dao.listUserResourceActions(parentResource.fullyQualifiedId, user.id, samRequestContext)
          } yield withClue(probePolicy) {
            includesResult should contain theSameElementsAs Set(readAction)
            descendsResult should contain theSameElementsAs Set(readAction)
            parentResult shouldBe empty
          }).unsafeRunSync()
        }
      }
    }

    def createResourceHierarchy(
        member: Option[WorkbenchSubject],
        actions: Set[ResourceAction],
        roles: Set[ResourceRoleName],
        public: Boolean,
        resourceType: ResourceTypeName = resourceTypeName
    ) = {
      val grandParentResource = Resource(resourceType, ResourceId(uuid), Set.empty)
      // parent is of different type to ensure it is excluded in query
      val parentResource = Resource(otherResourceType.name, ResourceId(uuid), Set.empty)
      val childResource = Resource(resourceType, ResourceId(uuid), Set.empty)

      // background policies exist to be excluded by the db query
      val backgroundPolicy = AccessPolicy(
        FullyQualifiedPolicyId(childResource.fullyQualifiedId, AccessPolicyName(uuid)),
        Set.empty,
        WorkbenchEmail(s"${uuid}@policy.com"),
        Set(ownerRole.roleName),
        Set.empty,
        Set.empty,
        false
      )
      val parentBackgroundPolicy = AccessPolicy(
        FullyQualifiedPolicyId(parentResource.fullyQualifiedId, AccessPolicyName(uuid)),
        Set.empty,
        WorkbenchEmail(s"${uuid}@policy.com"),
        Set(ownerRole.roleName),
        Set.empty,
        Set.empty,
        false
      )

      val probeRolesPolicy = AccessPolicy(
        FullyQualifiedPolicyId(grandParentResource.fullyQualifiedId, AccessPolicyName(uuid)),
        member.toSet,
        WorkbenchEmail(s"${uuid}@policy.com"),
        Set.empty,
        Set.empty,
        Set(AccessPolicyDescendantPermissions(resourceType, Set.empty, roles)),
        public
      )
      val probeActionsPolicy = AccessPolicy(
        FullyQualifiedPolicyId(grandParentResource.fullyQualifiedId, AccessPolicyName(uuid)),
        member.toSet,
        WorkbenchEmail(s"${uuid}@policy.com"),
        Set.empty,
        Set.empty,
        Set(AccessPolicyDescendantPermissions(resourceType, actions, Set.empty)),
        public
      )

      (for {
        _ <- dao.createResource(grandParentResource, samRequestContext)
        _ <- dao.createResource(parentResource, samRequestContext)
        _ <- dao.createResource(childResource, samRequestContext)
        _ <- dao.setResourceParent(childResource.fullyQualifiedId, parentResource.fullyQualifiedId, samRequestContext)
        _ <- dao.setResourceParent(parentResource.fullyQualifiedId, grandParentResource.fullyQualifiedId, samRequestContext)
        _ <- dao.createPolicy(probeRolesPolicy, samRequestContext)
        _ <- dao.createPolicy(probeActionsPolicy, samRequestContext)
        _ <- dao.createPolicy(backgroundPolicy, samRequestContext)
        _ <- dao.createPolicy(parentBackgroundPolicy, samRequestContext)
      } yield childResource).unsafeRunSync()
    }

    def createResource(
        member: Option[WorkbenchSubject],
        actions: Set[ResourceAction],
        roles: Set[ResourceRoleName],
        public: Boolean,
        resourceType: ResourceTypeName = resourceTypeName,
        authDomainGroups: Set[BasicWorkbenchGroup] = Set.empty
    ) = {
      val resource = Resource(resourceType, ResourceId(uuid), authDomainGroups.map(_.id))

      // background policies exist to be excluded by the db query
      val backgroundPolicy = AccessPolicy(
        FullyQualifiedPolicyId(resource.fullyQualifiedId, AccessPolicyName(uuid)),
        Set.empty,
        WorkbenchEmail(s"${uuid}@policy.com"),
        Set(ownerRole.roleName),
        Set.empty,
        Set.empty,
        false
      )

      val probeRolesPolicy = AccessPolicy(
        FullyQualifiedPolicyId(resource.fullyQualifiedId, AccessPolicyName(uuid)),
        member.toSet,
        WorkbenchEmail(s"${uuid}@policy.com"),
        roles,
        Set.empty,
        Set.empty,
        public
      )
      val probeActionsPolicy = AccessPolicy(
        FullyQualifiedPolicyId(resource.fullyQualifiedId, AccessPolicyName(uuid)),
        member.toSet,
        WorkbenchEmail(s"${uuid}@policy.com"),
        Set.empty,
        actions,
        Set.empty,
        public
      )

      (for {
        _ <- dao.createResource(resource, samRequestContext)
        _ <- dao.createPolicy(probeRolesPolicy, samRequestContext)
        _ <- dao.createPolicy(probeActionsPolicy, samRequestContext)
        _ <- dao.createPolicy(backgroundPolicy, samRequestContext)
      } yield resource).unsafeRunSync()
    }

    "listUserResourcesWithRolesAndActions" - {

      "lists all a user's resources of a type" in {
        assume(databaseEnabled, databaseEnabledClue)

        val user = Generator.genWorkbenchUserGoogle.sample.get

        val subGroup = BasicWorkbenchGroup(WorkbenchGroupName("subGroup"), Set(user.id), WorkbenchEmail("sub@groups.com"))
        val parentGroup = BasicWorkbenchGroup(WorkbenchGroupName("parent"), Set(subGroup.id), WorkbenchEmail("parent@groups.com"))

        dirDao.createUser(user, samRequestContext).unsafeRunSync()
        dirDao.createGroup(subGroup, samRequestContext = samRequestContext).unsafeRunSync()
        dirDao.createGroup(parentGroup, samRequestContext = samRequestContext).unsafeRunSync()
        dao.createResourceType(resourceType, samRequestContext).unsafeRunSync()
        dao.createResourceType(otherResourceType, samRequestContext).unsafeRunSync()

        val directAccessResource = createResource(Option(user.id), Set(writeAction), Set(readerRole.roleName), false)
        val publicResource = createResource(None, Set(writeAction), Set(readerRole.roleName), true)
        val groupAccessResource = createResource(Option(parentGroup.id), Set(writeAction), Set(readerRole.roleName), false)

        val directAccessChildResource = createResourceHierarchy(Option(user.id), Set(writeAction), Set(readerRole.roleName), false)
        val publicChildResource = createResourceHierarchy(None, Set(writeAction), Set(readerRole.roleName), true)
        val groupAccessChildResource = createResourceHierarchy(Option(parentGroup.id), Set(writeAction), Set(readerRole.roleName), false)

        // kitchenSink has inherited, direct and public-direct-via-group roles
        val kitchenSink = createResourceHierarchy(Option(user.id), Set.empty, Set(readerRole.roleName), false)
        val directProbePolicy = AccessPolicy(
          FullyQualifiedPolicyId(kitchenSink.fullyQualifiedId, AccessPolicyName(uuid)),
          Set(user.id),
          WorkbenchEmail(s"${uuid}@policy.com"),
          Set(ownerRole.roleName),
          Set.empty,
          Set.empty,
          false
        )
        val publicProbePolicy = AccessPolicy(
          FullyQualifiedPolicyId(kitchenSink.fullyQualifiedId, AccessPolicyName(uuid)),
          Set(parentGroup.id),
          WorkbenchEmail(s"${uuid}@policy.com"),
          Set(actionlessRole.roleName),
          Set.empty,
          Set.empty,
          true
        )
        dao.createPolicy(directProbePolicy, samRequestContext).unsafeRunSync()
        dao.createPolicy(publicProbePolicy, samRequestContext).unsafeRunSync()

        val expectedRolesAndActions = RolesAndActions(Set(readerRole.roleName), Set(writeAction))
        val expected = Seq(
          // inherited roles/actions
          ResourceIdWithRolesAndActions(directAccessChildResource.resourceId, RolesAndActions.empty, expectedRolesAndActions, RolesAndActions.empty),
          ResourceIdWithRolesAndActions(groupAccessChildResource.resourceId, RolesAndActions.empty, expectedRolesAndActions, RolesAndActions.empty),

          // inherited and public roles/actions
          ResourceIdWithRolesAndActions(publicChildResource.resourceId, RolesAndActions.empty, expectedRolesAndActions, expectedRolesAndActions),

          // direct roles/actions
          ResourceIdWithRolesAndActions(directAccessResource.resourceId, expectedRolesAndActions, RolesAndActions.empty, RolesAndActions.empty),
          ResourceIdWithRolesAndActions(groupAccessResource.resourceId, expectedRolesAndActions, RolesAndActions.empty, RolesAndActions.empty),

          // direct and public roles/actions
          ResourceIdWithRolesAndActions(publicResource.resourceId, expectedRolesAndActions, RolesAndActions.empty, expectedRolesAndActions),

          // direct, inherited and public roles
          ResourceIdWithRolesAndActions(
            kitchenSink.resourceId,
            RolesAndActions.fromRoles(directProbePolicy.roles ++ publicProbePolicy.roles),
            RolesAndActions.fromRoles(Set(readerRole.roleName)),
            RolesAndActions.fromPolicy(publicProbePolicy)
          )
        )

        val actual = dao.listUserResourcesWithRolesAndActions(resourceType.name, user.id, samRequestContext).unsafeRunSync()

        actual should contain theSameElementsAs expected
      }

      "lists all a user's resources of a type when granted access via nested roles" in {
        assume(databaseEnabled, databaseEnabledClue)

        val user = Generator.genWorkbenchUserGoogle.sample.get
        val subGroup = BasicWorkbenchGroup(WorkbenchGroupName("subGroup"), Set(user.id), WorkbenchEmail("sub@groups.com"))
        val parentGroup = BasicWorkbenchGroup(WorkbenchGroupName("parent"), Set(subGroup.id), WorkbenchEmail("parent@groups.com"))

        val includesRole = ResourceRole(ResourceRoleName("includes"), Set(writeAction), includedRoles = Set(readerRole.roleName))
        val descendsRole =
          ResourceRole(ResourceRoleName("descends"), Set(readAction, writeAction), descendantRoles = Map(resourceType.name -> Set(ownerRole.roleName)))
        val nestedResourceType =
          resourceType.copy(name = ResourceTypeName("nested"), roles = Set(includesRole, descendsRole, readerRole, ownerRole, actionlessRole))

        dirDao.createUser(user, samRequestContext).unsafeRunSync()
        dirDao.createGroup(subGroup, samRequestContext = samRequestContext).unsafeRunSync()
        dirDao.createGroup(parentGroup, samRequestContext = samRequestContext).unsafeRunSync()
        dao.upsertResourceTypes(Set(resourceType, nestedResourceType, otherResourceType), samRequestContext).unsafeRunSync()

        val directAccessResource =
          createResource(Option(user.id), Set(writeAction), Set(includesRole.roleName, descendsRole.roleName), false, nestedResourceType.name)
        val publicResource = createResource(None, Set(writeAction), Set(includesRole.roleName, descendsRole.roleName), true, nestedResourceType.name)
        val groupAccessResource =
          createResource(Option(parentGroup.id), Set(writeAction), Set(includesRole.roleName, descendsRole.roleName), false, nestedResourceType.name)

        val directAccessChildResource =
          createResourceHierarchy(Option(user.id), Set(writeAction), Set(includesRole.roleName, descendsRole.roleName), false, nestedResourceType.name)
        val publicChildResource =
          createResourceHierarchy(None, Set(writeAction), Set(includesRole.roleName, descendsRole.roleName), true, nestedResourceType.name)
        val groupAccessChildResource =
          createResourceHierarchy(Option(parentGroup.id), Set(writeAction), Set(includesRole.roleName, descendsRole.roleName), false, nestedResourceType.name)

        // kitchenSink has inherited, direct and public-direct-via-group roles
        val kitchenSink = createResourceHierarchy(Option(user.id), Set.empty, Set(includesRole.roleName, descendsRole.roleName), false, nestedResourceType.name)
        val directProbePolicy = AccessPolicy(
          FullyQualifiedPolicyId(kitchenSink.fullyQualifiedId, AccessPolicyName(uuid)),
          Set(user.id),
          WorkbenchEmail(s"${uuid}@policy.com"),
          Set(ownerRole.roleName),
          Set.empty,
          Set.empty,
          false
        )
        val publicProbePolicy = AccessPolicy(
          FullyQualifiedPolicyId(kitchenSink.fullyQualifiedId, AccessPolicyName(uuid)),
          Set(parentGroup.id),
          WorkbenchEmail(s"${uuid}@policy.com"),
          Set(actionlessRole.roleName),
          Set.empty,
          Set.empty,
          true
        )
        dao.createPolicy(directProbePolicy, samRequestContext).unsafeRunSync()
        dao.createPolicy(publicProbePolicy, samRequestContext).unsafeRunSync()

        // note that the reader role is only granted by being included in includesRole
        val expectedRolesAndActions = RolesAndActions(Set(readerRole.roleName, includesRole.roleName, descendsRole.roleName), Set(writeAction))
        val expected = Seq(
          // inherited roles/actions
          ResourceIdWithRolesAndActions(directAccessChildResource.resourceId, RolesAndActions.empty, expectedRolesAndActions, RolesAndActions.empty),
          ResourceIdWithRolesAndActions(groupAccessChildResource.resourceId, RolesAndActions.empty, expectedRolesAndActions, RolesAndActions.empty),

          // inherited and public roles/actions
          ResourceIdWithRolesAndActions(publicChildResource.resourceId, RolesAndActions.empty, expectedRolesAndActions, expectedRolesAndActions),

          // direct roles/actions
          ResourceIdWithRolesAndActions(directAccessResource.resourceId, expectedRolesAndActions, RolesAndActions.empty, RolesAndActions.empty),
          ResourceIdWithRolesAndActions(groupAccessResource.resourceId, expectedRolesAndActions, RolesAndActions.empty, RolesAndActions.empty),

          // direct and public roles/actions
          ResourceIdWithRolesAndActions(publicResource.resourceId, expectedRolesAndActions, RolesAndActions.empty, expectedRolesAndActions),

          // direct, inherited and public roles
          ResourceIdWithRolesAndActions(
            kitchenSink.resourceId,
            RolesAndActions.fromRoles(directProbePolicy.roles ++ publicProbePolicy.roles),
            RolesAndActions.fromRoles(Set(readerRole.roleName, includesRole.roleName, descendsRole.roleName)),
            RolesAndActions.fromPolicy(publicProbePolicy)
          )
        )

        val actual = dao.listUserResourcesWithRolesAndActions(nestedResourceType.name, user.id, samRequestContext).unsafeRunSync()
        actual should contain theSameElementsAs expected

        // create descendant resources that user has owner role on via same set of access methods above (direct, group, public, ancestry, etc.) to test descendant roles
        val descendsDirectAccessResource = Resource(resourceType.name, ResourceId(uuid), Set.empty, parent = Option(directAccessResource.fullyQualifiedId))
        val descendsPublicResource = Resource(resourceType.name, ResourceId(uuid), Set.empty, parent = Option(publicResource.fullyQualifiedId))
        val descendsGroupAccessResource = Resource(resourceType.name, ResourceId(uuid), Set.empty, parent = Option(groupAccessResource.fullyQualifiedId))
        val descendsDirectAccessChildResource =
          Resource(resourceType.name, ResourceId(uuid), Set.empty, parent = Option(directAccessChildResource.fullyQualifiedId))
        val descendsPublicChildResource = Resource(resourceType.name, ResourceId(uuid), Set.empty, parent = Option(publicChildResource.fullyQualifiedId))
        val descendsGroupAccessChildResource =
          Resource(resourceType.name, ResourceId(uuid), Set.empty, parent = Option(groupAccessChildResource.fullyQualifiedId))
        val descendsKitchenSink = Resource(resourceType.name, ResourceId(uuid), Set.empty, parent = Option(kitchenSink.fullyQualifiedId))
        val allDescendantResources = Set(
          descendsDirectAccessResource,
          descendsPublicResource,
          descendsGroupAccessResource,
          descendsDirectAccessChildResource,
          descendsPublicChildResource,
          descendsGroupAccessChildResource,
          descendsKitchenSink
        )
        allDescendantResources.map(resource => dao.createResource(resource, samRequestContext).unsafeRunSync())

        // all resources should have inherited owner roles only with exception of public resources which also list owner role among the public roles
        val expectedDescendantResult = Seq(
          // inherited roles/actions
          ResourceIdWithRolesAndActions(
            descendsDirectAccessChildResource.resourceId,
            RolesAndActions.empty,
            RolesAndActions(Set(ownerRole.roleName), Set.empty),
            RolesAndActions.empty
          ),
          ResourceIdWithRolesAndActions(
            descendsGroupAccessChildResource.resourceId,
            RolesAndActions.empty,
            RolesAndActions(Set(ownerRole.roleName), Set.empty),
            RolesAndActions.empty
          ),
          ResourceIdWithRolesAndActions(
            descendsDirectAccessResource.resourceId,
            RolesAndActions.empty,
            RolesAndActions(Set(ownerRole.roleName), Set.empty),
            RolesAndActions.empty
          ),
          ResourceIdWithRolesAndActions(
            descendsGroupAccessResource.resourceId,
            RolesAndActions.empty,
            RolesAndActions(Set(ownerRole.roleName), Set.empty),
            RolesAndActions.empty
          ),
          ResourceIdWithRolesAndActions(
            descendsKitchenSink.resourceId,
            RolesAndActions.empty,
            RolesAndActions(Set(ownerRole.roleName), Set.empty),
            RolesAndActions.empty
          ),

          // inherited and public roles/actions
          ResourceIdWithRolesAndActions(
            descendsPublicChildResource.resourceId,
            RolesAndActions.empty,
            RolesAndActions(Set(ownerRole.roleName), Set.empty),
            RolesAndActions(Set(ownerRole.roleName), Set.empty)
          ),
          ResourceIdWithRolesAndActions(
            descendsPublicResource.resourceId,
            RolesAndActions.empty,
            RolesAndActions(Set(ownerRole.roleName), Set.empty),
            RolesAndActions(Set(ownerRole.roleName), Set.empty)
          )
        )

        val actualDescendantResult = dao.listUserResourcesWithRolesAndActions(resourceType.name, user.id, samRequestContext).unsafeRunSync()
        actualDescendantResult should contain theSameElementsAs expectedDescendantResult
      }
    }

    "listUserResourceRoles" - {
      "lists the roles on a resource that a user is a member of" in {
        assume(databaseEnabled, databaseEnabledClue)

        val user = Generator.genWorkbenchUserGoogle.sample.get

        val subGroup = BasicWorkbenchGroup(WorkbenchGroupName("subGroup"), Set(user.id), WorkbenchEmail("sub@groups.com"))
        val parentGroup = BasicWorkbenchGroup(WorkbenchGroupName("parent"), Set(subGroup.id), WorkbenchEmail("parent@groups.com"))

        val resource = Resource(resourceType.name, ResourceId("resource"), Set.empty)
        // backgroundPolicy makes sure there is something in the database that is excluded by the query
        val backgroundPolicy = AccessPolicy(
          FullyQualifiedPolicyId(resource.fullyQualifiedId, AccessPolicyName("background")),
          Set.empty,
          WorkbenchEmail("background@policy.com"),
          Set(ownerRole.roleName),
          Set.empty,
          Set.empty,
          false
        )

        dirDao.createUser(user, samRequestContext).unsafeRunSync()
        dirDao.createGroup(subGroup, samRequestContext = samRequestContext).unsafeRunSync()
        dirDao.createGroup(parentGroup, samRequestContext = samRequestContext).unsafeRunSync()

        dao.createResourceType(resourceType, samRequestContext).unsafeRunSync()
        dao.createResource(resource, samRequestContext).unsafeRunSync()
        dao.createPolicy(backgroundPolicy, samRequestContext).unsafeRunSync()

        val probePolicies = List(
          // user with role
          AccessPolicy(
            FullyQualifiedPolicyId(resource.fullyQualifiedId, AccessPolicyName("probe")),
            Set(user.id),
            WorkbenchEmail("probe@policy.com"),
            Set(readerRole.roleName),
            Set.empty,
            Set.empty,
            false
          ),

          // public with role
          AccessPolicy(
            FullyQualifiedPolicyId(resource.fullyQualifiedId, AccessPolicyName("probe")),
            Set.empty,
            WorkbenchEmail("probe@policy.com"),
            Set(readerRole.roleName),
            Set.empty,
            Set.empty,
            true
          ),

          // group with role
          AccessPolicy(
            FullyQualifiedPolicyId(resource.fullyQualifiedId, AccessPolicyName("probe")),
            Set(parentGroup.id),
            WorkbenchEmail("probe@policy.com"),
            Set(readerRole.roleName),
            Set.empty,
            Set.empty,
            false
          )
        )

        probePolicies.foreach { probePolicy =>
          (for {
            _ <- dao.deletePolicy(probePolicy.id, samRequestContext)
            _ <- dao.createPolicy(probePolicy, samRequestContext)
            result <- dao.listUserResourceRoles(resource.fullyQualifiedId, user.id, samRequestContext)
          } yield withClue(probePolicy) {
            result should contain theSameElementsAs Set(readerRole.roleName)
          }).unsafeRunSync()
        }
      }

      "lists the roles on a resource that a user is a member of via ancestor" in {
        assume(databaseEnabled, databaseEnabledClue)

        val user = Generator.genWorkbenchUserGoogle.sample.get

        val subGroup = BasicWorkbenchGroup(WorkbenchGroupName("subGroup"), Set(user.id), WorkbenchEmail("sub@groups.com"))
        val parentGroup = BasicWorkbenchGroup(WorkbenchGroupName("parent"), Set(subGroup.id), WorkbenchEmail("parent@groups.com"))

        val parentResource = Resource(resourceType.name, ResourceId("parentResource"), Set.empty)
        val resource = Resource(resourceType.name, ResourceId("resource"), Set.empty)
        // backgroundPolicy makes sure there is something in the database that is excluded by the query
        val backgroundPolicy = AccessPolicy(
          FullyQualifiedPolicyId(resource.fullyQualifiedId, AccessPolicyName("background")),
          Set.empty,
          WorkbenchEmail("background@policy.com"),
          Set(ownerRole.roleName),
          Set.empty,
          Set.empty,
          false
        )

        dirDao.createUser(user, samRequestContext).unsafeRunSync()
        dirDao.createGroup(subGroup, samRequestContext = samRequestContext).unsafeRunSync()
        dirDao.createGroup(parentGroup, samRequestContext = samRequestContext).unsafeRunSync()

        dao.createResourceType(resourceType, samRequestContext).unsafeRunSync()
        dao.createResource(parentResource, samRequestContext).unsafeRunSync()
        dao.createResource(resource, samRequestContext).unsafeRunSync()
        dao.setResourceParent(resource.fullyQualifiedId, parentResource.fullyQualifiedId, samRequestContext).unsafeRunSync()
        dao.createPolicy(backgroundPolicy, samRequestContext).unsafeRunSync()

        val probePolicies = List(
          // user with role
          AccessPolicy(
            FullyQualifiedPolicyId(parentResource.fullyQualifiedId, AccessPolicyName("probe")),
            Set(user.id),
            WorkbenchEmail("probe@policy.com"),
            Set.empty,
            Set.empty,
            Set(AccessPolicyDescendantPermissions(resourceType.name, Set.empty, Set(readerRole.roleName))),
            false
          ),

          // public with role
          AccessPolicy(
            FullyQualifiedPolicyId(parentResource.fullyQualifiedId, AccessPolicyName("probe")),
            Set.empty,
            WorkbenchEmail("probe@policy.com"),
            Set.empty,
            Set.empty,
            Set(AccessPolicyDescendantPermissions(resourceType.name, Set.empty, Set(readerRole.roleName))),
            true
          ),

          // group with role
          AccessPolicy(
            FullyQualifiedPolicyId(parentResource.fullyQualifiedId, AccessPolicyName("probe")),
            Set(parentGroup.id),
            WorkbenchEmail("probe@policy.com"),
            Set.empty,
            Set.empty,
            Set(AccessPolicyDescendantPermissions(resourceType.name, Set.empty, Set(readerRole.roleName))),
            false
          )
        )

        probePolicies.foreach { probePolicy =>
          (for {
            _ <- dao.deletePolicy(probePolicy.id, samRequestContext)
            _ <- dao.createPolicy(probePolicy, samRequestContext)
            childResult <- dao.listUserResourceRoles(resource.fullyQualifiedId, user.id, samRequestContext)
            parentResult <- dao.listUserResourceRoles(parentResource.fullyQualifiedId, user.id, samRequestContext)
          } yield withClue(probePolicy) {
            childResult should contain theSameElementsAs Set(readerRole.roleName)
            parentResult shouldBe empty
          }).unsafeRunSync()
        }
      }

      "lists included and descendant roles on a resource a user is a member of" in {
        assume(databaseEnabled, databaseEnabledClue)

        val user = Generator.genWorkbenchUserGoogle.sample.get

        val subGroup = BasicWorkbenchGroup(WorkbenchGroupName("subGroup"), Set(user.id), WorkbenchEmail("sub@groups.com"))
        val parentGroup = BasicWorkbenchGroup(WorkbenchGroupName("parent"), Set(subGroup.id), WorkbenchEmail("parent@groups.com"))

        val includesRole = ResourceRole(ResourceRoleName("includes"), Set(writeAction), includedRoles = Set(readerRole.roleName))
        val descendsRole =
          ResourceRole(ResourceRoleName("descends"), Set(readAction, writeAction), descendantRoles = Map(resourceType.name -> Set(ownerRole.roleName)))

        val nestedResourceType = resourceType.copy(name = ResourceTypeName("nested"), roles = Set(includesRole, descendsRole, readerRole))
        val includesResource = Resource(nestedResourceType.name, ResourceId("includes"), Set.empty)
        val descendsResource = Resource(resourceType.name, ResourceId("descends"), Set.empty, parent = Option(includesResource.fullyQualifiedId))
        // backgroundPolicy makes sure there is something in the database that is excluded by the query
        val includesBackgroundPolicy = AccessPolicy(
          FullyQualifiedPolicyId(includesResource.fullyQualifiedId, AccessPolicyName("background")),
          Set.empty,
          WorkbenchEmail("includesBackground@policy.com"),
          Set(includesRole.roleName),
          Set.empty,
          Set.empty,
          false
        )
        val descendsBackgroundPolicy = AccessPolicy(
          FullyQualifiedPolicyId(descendsResource.fullyQualifiedId, AccessPolicyName("background")),
          Set.empty,
          WorkbenchEmail("descendsBackground@policy.com"),
          Set(ownerRole.roleName),
          Set.empty,
          Set.empty,
          false
        )

        dirDao.createUser(user, samRequestContext).unsafeRunSync()
        dirDao.createGroup(subGroup, samRequestContext = samRequestContext).unsafeRunSync()
        dirDao.createGroup(parentGroup, samRequestContext = samRequestContext).unsafeRunSync()

        dao.upsertResourceTypes(Set(resourceType, nestedResourceType), samRequestContext).unsafeRunSync()
        dao.createResource(includesResource, samRequestContext).unsafeRunSync()
        dao.createResource(descendsResource, samRequestContext).unsafeRunSync()
        dao.createPolicy(includesBackgroundPolicy, samRequestContext).unsafeRunSync()
        dao.createPolicy(descendsBackgroundPolicy, samRequestContext).unsafeRunSync()

        val probePolicies = List(
          // user with role
          AccessPolicy(
            FullyQualifiedPolicyId(includesResource.fullyQualifiedId, AccessPolicyName("probe")),
            Set(user.id),
            WorkbenchEmail("probe@policy.com"),
            Set(includesRole.roleName, descendsRole.roleName),
            Set.empty,
            Set.empty,
            false
          ),
          // public with role
          AccessPolicy(
            FullyQualifiedPolicyId(includesResource.fullyQualifiedId, AccessPolicyName("probe")),
            Set.empty,
            WorkbenchEmail("probe@policy.com"),
            Set(includesRole.roleName, descendsRole.roleName),
            Set.empty,
            Set.empty,
            true
          ),
          // group with role
          AccessPolicy(
            FullyQualifiedPolicyId(includesResource.fullyQualifiedId, AccessPolicyName("probe")),
            Set(parentGroup.id),
            WorkbenchEmail("probe@policy.com"),
            Set(includesRole.roleName, descendsRole.roleName),
            Set.empty,
            Set.empty,
            false
          )
        )

        probePolicies.foreach { probePolicy =>
          (for {
            _ <- dao.deletePolicy(probePolicy.id, samRequestContext)
            _ <- dao.createPolicy(probePolicy, samRequestContext)
            includesResult <- dao.listUserResourceRoles(includesResource.fullyQualifiedId, user.id, samRequestContext)
            descendsResult <- dao.listUserResourceRoles(descendsResource.fullyQualifiedId, user.id, samRequestContext)
          } yield withClue(probePolicy) {
            includesResult should contain theSameElementsAs Set(includesRole.roleName, descendsRole.roleName, readerRole.roleName)
            descendsResult should contain theSameElementsAs Set(ownerRole.roleName)
          }).unsafeRunSync()
        }
      }

      "lists included and descendant roles on a resource a user is a member of via ancestor" in {
        assume(databaseEnabled, databaseEnabledClue)

        val user = Generator.genWorkbenchUserGoogle.sample.get

        val subGroup = BasicWorkbenchGroup(WorkbenchGroupName("subGroup"), Set(user.id), WorkbenchEmail("sub@groups.com"))
        val parentGroup = BasicWorkbenchGroup(WorkbenchGroupName("parent"), Set(subGroup.id), WorkbenchEmail("parent@groups.com"))

        val includesRole = ResourceRole(ResourceRoleName("includes"), Set(writeAction), includedRoles = Set(readerRole.roleName))
        val descendsRole =
          ResourceRole(ResourceRoleName("descends"), Set(readAction, writeAction), descendantRoles = Map(resourceType.name -> Set(ownerRole.roleName)))

        val nestedResourceType = resourceType.copy(name = ResourceTypeName("nested"), roles = Set(includesRole, descendsRole, readerRole))
        val parentResource = Resource(nestedResourceType.name, ResourceId("parent"), Set.empty)
        val includesResource = Resource(nestedResourceType.name, ResourceId("includes"), Set.empty, parent = Option(parentResource.fullyQualifiedId))
        val descendsResource = Resource(resourceType.name, ResourceId("descends"), Set.empty, parent = Option(includesResource.fullyQualifiedId))
        // backgroundPolicy makes sure there is something in the database that is excluded by the query
        val includesBackgroundPolicy = AccessPolicy(
          FullyQualifiedPolicyId(includesResource.fullyQualifiedId, AccessPolicyName("background")),
          Set.empty,
          WorkbenchEmail("includesBackground@policy.com"),
          Set(includesRole.roleName),
          Set.empty,
          Set.empty,
          false
        )
        val descendsBackgroundPolicy = AccessPolicy(
          FullyQualifiedPolicyId(descendsResource.fullyQualifiedId, AccessPolicyName("background")),
          Set.empty,
          WorkbenchEmail("descendsBackground@policy.com"),
          Set(ownerRole.roleName),
          Set.empty,
          Set.empty,
          false
        )

        dirDao.createUser(user, samRequestContext).unsafeRunSync()
        dirDao.createGroup(subGroup, samRequestContext = samRequestContext).unsafeRunSync()
        dirDao.createGroup(parentGroup, samRequestContext = samRequestContext).unsafeRunSync()

        dao.upsertResourceTypes(Set(resourceType, nestedResourceType), samRequestContext).unsafeRunSync()
        dao.createResource(parentResource, samRequestContext).unsafeRunSync()
        dao.createResource(includesResource, samRequestContext).unsafeRunSync()
        dao.createResource(descendsResource, samRequestContext).unsafeRunSync()
        dao.createPolicy(includesBackgroundPolicy, samRequestContext).unsafeRunSync()
        dao.createPolicy(descendsBackgroundPolicy, samRequestContext).unsafeRunSync()

        val probePolicies = List(
          // user with role
          AccessPolicy(
            FullyQualifiedPolicyId(parentResource.fullyQualifiedId, AccessPolicyName("probe")),
            Set(user.id),
            WorkbenchEmail("probe@policy.com"),
            Set.empty,
            Set.empty,
            Set(AccessPolicyDescendantPermissions(nestedResourceType.name, Set.empty, Set(includesRole.roleName, descendsRole.roleName))),
            false
          ),
          // public with role
          AccessPolicy(
            FullyQualifiedPolicyId(parentResource.fullyQualifiedId, AccessPolicyName("probe")),
            Set.empty,
            WorkbenchEmail("probe@policy.com"),
            Set.empty,
            Set.empty,
            Set(AccessPolicyDescendantPermissions(nestedResourceType.name, Set.empty, Set(includesRole.roleName, descendsRole.roleName))),
            true
          ),
          // group with role
          AccessPolicy(
            FullyQualifiedPolicyId(parentResource.fullyQualifiedId, AccessPolicyName("probe")),
            Set(parentGroup.id),
            WorkbenchEmail("probe@policy.com"),
            Set.empty,
            Set.empty,
            Set(AccessPolicyDescendantPermissions(nestedResourceType.name, Set.empty, Set(includesRole.roleName, descendsRole.roleName))),
            false
          )
        )

        probePolicies.foreach { probePolicy =>
          (for {
            _ <- dao.deletePolicy(probePolicy.id, samRequestContext)
            _ <- dao.createPolicy(probePolicy, samRequestContext)
            includesResult <- dao.listUserResourceRoles(includesResource.fullyQualifiedId, user.id, samRequestContext)
            descendsResult <- dao.listUserResourceRoles(descendsResource.fullyQualifiedId, user.id, samRequestContext)
            parentResult <- dao.listUserResourceRoles(parentResource.fullyQualifiedId, user.id, samRequestContext)
          } yield withClue(probePolicy) {
            includesResult should contain theSameElementsAs Set(includesRole.roleName, descendsRole.roleName, readerRole.roleName)
            descendsResult should contain theSameElementsAs Set(ownerRole.roleName)
            parentResult shouldBe empty
          }).unsafeRunSync()
        }
      }

      "should distinguish between descendant roles and direct roles when dealing with the same resource type" in {
        assume(databaseEnabled, databaseEnabledClue)

        val user = Generator.genWorkbenchUserGoogle.sample.get
        val descendantRoleResourceTypeName = ResourceTypeName("descends")

        val descendantRole = ResourceRole(ResourceRoleName("descends"), Set.empty, descendantRoles = Map(descendantRoleResourceTypeName -> Set(ownerRoleName)))
        val descendantRoleResourceType = resourceType.copy(name = descendantRoleResourceTypeName, roles = Set(ownerRole, descendantRole))
        dirDao.createUser(user, samRequestContext).unsafeRunSync()
        dao.upsertResourceTypes(Set(descendantRoleResourceType), samRequestContext).unsafeRunSync()

        val parentResource = Resource(descendantRoleResourceType.name, ResourceId(uuid), Set.empty)
        val childResource = Resource(descendantRoleResourceType.name, ResourceId(uuid), Set.empty, parent = Option(parentResource.fullyQualifiedId))
        dao.createResource(parentResource, samRequestContext).unsafeRunSync()
        dao.createResource(childResource, samRequestContext).unsafeRunSync()

        val parentPolicy = AccessPolicy(
          FullyQualifiedPolicyId(parentResource.fullyQualifiedId, AccessPolicyName("parent")),
          Set(user.id),
          WorkbenchEmail("parent@policy.com"),
          Set(descendantRole.roleName),
          Set.empty,
          Set.empty,
          false
        )
        dao.createPolicy(parentPolicy, samRequestContext).unsafeRunSync()
        val parentResult = dao.listUserResourceRoles(parentResource.fullyQualifiedId, user.id, samRequestContext).unsafeRunSync()
        val childResult = dao.listUserResourceRoles(childResource.fullyQualifiedId, user.id, samRequestContext).unsafeRunSync()

        childResult should contain theSameElementsAs Set(ownerRole.roleName)
        parentResult should contain theSameElementsAs Set(descendantRole.roleName)
      }

      "list included role when it is included in inherited role" in {
        assume(databaseEnabled, databaseEnabledClue)

        // parent_role on parent has child_role on child, child_role includes child_included_role
        // verify that user has child_included_role on child when granted parent_role on parent
        val user = Generator.genWorkbenchUserGoogle.sample.get
        val noAccessUser = Generator.genWorkbenchUserGoogle.sample.get

        val childRole = ResourceRoleName("child_role")
        val childIncludedRole = ResourceRoleName("child_included_role")
        val childRT = ResourceType(
          ResourceTypeName("childRT"),
          Set.empty,
          Set(ResourceRole(childRole, Set.empty, includedRoles = Set(childIncludedRole)), ResourceRole(childIncludedRole, Set.empty)),
          childRole
        )

        val parentRole = ResourceRoleName("parent_role")
        val parentRT = ResourceType(
          ResourceTypeName("parentRT"),
          Set.empty,
          Set(ResourceRole(parentRole, Set.empty, descendantRoles = Map(childRT.name -> Set(childRole)))),
          parentRole
        )

        val parentId = FullyQualifiedResourceId(parentRT.name, ResourceId("parent"))
        val parent = Resource(
          parentId.resourceTypeName,
          parentId.resourceId,
          Set.empty,
          Set(
            AccessPolicy(
              FullyQualifiedPolicyId(parentId, AccessPolicyName("policyname")),
              Set(user.id),
              WorkbenchEmail("foo@foo.com"),
              Set(parentRole),
              Set.empty,
              Set.empty,
              false
            )
          )
        )

        val childId = FullyQualifiedResourceId(childRT.name, ResourceId("child"))
        val child = Resource(childId.resourceTypeName, childId.resourceId, Set.empty, parent = Option(parent.fullyQualifiedId))

        val test = for {
          _ <- dirDao.createUser(user, samRequestContext)
          _ <- dirDao.createUser(noAccessUser, samRequestContext)
          _ <- dao.upsertResourceTypes(Set(parentRT, childRT), samRequestContext)
          _ <- dao.createResource(parent, samRequestContext)
          _ <- dao.createResource(child, samRequestContext)

          parentRoles <- dao.listUserResourceRoles(parentId, user.id, samRequestContext)
          childRoles <- dao.listUserResourceRoles(childId, user.id, samRequestContext)

          noAccessParentRoles <- dao.listUserResourceRoles(parentId, noAccessUser.id, samRequestContext)
          noAccessChildRoles <- dao.listUserResourceRoles(childId, noAccessUser.id, samRequestContext)
        } yield {
          parentRoles should contain theSameElementsAs Set(parentRole)
          childRoles should contain theSameElementsAs Set(childRole, childIncludedRole)

          noAccessParentRoles shouldBe empty
          noAccessChildRoles shouldBe empty
        }

        test.unsafeRunSync()
      }

      "list correct roles in grandparent, parent, child relationship" in {
        assume(databaseEnabled, databaseEnabledClue)

        // create grand parent, parent, child structure where grand parent role includes
        // a parent role and parent role include a child role then assign user grandparent role
        // and verify user has correct role at each level
        val user = Generator.genWorkbenchUserGoogle.sample.get
        val noAccessUser = Generator.genWorkbenchUserGoogle.sample.get

        val childRole = ResourceRoleName("child_role")
        val childRT = ResourceType(ResourceTypeName("childRT"), Set.empty, Set(ResourceRole(childRole, Set.empty)), childRole)

        val parentRole = ResourceRoleName("parent_role")
        val parentRT = ResourceType(
          ResourceTypeName("parentRT"),
          Set.empty,
          Set(ResourceRole(parentRole, Set.empty, descendantRoles = Map(childRT.name -> Set(childRole)))),
          parentRole
        )

        val grantParentRole = ResourceRoleName("grand_parent_role")
        val grandParentRT = ResourceType(
          ResourceTypeName("grandparentRT"),
          Set.empty,
          Set(ResourceRole(grantParentRole, Set.empty, descendantRoles = Map(parentRT.name -> Set(parentRole)))),
          grantParentRole
        )

        val grandParentId = FullyQualifiedResourceId(grandParentRT.name, ResourceId("grandparent"))
        val grandParent = Resource(
          grandParentId.resourceTypeName,
          grandParentId.resourceId,
          Set.empty,
          Set(
            AccessPolicy(
              FullyQualifiedPolicyId(grandParentId, AccessPolicyName("policyname")),
              Set(user.id),
              WorkbenchEmail("foo@foo.com"),
              Set(grantParentRole),
              Set.empty,
              Set.empty,
              false
            )
          )
        )

        val parentId = FullyQualifiedResourceId(parentRT.name, ResourceId("parent"))
        val parent = Resource(parentId.resourceTypeName, parentId.resourceId, Set.empty, parent = Option(grandParent.fullyQualifiedId))

        val childId = FullyQualifiedResourceId(childRT.name, ResourceId("child"))
        val child = Resource(childId.resourceTypeName, childId.resourceId, Set.empty, parent = Option(parent.fullyQualifiedId))

        val test = for {
          _ <- dirDao.createUser(user, samRequestContext)
          _ <- dirDao.createUser(noAccessUser, samRequestContext)
          _ <- dao.upsertResourceTypes(Set(grandParentRT, parentRT, childRT), samRequestContext)
          _ <- dao.createResource(grandParent, samRequestContext)
          _ <- dao.createResource(parent, samRequestContext)
          _ <- dao.createResource(child, samRequestContext)

          grandParentRoles <- dao.listUserResourceRoles(grandParentId, user.id, samRequestContext)
          parentRoles <- dao.listUserResourceRoles(parentId, user.id, samRequestContext)
          childRoles <- dao.listUserResourceRoles(childId, user.id, samRequestContext)

          noAccessGrandParentRoles <- dao.listUserResourceRoles(grandParentId, noAccessUser.id, samRequestContext)
          noAccessParentRoles <- dao.listUserResourceRoles(parentId, noAccessUser.id, samRequestContext)
          noAccessChildRoles <- dao.listUserResourceRoles(childId, noAccessUser.id, samRequestContext)
        } yield {
          grandParentRoles should contain theSameElementsAs Set(grantParentRole)
          parentRoles should contain theSameElementsAs Set(parentRole)
          childRoles should contain theSameElementsAs Set(childRole)

          noAccessGrandParentRoles shouldBe empty
          noAccessParentRoles shouldBe empty
          noAccessChildRoles shouldBe empty
        }

        test.unsafeRunSync()
      }
    }

    "setPolicyIsPublic" - {
      "can change whether a policy is public or private" in {
        assume(databaseEnabled, databaseEnabledClue)

        val resource = Resource(resourceType.name, ResourceId("resource"), Set.empty)
        val policy = AccessPolicy(
          FullyQualifiedPolicyId(resource.fullyQualifiedId, AccessPolicyName("private")),
          Set.empty,
          WorkbenchEmail("private@policy.com"),
          resourceType.roles.map(_.roleName),
          Set(readAction, writeAction),
          Set.empty,
          false
        )

        dao.createResourceType(resourceType, samRequestContext).unsafeRunSync()
        dao.createResource(resource, samRequestContext).unsafeRunSync()
        dao.createPolicy(policy, samRequestContext).unsafeRunSync()
        dao.loadPolicy(policy.id, samRequestContext).unsafeRunSync().getOrElse(fail(s"failed to load policy ${policy.id}")).public shouldBe false

        dao.setPolicyIsPublic(policy.id, true, samRequestContext).unsafeRunSync()
        dao.loadPolicy(policy.id, samRequestContext).unsafeRunSync().getOrElse(fail(s"failed to load policy ${policy.id}")).public shouldBe true

        dao.setPolicyIsPublic(policy.id, false, samRequestContext).unsafeRunSync()
        dao.loadPolicy(policy.id, samRequestContext).unsafeRunSync().getOrElse(fail(s"failed to load policy ${policy.id}")).public shouldBe false
      }
    }

    "listAccessPolicies" - {
      "lists all the access policy names with their resource names that a user is in for a given resource type" in {
        assume(databaseEnabled, databaseEnabledClue)

        val resource1 = Resource(resourceType.name, ResourceId("resource1"), Set.empty)
        val policy1 = AccessPolicy(
          FullyQualifiedPolicyId(resource1.fullyQualifiedId, AccessPolicyName("one")),
          Set(defaultUser.id),
          WorkbenchEmail("one@policy.com"),
          resourceType.roles.map(_.roleName),
          Set(readAction, writeAction),
          Set.empty,
          false
        )
        val resource2 = Resource(resourceType.name, ResourceId("resource2"), Set.empty)
        val policy2 = AccessPolicy(
          FullyQualifiedPolicyId(resource2.fullyQualifiedId, AccessPolicyName("two")),
          Set(defaultUser.id),
          WorkbenchEmail("two@policy.com"),
          resourceType.roles.map(_.roleName),
          Set(readAction, writeAction),
          Set.empty,
          false
        )

        dirDao.createUser(defaultUser, samRequestContext).unsafeRunSync()
        dao.createResourceType(resourceType, samRequestContext).unsafeRunSync()
        dao.createResource(resource1, samRequestContext).unsafeRunSync()
        dao.createResource(resource2, samRequestContext).unsafeRunSync()
        dao.createPolicy(policy1, samRequestContext).unsafeRunSync()
        dao.createPolicy(policy2, samRequestContext).unsafeRunSync()

        dao.listAccessPolicies(resourceType.name, defaultUser.id, samRequestContext).unsafeRunSync() should contain theSameElementsAs Set(
          ResourceIdAndPolicyName(resource1.resourceId, policy1.id.accessPolicyName),
          ResourceIdAndPolicyName(resource2.resourceId, policy2.id.accessPolicyName)
        )
      }

      "lists the access policies for a resource" in {
        assume(databaseEnabled, databaseEnabledClue)

        dirDao.createUser(defaultUser, samRequestContext).unsafeRunSync()
        dirDao.createGroup(defaultGroup, samRequestContext = samRequestContext).unsafeRunSync()

        val resource = Resource(resourceType.name, ResourceId("resource"), Set.empty)
        val owner = AccessPolicy(
          FullyQualifiedPolicyId(resource.fullyQualifiedId, AccessPolicyName("owner")),
          Set(defaultUser.id, defaultGroup.id),
          WorkbenchEmail("owner@policy.com"),
          resourceType.roles.map(_.roleName),
          Set(readAction, writeAction),
          Set.empty,
          false
        )
        val reader = AccessPolicy(
          FullyQualifiedPolicyId(resource.fullyQualifiedId, AccessPolicyName("reader")),
          Set(owner.id, defaultUser.id),
          WorkbenchEmail("reader@policy.com"),
          resourceType.roles.map(_.roleName),
          Set(readAction, writeAction),
          Set.empty,
          false
        )

        dao.createResourceType(resourceType, samRequestContext).unsafeRunSync()
        dao.createResource(resource, samRequestContext).unsafeRunSync()
        dao.createPolicy(owner, samRequestContext).unsafeRunSync()
        dao.createPolicy(reader, samRequestContext).unsafeRunSync()

        dao.listAccessPolicies(resource.fullyQualifiedId, samRequestContext).unsafeRunSync() should contain theSameElementsAs Set(owner, reader)
      }
    }

    "listAccessPolicyMemberships" - {
      "lists the access policy memberships for a resource" in {
        assume(databaseEnabled, databaseEnabledClue)

        dirDao.createUser(defaultUser, samRequestContext).unsafeRunSync()
        dirDao.createGroup(defaultGroup, samRequestContext = samRequestContext).unsafeRunSync()

        val resource = Resource(resourceType.name, ResourceId("resource"), Set.empty)
        val owner = AccessPolicy(
          FullyQualifiedPolicyId(resource.fullyQualifiedId, AccessPolicyName("owner")),
          Set(defaultUser.id, defaultGroup.id),
          WorkbenchEmail("owner@policy.com"),
          resourceType.roles.map(_.roleName),
          Set(readAction, writeAction),
          Set.empty,
          false
        )
        val reader = AccessPolicy(
          FullyQualifiedPolicyId(resource.fullyQualifiedId, AccessPolicyName("reader")),
          Set(owner.id, defaultUser.id),
          WorkbenchEmail("reader@policy.com"),
          resourceType.roles.map(_.roleName),
          Set(readAction, writeAction),
          Set.empty,
          false
        )

        dao.createResourceType(resourceType, samRequestContext).unsafeRunSync()
        dao.createResource(resource, samRequestContext).unsafeRunSync()
        dao.createPolicy(owner, samRequestContext).unsafeRunSync()
        dao.createPolicy(reader, samRequestContext).unsafeRunSync()

        val ownerPolicyWithMembership = AccessPolicyWithMembership(
          owner.id.accessPolicyName,
          AccessPolicyMembershipResponse(
            Set(defaultUser.email, defaultGroup.email),
            owner.actions,
            owner.roles,
            Option(owner.descendantPermissions),
            Option(Set.empty)
          ),
          owner.email
        )
        val readerPolicyWithMembership = AccessPolicyWithMembership(
          reader.id.accessPolicyName,
          AccessPolicyMembershipResponse(
            Set(owner.email, defaultUser.email),
            reader.actions,
            reader.roles,
            Option(reader.descendantPermissions),
            Option(Set(PolicyInfoResponseBody(owner.id.accessPolicyName, owner.email, owner.id.resource.resourceTypeName, owner.id.resource.resourceId)))
          ),
          reader.email
        )

        dao.listAccessPolicyMemberships(resource.fullyQualifiedId, samRequestContext).unsafeRunSync() should contain theSameElementsAs LazyList(
          ownerPolicyWithMembership,
          readerPolicyWithMembership
        )
      }
    }

    "loadPolicyMembership" - {
      "loads an access policy's membership" in {
        assume(databaseEnabled, databaseEnabledClue)

        dirDao.createUser(defaultUser, samRequestContext).unsafeRunSync()
        dirDao.createGroup(defaultGroup, samRequestContext = samRequestContext).unsafeRunSync()

        val resource = Resource(resourceType.name, ResourceId("resource"), Set.empty)
        val owner = AccessPolicy(
          FullyQualifiedPolicyId(resource.fullyQualifiedId, AccessPolicyName("owner")),
          Set(defaultUser.id, defaultGroup.id),
          WorkbenchEmail("owner@policy.com"),
          resourceType.roles.map(_.roleName),
          Set(readAction, writeAction),
          Set.empty,
          false
        )
        val reader = AccessPolicy(
          FullyQualifiedPolicyId(resource.fullyQualifiedId, AccessPolicyName("reader")),
          Set(owner.id, defaultUser.id),
          WorkbenchEmail("reader@policy.com"),
          resourceType.roles.map(_.roleName),
          Set(readAction, writeAction),
          Set.empty,
          false
        )

        dao.createResourceType(resourceType, samRequestContext).unsafeRunSync()
        dao.createResource(resource, samRequestContext).unsafeRunSync()
        dao.createPolicy(owner, samRequestContext).unsafeRunSync()
        dao.createPolicy(reader, samRequestContext).unsafeRunSync()

        val ownerPolicyMembership =
          AccessPolicyMembershipResponse(
            Set(defaultUser.email, defaultGroup.email),
            owner.actions,
            owner.roles,
            Option(owner.descendantPermissions),
            Option(Set.empty)
          )
        val readerPolicyMembership = AccessPolicyMembershipResponse(
          Set(owner.email, defaultUser.email),
          reader.actions,
          reader.roles,
          Option(reader.descendantPermissions),
          Option(Set(PolicyInfoResponseBody(owner.id.accessPolicyName, owner.email, owner.id.resource.resourceTypeName, owner.id.resource.resourceId)))
        )

        dao.loadPolicyMembership(reader.id, samRequestContext).unsafeRunSync() shouldBe Option(readerPolicyMembership)
        dao.loadPolicyMembership(owner.id, samRequestContext).unsafeRunSync() shouldBe Option(ownerPolicyMembership)
        dao.loadPolicyMembership(reader.id.copy(accessPolicyName = AccessPolicyName("does not exist")), samRequestContext).unsafeRunSync() shouldBe None
      }
    }

    "overwritePolicyMembers" - {
      "overwrites a policy's members" in {
        assume(databaseEnabled, databaseEnabledClue)

        dao.createResourceType(resourceType, samRequestContext).unsafeRunSync()
        val resource = Resource(resourceType.name, ResourceId("resource"), Set.empty)
        dao.createResource(resource, samRequestContext).unsafeRunSync()

        val secondUser = defaultUser.copy(
          id = WorkbenchUserId("foo"),
          googleSubjectId = Some(GoogleSubjectId("blablabla")),
          email = WorkbenchEmail("bar@baz.com"),
          azureB2CId = Some(AzureB2CId("ooo"))
        )
        dirDao.createUser(defaultUser, samRequestContext).unsafeRunSync()
        dirDao.createUser(secondUser, samRequestContext).unsafeRunSync()

        val policy = AccessPolicy(
          FullyQualifiedPolicyId(resource.fullyQualifiedId, AccessPolicyName("policyName")),
          Set(defaultUser.id),
          WorkbenchEmail("policy@email.com"),
          resourceType.roles.map(_.roleName),
          Set(readAction, writeAction),
          Set.empty,
          false
        )
        dao.createPolicy(policy, samRequestContext).unsafeRunSync()
        dao.loadPolicy(policy.id, samRequestContext).unsafeRunSync() shouldEqual Option(policy)

        dao.listFlattenedPolicyMembers(policy.id, samRequestContext).unsafeRunSync() shouldBe Set(defaultUser)

        dao.overwritePolicyMembers(policy.id, Set(secondUser.id), samRequestContext).unsafeRunSync()

        dao.listFlattenedPolicyMembers(policy.id, samRequestContext).unsafeRunSync() shouldBe Set(secondUser)
      }

      "overwrites a policy's members when starting membership is empty" in {
        assume(databaseEnabled, databaseEnabledClue)

        dao.createResourceType(resourceType, samRequestContext).unsafeRunSync()
        val resource = Resource(resourceType.name, ResourceId("resource"), Set.empty)
        dao.createResource(resource, samRequestContext).unsafeRunSync()

        val secondUser = defaultUser.copy(
          id = WorkbenchUserId("foo"),
          googleSubjectId = Some(GoogleSubjectId("blablabla")),
          email = WorkbenchEmail("bar@baz.com"),
          azureB2CId = Some(AzureB2CId("ooo"))
        )

        dirDao.createUser(defaultUser, samRequestContext).unsafeRunSync()
        dirDao.createUser(secondUser, samRequestContext).unsafeRunSync()

        val policy = AccessPolicy(
          FullyQualifiedPolicyId(resource.fullyQualifiedId, AccessPolicyName("policyName")),
          Set.empty,
          WorkbenchEmail("policy@email.com"),
          resourceType.roles.map(_.roleName),
          Set(readAction, writeAction),
          Set.empty,
          false
        )
        dao.createPolicy(policy, samRequestContext).unsafeRunSync()
        dao.loadPolicy(policy.id, samRequestContext).unsafeRunSync() shouldEqual Option(policy)

        dao.listFlattenedPolicyMembers(policy.id, samRequestContext).unsafeRunSync() shouldBe Set.empty

        dao.overwritePolicyMembers(policy.id, Set(secondUser.id), samRequestContext).unsafeRunSync()

        dao.listFlattenedPolicyMembers(policy.id, samRequestContext).unsafeRunSync() shouldBe Set(secondUser)
      }
    }

    "overwritePolicy" - {
      "overwrites a policy" in {
        assume(databaseEnabled, databaseEnabledClue)

        dao.createResourceType(resourceType, samRequestContext).unsafeRunSync()
        val resource = Resource(resourceType.name, ResourceId("resource"), Set.empty)
        dao.createResource(resource, samRequestContext).unsafeRunSync()

        val secondUser = defaultUser.copy(
          id = WorkbenchUserId("foo"),
          googleSubjectId = Some(GoogleSubjectId("blablabla")),
          email = WorkbenchEmail("bar@baz.com"),
          azureB2CId = Some(AzureB2CId("ooo"))
        )

        dirDao.createUser(defaultUser, samRequestContext).unsafeRunSync()
        dirDao.createUser(secondUser, samRequestContext).unsafeRunSync()

        val policy = AccessPolicy(
          FullyQualifiedPolicyId(resource.fullyQualifiedId, AccessPolicyName("policyName")),
          Set(defaultUser.id),
          WorkbenchEmail("policy@email.com"),
          resourceType.roles.map(_.roleName),
          Set(readAction, writeAction),
          Set.empty,
          false
        )
        dao.createPolicy(policy, samRequestContext).unsafeRunSync()
        dao.loadPolicy(policy.id, samRequestContext).unsafeRunSync() shouldEqual Option(policy)

        val newPolicy = policy.copy(members = Set(defaultUser.id, secondUser.id), actions = Set(readAction), roles = Set.empty, public = true, version = 2)
        dao.overwritePolicy(newPolicy, samRequestContext).unsafeRunSync()

        dao.loadPolicy(policy.id, samRequestContext).unsafeRunSync() shouldEqual Option(newPolicy)
      }

      "will not overwrite a policy if any of the new members don't exist" in {
        assume(databaseEnabled, databaseEnabledClue)

        dao.createResourceType(resourceType, samRequestContext).unsafeRunSync()
        val resource = Resource(resourceType.name, ResourceId("resource"), Set.empty)
        dao.createResource(resource, samRequestContext).unsafeRunSync()

        val secondUser = defaultUser.copy(
          id = WorkbenchUserId("foo"),
          googleSubjectId = Some(GoogleSubjectId("blablabla")),
          email = WorkbenchEmail("bar@baz.com"),
          azureB2CId = Some(AzureB2CId("ooo"))
        )

        dirDao.createUser(defaultUser, samRequestContext).unsafeRunSync()

        val policy = AccessPolicy(
          FullyQualifiedPolicyId(resource.fullyQualifiedId, AccessPolicyName("policyName")),
          Set(defaultUser.id),
          WorkbenchEmail("policy@email.com"),
          resourceType.roles.map(_.roleName),
          Set(readAction, writeAction),
          Set.empty,
          false
        )
        dao.createPolicy(policy, samRequestContext).unsafeRunSync()
        dao.loadPolicy(policy.id, samRequestContext).unsafeRunSync() shouldEqual Option(policy)

        val newPolicy = policy.copy(members = Set(defaultUser.id, secondUser.id), actions = Set(ResourceAction("fakeAction")), roles = Set.empty, public = true)

        assertThrows[PSQLException] {
          dao.overwritePolicy(newPolicy, samRequestContext).unsafeRunSync()
        }
        dao.loadPolicy(policy.id, samRequestContext).unsafeRunSync() shouldEqual Option(policy)
      }

      "overwrites descendant actions and roles" in {
        assume(databaseEnabled, databaseEnabledClue)

        val resource = Resource(resourceType.name, ResourceId("resource"), Set.empty)
        val otherResourceType = resourceType.copy(name = ResourceTypeName("otherResourceType"))
        val secondUser = defaultUser.copy(
          id = WorkbenchUserId("foo"),
          googleSubjectId = Some(GoogleSubjectId("blablabla")),
          email = WorkbenchEmail("bar@baz.com"),
          azureB2CId = Some(AzureB2CId("ooo"))
        )

        val sameResourceTypeDescendant = AccessPolicyDescendantPermissions(resource.resourceTypeName, Set(writeAction), Set(ownerRoleName))
        val otherResourceTypeDescendant = AccessPolicyDescendantPermissions(otherResourceType.name, Set(readAction), Set(actionlessRole.roleName))
        val initialDescendantPermissions = Set(sameResourceTypeDescendant, otherResourceTypeDescendant)
        val updatedDescendantPermissions =
          Set(sameResourceTypeDescendant.copy(actions = Set(readAction)), otherResourceTypeDescendant.copy(roles = Set(readerRole.roleName)))
        val policy = AccessPolicy(
          FullyQualifiedPolicyId(resource.fullyQualifiedId, AccessPolicyName("policyName")),
          Set(defaultUser.id),
          WorkbenchEmail("policy@email.com"),
          resourceType.roles.map(_.roleName),
          Set(readAction, writeAction),
          initialDescendantPermissions,
          false
        )
        val newPolicy = policy.copy(
          members = Set(defaultUser.id, secondUser.id),
          actions = Set(readAction),
          roles = Set.empty,
          descendantPermissions = updatedDescendantPermissions,
          public = true,
          version = 2
        )

        val testResult = for {
          _ <- dao.createResourceType(resourceType, samRequestContext)
          _ <- dao.createResourceType(otherResourceType, samRequestContext)
          _ <- dao.createResource(resource, samRequestContext)
          _ <- dirDao.createUser(defaultUser, samRequestContext)
          _ <- dirDao.createUser(secondUser, samRequestContext)
          _ <- dao.createPolicy(policy, samRequestContext)
          loadedPolicy <- dao.loadPolicy(policy.id, samRequestContext)
          _ <- dao.overwritePolicy(newPolicy, samRequestContext)
          newLoadedPolicy <- dao.loadPolicy(policy.id, samRequestContext)
        } yield {
          loadedPolicy shouldEqual Option(policy)
          newLoadedPolicy shouldEqual Option(newPolicy)
        }

        testResult.unsafeRunSync()
      }
    }

    "getResourceParent" - {
      "gets the FullyQualifiedResourceId of the parent resource if it has been set" in {
        assume(databaseEnabled, databaseEnabledClue)

        val testResult = for {
          _ <- dao.createResourceType(resourceType, samRequestContext)
          childResource = Resource(resourceType.name, ResourceId("child"), Set.empty)
          parentResource = Resource(resourceType.name, ResourceId("parent"), Set.empty)
          _ <- dao.createResource(childResource, samRequestContext)
          _ <- dao.createResource(parentResource, samRequestContext)

          _ <- dao.setResourceParent(childResource.fullyQualifiedId, parentResource.fullyQualifiedId, samRequestContext)
          resourceParentResult <- dao.getResourceParent(childResource.fullyQualifiedId, samRequestContext)
        } yield resourceParentResult shouldBe Option(parentResource.fullyQualifiedId)

        testResult.unsafeRunSync()
      }

      "returns None if no parent is set" in {
        assume(databaseEnabled, databaseEnabledClue)

        val testResult = for {
          _ <- dao.createResourceType(resourceType, samRequestContext)
          childResource = Resource(resourceType.name, ResourceId("child"), Set.empty)
          _ <- dao.createResource(childResource, samRequestContext)

          resourceParentResult <- dao.getResourceParent(childResource.fullyQualifiedId, samRequestContext)
        } yield resourceParentResult shouldBe None

        testResult.unsafeRunSync()
      }
    }

    "setResourceParent" - {
      "will not create a cyclical resource hierarchy" in {
        assume(databaseEnabled, databaseEnabledClue)

        val childResource = Resource(resourceType.name, ResourceId("child"), Set.empty)
        val parentResource = Resource(resourceType.name, ResourceId("parent"), Set.empty)
        val grandparentResource = Resource(resourceType.name, ResourceId("gramgram"), Set.empty)

        val testSetup = for {
          _ <- dao.createResourceType(resourceType, samRequestContext)
          _ <- dao.createResource(childResource, samRequestContext)
          _ <- dao.createResource(parentResource, samRequestContext)
          _ <- dao.createResource(grandparentResource, samRequestContext)

          _ <- dao.setResourceParent(childResource.fullyQualifiedId, parentResource.fullyQualifiedId, samRequestContext)
          _ <- dao.setResourceParent(parentResource.fullyQualifiedId, grandparentResource.fullyQualifiedId, samRequestContext)
          parentResourceResult <- dao.getResourceParent(childResource.fullyQualifiedId, samRequestContext)
          grandparentResourceResult <- dao.getResourceParent(parentResource.fullyQualifiedId, samRequestContext)
        } yield {
          parentResourceResult shouldBe Option(parentResource.fullyQualifiedId)
          grandparentResourceResult shouldBe Option(grandparentResource.fullyQualifiedId)
        }

        testSetup.unsafeRunSync()

        // try to introduce a simple cycle
        val simpleCycle = intercept[WorkbenchExceptionWithErrorReport] {
          dao.setResourceParent(parentResource.fullyQualifiedId, childResource.fullyQualifiedId, samRequestContext).unsafeRunSync()
        }
        simpleCycle.errorReport.statusCode shouldBe Option(StatusCodes.BadRequest)

        // try to introduce a cycle by setting the parent for a more distant ancestor
        val longerCycle = intercept[WorkbenchExceptionWithErrorReport] {
          dao.setResourceParent(grandparentResource.fullyQualifiedId, childResource.fullyQualifiedId, samRequestContext).unsafeRunSync()
        }
        longerCycle.errorReport.statusCode shouldBe Option(StatusCodes.BadRequest)
      }

      "cannot set a resource as its own parent" in {
        assume(databaseEnabled, databaseEnabledClue)

        val resource = Resource(resourceType.name, ResourceId("resource"), Set.empty)
        val testResult = for {
          _ <- dao.createResourceType(resourceType, samRequestContext)
          _ <- dao.createResource(resource, samRequestContext)
          _ <- dao.setResourceParent(resource.fullyQualifiedId, resource.fullyQualifiedId, samRequestContext)
        } yield ()

        val exception = intercept[WorkbenchExceptionWithErrorReport] {
          testResult.unsafeRunSync()
        }

        exception.errorReport.statusCode shouldBe Option(StatusCodes.BadRequest)
      }

      "errors if parent does not exist" in {
        assume(databaseEnabled, databaseEnabledClue)

        val resource = Resource(resourceType.name, ResourceId("resource"), Set.empty)
        val doesNotExist = Resource(resourceType.name, ResourceId("doesNotExist"), Set.empty)
        val testResult = for {
          _ <- dao.createResourceType(resourceType, samRequestContext)
          _ <- dao.createResource(resource, samRequestContext)
          _ <- dao.setResourceParent(resource.fullyQualifiedId, doesNotExist.fullyQualifiedId, samRequestContext)
        } yield ()

        val exception = intercept[WorkbenchException] {
          testResult.unsafeRunSync()
        }
      }
    }

    "deleteResourceParent" - {
      "can unset the parent of a resource" in {
        assume(databaseEnabled, databaseEnabledClue)

        val childResource = Resource(resourceType.name, ResourceId("child"), Set.empty)
        val parentResource = Resource(resourceType.name, ResourceId("parent"), Set.empty)

        val testSetup = for {
          _ <- dao.createResourceType(resourceType, samRequestContext)
          _ <- dao.createResource(childResource, samRequestContext)
          _ <- dao.createResource(parentResource, samRequestContext)
          _ <- dao.setResourceParent(childResource.fullyQualifiedId, parentResource.fullyQualifiedId, samRequestContext)
          parentResourceResult <- dao.getResourceParent(childResource.fullyQualifiedId, samRequestContext)
        } yield parentResourceResult shouldBe Option(parentResource.fullyQualifiedId)

        testSetup.unsafeRunSync()

        dao.deleteResourceParent(childResource.fullyQualifiedId, samRequestContext).unsafeRunSync()
        dao.getResourceParent(childResource.fullyQualifiedId, samRequestContext).unsafeRunSync() shouldBe None
      }

      // this shouldn't actually happen but good to be tolerant
      "tolerates trying to delete a parent on a resource without a parent" in {
        assume(databaseEnabled, databaseEnabledClue)

        val resource = Resource(resourceType.name, ResourceId("resource"), Set.empty)

        val testResult = for {
          _ <- dao.createResourceType(resourceType, samRequestContext)
          _ <- dao.createResource(resource, samRequestContext)
          _ <- dao.deleteResourceParent(resource.fullyQualifiedId, samRequestContext)
        } yield ()

        testResult.unsafeRunSync()
      }
    }

    "listResourceChildren" - {
      "can list direct children of a resource" in {
        assume(databaseEnabled, databaseEnabledClue)

        val oldestChild = Resource(resourceType.name, ResourceId("old"), Set.empty)
        val middleChild = Resource(resourceType.name, ResourceId("middle"), Set.empty)
        val youngestChild = Resource(resourceType.name, ResourceId("young"), Set.empty)
        val parentResource = Resource(resourceType.name, ResourceId("parent"), Set.empty)

        val testSetup = for {
          _ <- dao.createResourceType(resourceType, samRequestContext)
          _ <- dao.createResource(parentResource, samRequestContext)
          _ <- dao.createResource(oldestChild, samRequestContext)
          _ <- dao.createResource(middleChild, samRequestContext)
          _ <- dao.createResource(youngestChild, samRequestContext)

          _ <- dao.setResourceParent(oldestChild.fullyQualifiedId, parentResource.fullyQualifiedId, samRequestContext)
          _ <- dao.setResourceParent(middleChild.fullyQualifiedId, parentResource.fullyQualifiedId, samRequestContext)
          _ <- dao.setResourceParent(youngestChild.fullyQualifiedId, parentResource.fullyQualifiedId, samRequestContext)
        } yield ()

        testSetup.unsafeRunSync()

        val allChildrenIds = Set(oldestChild.fullyQualifiedId, middleChild.fullyQualifiedId, youngestChild.fullyQualifiedId)
        dao.listResourceChildren(parentResource.fullyQualifiedId, samRequestContext).unsafeRunSync() shouldBe allChildrenIds
      }

      "does not list indirect children of a resource" in {
        assume(databaseEnabled, databaseEnabledClue)

        val childResource = Resource(resourceType.name, ResourceId("child"), Set.empty)
        val grandchildResource = Resource(resourceType.name, ResourceId("grandchild"), Set.empty)
        val greatGrandchildResource = Resource(resourceType.name, ResourceId("great-grandchild"), Set.empty)
        val parentResource = Resource(resourceType.name, ResourceId("parent"), Set.empty)

        val testSetup = for {
          _ <- dao.createResourceType(resourceType, samRequestContext)
          _ <- dao.createResource(parentResource, samRequestContext)
          _ <- dao.createResource(childResource, samRequestContext)
          _ <- dao.createResource(grandchildResource, samRequestContext)
          _ <- dao.createResource(greatGrandchildResource, samRequestContext)

          _ <- dao.setResourceParent(childResource.fullyQualifiedId, parentResource.fullyQualifiedId, samRequestContext)
          _ <- dao.setResourceParent(grandchildResource.fullyQualifiedId, childResource.fullyQualifiedId, samRequestContext)
          _ <- dao.setResourceParent(greatGrandchildResource.fullyQualifiedId, grandchildResource.fullyQualifiedId, samRequestContext)
        } yield ()

        testSetup.unsafeRunSync()

        val directChildrenIds = Set(childResource.fullyQualifiedId)
        dao.listResourceChildren(parentResource.fullyQualifiedId, samRequestContext).unsafeRunSync() shouldBe directChildrenIds
      }

      "can list children of different resource types" in {
        assume(databaseEnabled, databaseEnabledClue)

        val parentResourceType = resourceType.copy(name = ResourceTypeName("parentRT"))
        val childResourceType1 = resourceType.copy(name = ResourceTypeName("childRT1"))
        val childResourceType2 = resourceType.copy(name = ResourceTypeName("childRT2"))

        val parentResource = Resource(parentResourceType.name, ResourceId("parent"), Set.empty)
        val childResource1 = Resource(childResourceType1.name, ResourceId("child1"), Set.empty)
        val childResource2 = Resource(childResourceType2.name, ResourceId("child2"), Set.empty)
        val sameRTAsParent = Resource(parentResourceType.name, ResourceId("still_a_child"), Set.empty)
        val allChildrenIds = Set(childResource1.fullyQualifiedId, childResource2.fullyQualifiedId, sameRTAsParent.fullyQualifiedId)

        val testSetup = for {
          _ <- dao.createResourceType(parentResourceType, samRequestContext)
          _ <- dao.createResourceType(childResourceType1, samRequestContext)
          _ <- dao.createResourceType(childResourceType2, samRequestContext)

          _ <- dao.createResource(parentResource, samRequestContext)
          _ <- dao.createResource(childResource1, samRequestContext)
          _ <- dao.createResource(childResource2, samRequestContext)
          _ <- dao.createResource(sameRTAsParent, samRequestContext)

          _ <- dao.setResourceParent(childResource1.fullyQualifiedId, parentResource.fullyQualifiedId, samRequestContext)
          _ <- dao.setResourceParent(childResource2.fullyQualifiedId, parentResource.fullyQualifiedId, samRequestContext)
          _ <- dao.setResourceParent(sameRTAsParent.fullyQualifiedId, parentResource.fullyQualifiedId, samRequestContext)
        } yield ()

        testSetup.unsafeRunSync()

        dao.listResourceChildren(parentResource.fullyQualifiedId, samRequestContext).unsafeRunSync() shouldBe allChildrenIds
      }
    }

    "filterResources" - {

      def verify(
          dbResultRows: Seq[FilterResourcesResult],
          roles: Set[ResourceRoleName],
          roleActions: Set[ResourceAction],
          policyActions: Set[ResourceAction]
      ) = {
        val testRoles: Set[ResourceRoleName] = dbResultRows.flatMap(_.role).toSet
        val testRoleActions: Set[ResourceAction] = dbResultRows.filter(_.role.isDefined).flatMap(_.action).toSet
        val testPolicyActions: Set[ResourceAction] = dbResultRows.filter(_.role.isEmpty).flatMap(_.action).toSet

        testRoles should be(roles)
        testRoleActions should be(roleActions)
        testPolicyActions should be(policyActions)
      }

      "filters the user's resources by policy, action, and role" in {
        assume(databaseEnabled, databaseEnabledClue)

        val user = Generator.genWorkbenchUserGoogle.sample.get

        val subGroup = BasicWorkbenchGroup(WorkbenchGroupName("subGroup"), Set(user.id), WorkbenchEmail("sub@groups.com"))
        val parentGroup = BasicWorkbenchGroup(WorkbenchGroupName("parent"), Set(subGroup.id), WorkbenchEmail("parent@groups.com"))

        dirDao.createUser(user, samRequestContext).unsafeRunSync()
        dirDao.createGroup(subGroup, samRequestContext = samRequestContext).unsafeRunSync()
        dirDao.createGroup(parentGroup, samRequestContext = samRequestContext).unsafeRunSync()
        dirDao.addGroupMember(subGroup.id, user.id, samRequestContext).unsafeRunSync()
        dirDao.addGroupMember(parentGroup.id, subGroup.id, samRequestContext).unsafeRunSync()
        dao.createResourceType(resourceType, samRequestContext).unsafeRunSync()
        dao.createResourceType(otherResourceType, samRequestContext).unsafeRunSync()

        // 1 reader role, 1 write action on policy
        val userReadRoleWriteAction = createResource(Option(user.id), Set(writeAction), Set(readerRole.roleName), false)
        // 1 reader role, 1 write action on policy
        val groupReadRoleWriteAction = createResource(Option(parentGroup.id), Set(writeAction), Set(readerRole.roleName), false)
        // 1 reader role, 1 write action on policy
        val childResource1 = createResourceHierarchy(Option(user.id), Set(writeAction), Set(readerRole.roleName), false)
        // 1 reader role, 1 write action on policy
        val childResource2 = createResourceHierarchy(Option(parentGroup.id), Set(writeAction), Set(readerRole.roleName), false)

        // 1 public reader role, 1 public write action on policy
        val publicResource = createResource(None, Set(writeAction), Set(readerRole.roleName), true)
        // 1 public reader role, 1 public write action on policy
        val publicChildResource = createResourceHierarchy(None, Set(writeAction), Set(readerRole.roleName), true)

        // 1 reader role
        val kitchenSink = createResourceHierarchy(Option(user.id), Set.empty, Set(readerRole.roleName), false)
        // 1 owner role (1 read action, 1 write action)
        val directProbePolicy = AccessPolicy(
          FullyQualifiedPolicyId(kitchenSink.fullyQualifiedId, AccessPolicyName(uuid)),
          Set(user.id),
          WorkbenchEmail(s"${uuid}@policy.com"),
          Set(ownerRole.roleName),
          Set.empty,
          Set.empty,
          false
        )
        // No roles available
        val publicProbePolicy = AccessPolicy(
          FullyQualifiedPolicyId(kitchenSink.fullyQualifiedId, AccessPolicyName(uuid)),
          Set.empty,
          WorkbenchEmail(s"${uuid}@policy.com"),
          Set(actionlessRole.roleName),
          Set.empty,
          Set.empty,
          true
        )
        dao.createPolicy(directProbePolicy, samRequestContext).unsafeRunSync()
        dao.createPolicy(publicProbePolicy, samRequestContext).unsafeRunSync()

        val writeActions =
          dao.filterResources(user.id, Set(resourceType.name), Set.empty, Set.empty, Set(writeAction), false, samRequestContext).unsafeRunSync()
        writeActions.length should be(5)
        writeActions.map(_.action).forall(a => a.exists(_.equals(writeAction))) should be(true)
        writeActions.map(_.isPublic).forall(ip => !ip) should be(true)

        val writerViaOwner = writeActions.filter(r => r.role.exists(_.equals(ownerRole.roleName)))
        writerViaOwner.size should be(1)

        val readActions = dao.filterResources(user.id, Set(resourceType.name), Set.empty, Set.empty, Set(readAction), false, samRequestContext).unsafeRunSync()
        readActions.length should be(6)

        val readerViaOwner = readActions.filter(r => r.role.exists(_.equals(ownerRole.roleName)))
        readerViaOwner.size should be(1)

        val readerRoles =
          dao.filterResources(user.id, Set(resourceType.name), Set.empty, Set(readerRole.roleName), Set.empty, false, samRequestContext).unsafeRunSync()
        readerRoles.size should be(5)

        val policies = dao
          .filterResources(user.id, Set(resourceTypeName), Set(directProbePolicy.id.accessPolicyName), Set.empty, Set.empty, false, samRequestContext)
          .unsafeRunSync()
        val foundPolicies = policies.flatMap(_.policy).toSet
        foundPolicies.size should be(1)
        foundPolicies.head should be(directProbePolicy.id.accessPolicyName)

        val writeActionsIncludingPublic =
          dao.filterResources(user.id, Set(resourceType.name), Set.empty, Set.empty, Set(writeAction), true, samRequestContext).unsafeRunSync()
        writeActionsIncludingPublic.length should be(7)
        writeActionsIncludingPublic.filter(_.isPublic).map(_.resourceId).toSet should be(Set(publicResource.resourceId, publicChildResource.resourceId))

        val readerRolesIncludingPublic =
          dao.filterResources(user.id, Set(resourceType.name), Set.empty, Set(readerRole.roleName), Set.empty, true, samRequestContext).unsafeRunSync()
        readerRolesIncludingPublic.size should be(7)
        readerRolesIncludingPublic.filter(_.isPublic).map(_.resourceId).toSet should be(Set(publicResource.resourceId, publicChildResource.resourceId))

        println(dao.filterResources(user.id, Set(resourceTypeName), Set.empty, Set.empty, Set.empty, true, samRequestContext).unsafeRunSync())

        val inheritedReaderRoles =
          dao.filterResources(user.id, Set(resourceType.name), Set.empty, Set(readerRole.roleName), Set.empty, true, samRequestContext).unsafeRunSync()

        val inheritedPolicies = inheritedReaderRoles.filter(_.inherited)
        inheritedPolicies.map(_.resourceId).toSet should be(
          Set(childResource1.resourceId, childResource2.resourceId, publicChildResource.resourceId, kitchenSink.resourceId)
        )

        val filtered = dao.filterResources(user.id, Set(resourceType.name), Set.empty, Set.empty, Set.empty, true, samRequestContext).unsafeRunSync()

        val readRoleWriteActionResources =
          Seq(userReadRoleWriteAction, groupReadRoleWriteAction, childResource1, childResource2, publicResource, publicChildResource)

        readRoleWriteActionResources
          .map(resource =>
            verify(
              filtered.filter(_.resourceId.equals(resource.resourceId)),
              roles = Set(readerRole.roleName),
              roleActions = Set(readAction),
              policyActions = Set(writeAction)
            )
          )
        verify(
          filtered.filter(_.resourceId.equals(kitchenSink.resourceId)),
          roles = Set(readerRole.roleName, ownerRole.roleName, actionlessRole.roleName),
          roleActions = Set(readAction, writeAction),
          policyActions = Set.empty
        )
      }

      "filters on the user's policies, roles, and actions when using nested roles" in {
        assume(databaseEnabled, databaseEnabledClue)

        val user = Generator.genWorkbenchUserGoogle.sample.get
        val subGroup = BasicWorkbenchGroup(WorkbenchGroupName("subGroup"), Set(user.id), WorkbenchEmail("sub@groups.com"))
        val parentGroup = BasicWorkbenchGroup(WorkbenchGroupName("parent"), Set(subGroup.id), WorkbenchEmail("parent@groups.com"))

        val includesRole = ResourceRole(ResourceRoleName("includes"), Set(writeAction), includedRoles = Set(readerRole.roleName))
        val descendsRole =
          ResourceRole(ResourceRoleName("descends"), Set(readAction, writeAction), descendantRoles = Map(resourceType.name -> Set(ownerRole.roleName)))
        val nestedResourceType =
          resourceType.copy(name = ResourceTypeName("nested"), roles = Set(includesRole, descendsRole, readerRole, ownerRole, actionlessRole))

        dirDao.createUser(user, samRequestContext).unsafeRunSync()
        dirDao.createGroup(subGroup, samRequestContext = samRequestContext).unsafeRunSync()
        dirDao.createGroup(parentGroup, samRequestContext = samRequestContext).unsafeRunSync()
        dirDao.addGroupMember(subGroup.id, user.id, samRequestContext).unsafeRunSync()
        dirDao.addGroupMember(parentGroup.id, subGroup.id, samRequestContext).unsafeRunSync()
        dao.upsertResourceTypes(Set(resourceType, nestedResourceType, otherResourceType), samRequestContext).unsafeRunSync()

        val directAccessResource =
          createResource(Option(user.id), Set(writeAction), Set(includesRole.roleName, descendsRole.roleName), false, nestedResourceType.name)
        val publicResource = createResource(None, Set(writeAction), Set(includesRole.roleName, descendsRole.roleName), true, nestedResourceType.name)
        val groupAccessResource =
          createResource(Option(parentGroup.id), Set(writeAction), Set(includesRole.roleName, descendsRole.roleName), false, nestedResourceType.name)

        val directAccessChildResource =
          createResourceHierarchy(Option(user.id), Set(writeAction), Set(includesRole.roleName, descendsRole.roleName), false, nestedResourceType.name)
        val publicChildResource =
          createResourceHierarchy(None, Set(writeAction), Set(includesRole.roleName, descendsRole.roleName), true, nestedResourceType.name)
        val groupAccessChildResource =
          createResourceHierarchy(Option(parentGroup.id), Set(writeAction), Set(includesRole.roleName, descendsRole.roleName), false, nestedResourceType.name)

        val nestedReaderRoles =
          dao.filterResources(user.id, Set(nestedResourceType.name), Set.empty, Set(readerRole.roleName), Set.empty, false, samRequestContext).unsafeRunSync()
        nestedReaderRoles.size should be(4)
        nestedReaderRoles.map(_.resourceId).toSet should be(
          Set(directAccessResource.resourceId, groupAccessResource.resourceId, directAccessChildResource.resourceId, groupAccessChildResource.resourceId)
        )

        val publicNestedReaderRoles =
          dao.filterResources(user.id, Set(nestedResourceType.name), Set.empty, Set(readerRole.roleName), Set.empty, true, samRequestContext).unsafeRunSync()
        publicNestedReaderRoles.size should be(6)
        publicNestedReaderRoles.filter(_.isPublic).map(_.resourceId).toSet should be(Set(publicResource.resourceId, publicChildResource.resourceId))
      }

      "includes Authorization Domain information in its queries" in {
        assume(databaseEnabled, databaseEnabledClue)

        val user = Generator.genWorkbenchUserGoogle.sample.get

        val subGroup = BasicWorkbenchGroup(WorkbenchGroupName("subGroup"), Set(user.id), WorkbenchEmail("sub@groups.com"))
        val parentGroup = BasicWorkbenchGroup(WorkbenchGroupName("parent"), Set(subGroup.id), WorkbenchEmail("parent@groups.com"))
        val authDomainGroup1 = BasicWorkbenchGroup(WorkbenchGroupName("authDomainGroup1"), Set(parentGroup.id), WorkbenchEmail("authDomainGroup1@groups.com"))
        val authDomainGroup2 = BasicWorkbenchGroup(WorkbenchGroupName("authDomainGroup2"), Set.empty, WorkbenchEmail("authDomainGroup2@groups.com"))

        dirDao.createUser(user, samRequestContext).unsafeRunSync()
        dirDao.createGroup(subGroup, samRequestContext = samRequestContext).unsafeRunSync()
        dirDao.createGroup(parentGroup, samRequestContext = samRequestContext).unsafeRunSync()
        dirDao.createGroup(authDomainGroup1, samRequestContext = samRequestContext).unsafeRunSync()
        dirDao.createGroup(authDomainGroup2, samRequestContext = samRequestContext).unsafeRunSync()
        dirDao.addGroupMember(subGroup.id, user.id, samRequestContext).unsafeRunSync()
        dirDao.addGroupMember(parentGroup.id, subGroup.id, samRequestContext).unsafeRunSync()
        dao.createResourceType(resourceType, samRequestContext).unsafeRunSync()
        dao.createResourceType(otherResourceType, samRequestContext).unsafeRunSync()

        // can access via auth domain
        val resource1 = createResource(Option(user.id), Set(writeAction), Set(readerRole.roleName), public = false, authDomainGroups = Set(authDomainGroup1))
        // cannot access via auth domain
        val resource2 =
          createResource(Option(user.id), Set(writeAction), Set(readerRole.roleName), false, authDomainGroups = Set(authDomainGroup1, authDomainGroup2))

        val writeActions =
          dao.filterResources(user.id, Set(resourceType.name), Set.empty, Set.empty, Set(writeAction), false, samRequestContext).unsafeRunSync()
        val byResource = writeActions.groupBy(_.resourceId)

        val resource1Results = byResource(resource1.resourceId)
        resource1Results.length should be(1)
        resource1Results.head.authDomain should be(Some(authDomainGroup1.id))
        resource1Results.head.inAuthDomain should be(true)

        val resource2Results = byResource(resource2.resourceId)
        resource2Results.length should be(2)
        resource2Results.flatMap(_.authDomain).toSet should be(Set(authDomainGroup1.id, authDomainGroup2.id))
        resource2Results.map(_.inAuthDomain).toSet should be(Set(true, false))
        resource2Results.filter(_.inAuthDomain).head.authDomain should be(Some(authDomainGroup1.id))
        resource2Results.filter(!_.inAuthDomain).head.authDomain should be(Some(authDomainGroup2.id))
      }
    }

    "listResourcesUsingAuthDomain" - {
      "returns resources using auth domain" in {
        assume(databaseEnabled, databaseEnabledClue)

        val authDomainGroupName = WorkbenchGroupName("authDomain")
        val authDomainGroup = BasicWorkbenchGroup(authDomainGroupName, Set(), WorkbenchEmail("authDomain@foo.com"))

        dirDao.createGroup(authDomainGroup, samRequestContext = samRequestContext).unsafeRunSync()
        dao.createResourceType(resourceType, samRequestContext).unsafeRunSync()

        // a control resource that is not in the auth domain to make sure we're only getting resources in the auth domain
        val resourceWithoutAuthDomain = Resource(resourceType.name, ResourceId("resource"), Set.empty)
        dao.createResource(resourceWithoutAuthDomain, samRequestContext).unsafeRunSync() shouldEqual resourceWithoutAuthDomain

        val resourceWithAuthDomain1 = Resource(resourceType.name, ResourceId("authDomainResource1"), Set(authDomainGroupName))
        dao.createResource(resourceWithAuthDomain1, samRequestContext).unsafeRunSync() shouldEqual resourceWithAuthDomain1
        val resourceWithAuthDomain2 = Resource(resourceType.name, ResourceId("authDomainResource2"), Set(authDomainGroupName))
        dao.createResource(resourceWithAuthDomain2, samRequestContext).unsafeRunSync() shouldEqual resourceWithAuthDomain2

        dao.listResourcesUsingAuthDomain(authDomainGroupName, samRequestContext).unsafeRunSync() shouldEqual Set(
          resourceWithAuthDomain1.fullyQualifiedId,
          resourceWithAuthDomain2.fullyQualifiedId
        )
      }

      "returns empty when group is not an auth domain" in {
        assume(databaseEnabled, databaseEnabledClue)

        val authDomainGroupName = WorkbenchGroupName("authDomain")
        val authDomainGroup = BasicWorkbenchGroup(authDomainGroupName, Set(), WorkbenchEmail("authDomain@foo.com"))

        dirDao.createGroup(authDomainGroup, samRequestContext = samRequestContext).unsafeRunSync()
        dao.createResourceType(resourceType, samRequestContext).unsafeRunSync()

        val resourceWithoutAuthDomain = Resource(resourceType.name, ResourceId("resource"), Set.empty)
        dao.createResource(resourceWithoutAuthDomain, samRequestContext).unsafeRunSync() shouldEqual resourceWithoutAuthDomain

        dao.listResourcesUsingAuthDomain(authDomainGroupName, samRequestContext).unsafeRunSync() shouldEqual Set.empty
      }

      "returns empty when group does not exist" in {
        assume(databaseEnabled, databaseEnabledClue)

        val authDomainGroupName = WorkbenchGroupName("authDomain")
        dirDao.loadGroup(authDomainGroupName, samRequestContext).unsafeRunSync() shouldEqual None
        dao.listResourcesUsingAuthDomain(authDomainGroupName, samRequestContext).unsafeRunSync() shouldEqual Set.empty
      }
    }
  }

  private def uuid: String =
    UUID.randomUUID().toString
}<|MERGE_RESOLUTION|>--- conflicted
+++ resolved
@@ -735,14 +735,9 @@
         dao.createResource(resource1, samRequestContext).unsafeRunSync()
         dao.createResource(resource2, samRequestContext).unsafeRunSync()
 
-<<<<<<< HEAD
-        dirDao.updateSynchronizedDate(policy1.id, samRequestContext).unsafeRunSync()
-        dirDao.updateSynchronizedDate(policy3.id, samRequestContext).unsafeRunSync()
-        dirDao.updateSynchronizedDate(policy4.id, samRequestContext).unsafeRunSync()
-=======
-        dirDao.updateSynchronizedDateAndVersion(policy1, samRequestContext).unsafeRunSync()
-        dirDao.updateSynchronizedDateAndVersion(policy3, samRequestContext).unsafeRunSync()
->>>>>>> 6e240d25
+        dirDao.updateSynchronizedDateAndVersion(policy1.id, samRequestContext).unsafeRunSync()
+        dirDao.updateSynchronizedDateAndVersion(policy3.id, samRequestContext).unsafeRunSync()
+        dirDao.updateSynchronizedDateAndVersion(policy4.id, samRequestContext).unsafeRunSync()
 
         // finds all synced policies when no members specified
         dao
