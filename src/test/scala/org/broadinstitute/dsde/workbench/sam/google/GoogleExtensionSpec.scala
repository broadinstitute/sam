--- conflicted
+++ resolved
@@ -345,18 +345,9 @@
     val tosService = new TosService(dirDAO, regDAO, "example.com", TestSupport.tosConfig)
     val service = new UserService(dirDAO, googleExtensions, googleExtensions.registrationDAO, Seq.empty, new TosService(dirDAO, regDAO, googleServicesConfig.appsDomain, TestSupport.tosConfig))
 
-<<<<<<< HEAD
-    val defaultUserId = WorkbenchUserId("newuser123")
-    val defaultUserEmail = WorkbenchEmail("newuser@new.com")
-    val defaultUserProxyEmail = WorkbenchEmail(s"PROXY_newuser123@${googleServicesConfig.appsSubdomain}")
-
-    val defaultUser = WorkbenchUser(defaultUserId, Option(GoogleSubjectId(defaultUserId.value)), defaultUserEmail, None)
-    (dirDAO, regDAO, mockGoogleIamDAO, mockGoogleDirectoryDAO, googleExtensions, service, defaultUserId, defaultUserEmail, defaultUserProxyEmail, defaultUser)
-=======
     val defaultUser = Generator.genWorkbenchUserGoogle.sample.get
     val defaultUserProxyEmail = WorkbenchEmail(s"PROXY_${defaultUser.id}@${googleServicesConfig.appsDomain}")
     (dirDAO, regDAO, mockGoogleIamDAO, mockGoogleDirectoryDAO, googleExtensions, service, defaultUserProxyEmail, defaultUser)
->>>>>>> 8d6529fb
   }
 
   protected def newDirectoryDAO(): DirectoryDAO = new PostgresDirectoryDAO(TestSupport.dbRef, TestSupport.dbRef)
@@ -580,15 +571,8 @@
   }
 
   it should "do Googley stuff onUserCreate" in {
-<<<<<<< HEAD
-    val userId = WorkbenchUserId(UUID.randomUUID().toString)
-    val userEmail = WorkbenchEmail("foo@test.org")
-    val user = WorkbenchUser(userId, None, userEmail, None)
-    val proxyEmail = WorkbenchEmail(s"PROXY_$userId@${googleServicesConfig.appsSubdomain}")
-=======
     val user = Generator.genWorkbenchUserGoogle.sample.get
     val proxyEmail = WorkbenchEmail(s"PROXY_${user.id}@${googleServicesConfig.appsDomain}")
->>>>>>> 8d6529fb
 
     val mockDirectoryDAO = mock[DirectoryDAO](RETURNS_SMART_NULLS)
     val mockGoogleDirectoryDAO = mock[GoogleDirectoryDAO](RETURNS_SMART_NULLS)
