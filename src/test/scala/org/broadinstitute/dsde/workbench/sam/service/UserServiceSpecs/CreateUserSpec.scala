--- conflicted
+++ resolved
@@ -81,11 +81,7 @@
             cloudExtensions,
             Seq.empty,
             defaultTosService,
-<<<<<<< HEAD
-            Some(AzureServicesConfig(azureServiceCatalogAppsEnabled = false, "", "", "", "", "", Seq.empty, allowManagedIdentityUserCreation = true))
-=======
             Some(AzureServicesConfig("", "", "", "", None, None, allowManagedIdentityUserCreation = true))
->>>>>>> 001523d8
           )
 
         // Act
@@ -299,11 +295,7 @@
             cloudExtensions,
             Seq.empty,
             defaultTosService,
-<<<<<<< HEAD
-            Some(AzureServicesConfig(azureServiceCatalogAppsEnabled = false, "", "", "", "", "", Seq.empty, allowManagedIdentityUserCreation = false))
-=======
             Some(AzureServicesConfig("", "", "", "", None, None, allowManagedIdentityUserCreation = false))
->>>>>>> 001523d8
           )
 
         // Act and Assert
