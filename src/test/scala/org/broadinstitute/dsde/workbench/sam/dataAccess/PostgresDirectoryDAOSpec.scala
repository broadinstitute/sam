--- conflicted
+++ resolved
@@ -69,7 +69,6 @@
     public = false
   )
 
-<<<<<<< HEAD
   val defaultActionServiceAccounts: Set[ActionServiceAccount] = Set(readAction, writeAction).map(action =>
     ActionServiceAccount(
       ActionServiceAccountId(defaultResource.resourceId, action, defaultGoogleProject),
@@ -85,7 +84,8 @@
   val defaultPetSigningAccount: PetServiceAccount = PetServiceAccount(
     PetServiceAccountId(defaultUser.id, defaultUserGoogleAccount),
     ServiceAccount(ServiceAccountSubjectId("testGoogleSubjectId"), WorkbenchEmail("test@petsigning.co"), ServiceAccountDisplayName("whoCares-signing"))
-=======
+  )
+
   val defaultTenantId = TenantId("testTenant")
   val defaultSubscriptionId = SubscriptionId(UUID.randomUUID().toString)
   val defaultManagedResourceGroupName = ManagedResourceGroupName("mrg-test")
@@ -105,7 +105,6 @@
       ManagedIdentityDisplayName(s"whoCares-$action"),
       defaultManagedResourceGroupCoordinates
     )
->>>>>>> 49482d5f
   )
 
   override protected def beforeEach(): Unit =
@@ -1965,17 +1964,83 @@
         retrievedAttributes should be(Some(upsertedAttributes))
       }
     }
-<<<<<<< HEAD
+    "Action Managed Identities" - {
+      "can be individually created, read, updated, and deleted" in {
+        assume(databaseEnabled, databaseEnabledClue)
+        policyDAO.createResourceType(resourceType, samRequestContext).unsafeRunSync()
+        policyDAO.createResource(defaultResource, samRequestContext).unsafeRunSync()
+        policyDAO.createResource(defaultBillingProfileResource, samRequestContext).unsafeRunSync()
+        azureManagedResourceGroupDAO.insertManagedResourceGroup(defaultManagedResourceGroup, samRequestContext).unsafeRunSync()
+
+        defaultActionManagedIdentities.map(dao.createActionManagedIdentity(_, samRequestContext).unsafeRunSync())
+
+        val readActionManagedIdentity = defaultActionManagedIdentities.find(_.id.action == readAction)
+        val loadedReadActionManagedIdentity = dao.loadActionManagedIdentity(readActionManagedIdentity.get.id, samRequestContext).unsafeRunSync()
+        loadedReadActionManagedIdentity should be(readActionManagedIdentity)
+
+        val writeActionManagedIdentity = defaultActionManagedIdentities.find(_.id.action == writeAction)
+        val loadedWriteActionManagedIdentity = dao.loadActionManagedIdentity(writeActionManagedIdentity.get.id, samRequestContext).unsafeRunSync()
+        loadedWriteActionManagedIdentity should be(writeActionManagedIdentity)
+
+        val updatedActionManagedIdentity = writeActionManagedIdentity.get.copy(
+          objectId = ManagedIdentityObjectId(UUID.randomUUID().toString),
+          displayName = ManagedIdentityDisplayName("newDisplayName")
+        )
+
+        dao.updateActionManagedIdentity(updatedActionManagedIdentity, samRequestContext).unsafeRunSync()
+
+        val loadedUpdatedActionManagedIdentity = dao.loadActionManagedIdentity(updatedActionManagedIdentity.id, samRequestContext).unsafeRunSync()
+        loadedUpdatedActionManagedIdentity should be(Some(updatedActionManagedIdentity))
+
+        dao.deleteActionManagedIdentity(readActionManagedIdentity.get.id, samRequestContext).unsafeRunSync()
+        dao.deleteActionManagedIdentity(writeActionManagedIdentity.get.id, samRequestContext).unsafeRunSync()
+
+        dao.loadActionManagedIdentity(readActionManagedIdentity.get.id, samRequestContext).unsafeRunSync() should be(None)
+        dao.loadActionManagedIdentity(writeActionManagedIdentity.get.id, samRequestContext).unsafeRunSync() should be(None)
+      }
+
+      "can be loaded for a resource and action" in {
+        assume(databaseEnabled, databaseEnabledClue)
+        policyDAO.createResourceType(resourceType, samRequestContext).unsafeRunSync()
+        policyDAO.createResource(defaultResource, samRequestContext).unsafeRunSync()
+        policyDAO.createResource(defaultBillingProfileResource, samRequestContext).unsafeRunSync()
+        azureManagedResourceGroupDAO.insertManagedResourceGroup(defaultManagedResourceGroup, samRequestContext).unsafeRunSync()
+
+        defaultActionManagedIdentities.map(dao.createActionManagedIdentity(_, samRequestContext).unsafeRunSync())
+
+        val readActionManagedIdentity = defaultActionManagedIdentities.find(_.id.action == readAction)
+        val loadedReadActionManagedIdentity = dao.loadActionManagedIdentity(defaultResource.fullyQualifiedId, readAction, samRequestContext).unsafeRunSync()
+        loadedReadActionManagedIdentity should be(readActionManagedIdentity)
+
+        val writeActionManagedIdentity = defaultActionManagedIdentities.find(_.id.action == writeAction)
+        val loadedWriteActionManagedIdentity = dao.loadActionManagedIdentity(defaultResource.fullyQualifiedId, writeAction, samRequestContext).unsafeRunSync()
+        loadedWriteActionManagedIdentity should be(writeActionManagedIdentity)
+      }
+
+      "can be read, and deleted en mass for a resource" in {
+        assume(databaseEnabled, databaseEnabledClue)
+        policyDAO.createResourceType(resourceType, samRequestContext).unsafeRunSync()
+        policyDAO.createResource(defaultResource, samRequestContext).unsafeRunSync()
+        policyDAO.createResource(defaultBillingProfileResource, samRequestContext).unsafeRunSync()
+        azureManagedResourceGroupDAO.insertManagedResourceGroup(defaultManagedResourceGroup, samRequestContext).unsafeRunSync()
+
+        defaultActionManagedIdentities.map(dao.createActionManagedIdentity(_, samRequestContext).unsafeRunSync())
+
+        val bothLoadedServiceAccounts =
+          dao.getAllActionManagedIdentitiesForResource(defaultResource.fullyQualifiedId, samRequestContext).unsafeRunSync().toSet
+        bothLoadedServiceAccounts should be(defaultActionManagedIdentities)
+
+        dao.deleteAllActionManagedIdentitiesForResource(defaultResource.fullyQualifiedId, samRequestContext).unsafeRunSync()
+
+        dao.getAllActionManagedIdentitiesForResource(defaultResource.fullyQualifiedId, samRequestContext).unsafeRunSync() should be(Seq.empty)
+      }
+    }
+
     "Action Service Accounts" - {
-=======
-
-    "Action Managed Identities" - {
->>>>>>> 49482d5f
       "can be individually created, read, updated, and deleted" in {
         assume(databaseEnabled, databaseEnabledClue)
         policyDAO.createResourceType(resourceType, samRequestContext).unsafeRunSync()
         policyDAO.createResource(defaultResource, samRequestContext).unsafeRunSync()
-<<<<<<< HEAD
 
         defaultActionServiceAccounts.map(dao.createActionServiceAccount(_, samRequestContext).unsafeRunSync())
 
@@ -2058,71 +2123,6 @@
 
         val userPetSigningAccount = dao.loadUserPetSigningAccount(defaultUser.id, samRequestContext).unsafeRunSync()
         userPetSigningAccount should be(Some(defaultPetSigningAccount))
-=======
-        policyDAO.createResource(defaultBillingProfileResource, samRequestContext).unsafeRunSync()
-        azureManagedResourceGroupDAO.insertManagedResourceGroup(defaultManagedResourceGroup, samRequestContext).unsafeRunSync()
-
-        defaultActionManagedIdentities.map(dao.createActionManagedIdentity(_, samRequestContext).unsafeRunSync())
-
-        val readActionManagedIdentity = defaultActionManagedIdentities.find(_.id.action == readAction)
-        val loadedReadActionManagedIdentity = dao.loadActionManagedIdentity(readActionManagedIdentity.get.id, samRequestContext).unsafeRunSync()
-        loadedReadActionManagedIdentity should be(readActionManagedIdentity)
-
-        val writeActionManagedIdentity = defaultActionManagedIdentities.find(_.id.action == writeAction)
-        val loadedWriteActionManagedIdentity = dao.loadActionManagedIdentity(writeActionManagedIdentity.get.id, samRequestContext).unsafeRunSync()
-        loadedWriteActionManagedIdentity should be(writeActionManagedIdentity)
-
-        val updatedActionManagedIdentity = writeActionManagedIdentity.get.copy(
-          objectId = ManagedIdentityObjectId(UUID.randomUUID().toString),
-          displayName = ManagedIdentityDisplayName("newDisplayName")
-        )
-
-        dao.updateActionManagedIdentity(updatedActionManagedIdentity, samRequestContext).unsafeRunSync()
-
-        val loadedUpdatedActionManagedIdentity = dao.loadActionManagedIdentity(updatedActionManagedIdentity.id, samRequestContext).unsafeRunSync()
-        loadedUpdatedActionManagedIdentity should be(Some(updatedActionManagedIdentity))
-
-        dao.deleteActionManagedIdentity(readActionManagedIdentity.get.id, samRequestContext).unsafeRunSync()
-        dao.deleteActionManagedIdentity(writeActionManagedIdentity.get.id, samRequestContext).unsafeRunSync()
-
-        dao.loadActionManagedIdentity(readActionManagedIdentity.get.id, samRequestContext).unsafeRunSync() should be(None)
-        dao.loadActionManagedIdentity(writeActionManagedIdentity.get.id, samRequestContext).unsafeRunSync() should be(None)
-      }
-
-      "can be loaded for a resource and action" in {
-        assume(databaseEnabled, databaseEnabledClue)
-        policyDAO.createResourceType(resourceType, samRequestContext).unsafeRunSync()
-        policyDAO.createResource(defaultResource, samRequestContext).unsafeRunSync()
-        policyDAO.createResource(defaultBillingProfileResource, samRequestContext).unsafeRunSync()
-        azureManagedResourceGroupDAO.insertManagedResourceGroup(defaultManagedResourceGroup, samRequestContext).unsafeRunSync()
-
-        defaultActionManagedIdentities.map(dao.createActionManagedIdentity(_, samRequestContext).unsafeRunSync())
-
-        val readActionManagedIdentity = defaultActionManagedIdentities.find(_.id.action == readAction)
-        val loadedReadActionManagedIdentity = dao.loadActionManagedIdentity(defaultResource.fullyQualifiedId, readAction, samRequestContext).unsafeRunSync()
-        loadedReadActionManagedIdentity should be(readActionManagedIdentity)
-
-        val writeActionManagedIdentity = defaultActionManagedIdentities.find(_.id.action == writeAction)
-        val loadedWriteActionManagedIdentity = dao.loadActionManagedIdentity(defaultResource.fullyQualifiedId, writeAction, samRequestContext).unsafeRunSync()
-        loadedWriteActionManagedIdentity should be(writeActionManagedIdentity)
-      }
-
-      "can be read, and deleted en mass for a resource" in {
-        assume(databaseEnabled, databaseEnabledClue)
-        policyDAO.createResourceType(resourceType, samRequestContext).unsafeRunSync()
-        policyDAO.createResource(defaultResource, samRequestContext).unsafeRunSync()
-        policyDAO.createResource(defaultBillingProfileResource, samRequestContext).unsafeRunSync()
-        azureManagedResourceGroupDAO.insertManagedResourceGroup(defaultManagedResourceGroup, samRequestContext).unsafeRunSync()
-
-        defaultActionManagedIdentities.map(dao.createActionManagedIdentity(_, samRequestContext).unsafeRunSync())
-
-        val bothLoadedServiceAccounts =
-          dao.getAllActionManagedIdentitiesForResource(defaultResource.fullyQualifiedId, samRequestContext).unsafeRunSync().toSet
-        bothLoadedServiceAccounts should be(defaultActionManagedIdentities)
-
-        dao.deleteAllActionManagedIdentitiesForResource(defaultResource.fullyQualifiedId, samRequestContext).unsafeRunSync()
-
-        dao.getAllActionManagedIdentitiesForResource(defaultResource.fullyQualifiedId, samRequestContext).unsafeRunSync() should be(Seq.empty)
       }
     }
 
@@ -2149,7 +2149,6 @@
       "return empty when group does not exist" in {
         assume(databaseEnabled, databaseEnabledClue)
         dao.listParentGroups(WorkbenchGroupName("nonexistentGroup"), samRequestContext).unsafeRunSync() shouldBe empty
->>>>>>> 49482d5f
       }
     }
   }
