package org.broadinstitute.dsde.workbench.sam.service

import cats.effect.IO
import org.broadinstitute.dsde.workbench.model.{WorkbenchGroup, WorkbenchGroupIdentity, WorkbenchUserId}
import org.broadinstitute.dsde.workbench.sam.dataAccess.DirectoryDAO
import org.broadinstitute.dsde.workbench.sam.model.SamUser
import org.broadinstitute.dsde.workbench.sam.util.SamRequestContext
<<<<<<< HEAD
import org.broadinstitute.dsde.workbench.util.health.{SubsystemStatus, Subsystems}
import org.mockito.Mockito.{RETURNS_SMART_NULLS, lenient}
import org.mockito.invocation.InvocationOnMock
import org.mockito.scalatest.MockitoSugar
import org.mockito.{ArgumentMatcher, ArgumentMatchers}

import scala.collection.mutable
import scala.concurrent.{ExecutionContext, Future}
=======
import org.mockito.ArgumentMatchersSugar.{any, argThat}
import org.mockito.IdiomaticMockito
import org.mockito.Mockito.RETURNS_SMART_NULLS

import scala.concurrent.ExecutionContext
>>>>>>> 72233646

case class MockCloudExtensionsBuilder(allUsersGroup: WorkbenchGroup) extends IdiomaticMockito {
  var maybeAllUsersGroup: Option[WorkbenchGroup] = None
  val mockedCloudExtensions: CloudExtensions = mock[CloudExtensions](RETURNS_SMART_NULLS)

  mockedCloudExtensions.getOrCreateAllUsersGroup(any[DirectoryDAO], any[SamRequestContext])(any[ExecutionContext]) returns IO(allUsersGroup)
  mockedCloudExtensions.onUserCreate(any[SamUser], any[SamRequestContext]) returns IO.unit
  mockedCloudExtensions.getUserStatus(any[SamUser]) returns IO(false)
  mockedCloudExtensions.onUserEnable(any[SamUser], any[SamRequestContext]) returns IO.unit
  mockedCloudExtensions.onGroupUpdate(any[Seq[WorkbenchGroupIdentity]], any[SamRequestContext]) returns IO.unit
  mockedCloudExtensions.onUserDelete(any[WorkbenchUserId], any[SamRequestContext]) returns IO.unit

  lenient()
    .doReturn(Set.empty)
    .when(mockedCloudExtensions)
    .allSubSystems

  lenient()
    .doReturn(Map.empty)
    .when(mockedCloudExtensions)
    .checkStatus

  def withEnabledUser(samUser: SamUser): MockCloudExtensionsBuilder = withEnabledUsers(Set(samUser))
  def withEnabledUsers(samUsers: Iterable[SamUser]): MockCloudExtensionsBuilder = {
    samUsers.foreach(makeUserAppearEnabled)
    this
  }

  def withDisabledUser(samUser: SamUser): MockCloudExtensionsBuilder = withDisabledUsers(Set(samUser))
  def withDisabledUsers(samUsers: Iterable[SamUser]): MockCloudExtensionsBuilder = {
    samUsers.foreach(makeUserAppearDisabled)
    this
  }

<<<<<<< HEAD
  private val subsystemStatuses: mutable.Map[Subsystems.Subsystem, Future[SubsystemStatus]] = mutable.Map.empty

  def withHealthySubsystem(subsystem: Subsystems.Subsystem): MockCloudExtensionsBuilder = {
    subsystemStatuses.addOne(subsystem -> Future.successful(SubsystemStatus(true, None)))
    this
  }

  def withUnhealthySubsystem(subsystem: Subsystems.Subsystem, messages: List[String]): MockCloudExtensionsBuilder = {
    subsystemStatuses.addOne(subsystem -> Future.successful(SubsystemStatus(false, Some(messages))))
    this
  }

  private def makeUserAppearDisabled(samUser: SamUser): Unit = {
    // Real implementation just returns unit if the user already exists
    doReturn(IO.unit)
      .when(mockedCloudExtensions)
      .onUserCreate(argThat(IsSameUserAs(samUser)), any[SamRequestContext])
    doReturn(IO(false))
      .when(mockedCloudExtensions)
      .getUserStatus(argThat(IsSameUserAs(samUser)))
  }

  def build: CloudExtensions = {
    lenient()
      .doReturn(subsystemStatuses.toMap)
      .when(mockedCloudExtensions)
      .checkStatus

    mockedCloudExtensions
  }
}
=======
  private def makeUserAppearEnabled(samUser: SamUser): Unit =
    mockedCloudExtensions.getUserStatus(argThat(IsSameUserAs(samUser))) returns IO(true)

  private def makeUserAppearDisabled(samUser: SamUser): Unit =
    mockedCloudExtensions.getUserStatus(argThat(IsSameUserAs(samUser))) returns IO(false)
>>>>>>> 72233646

  def build: CloudExtensions = mockedCloudExtensions
}<|MERGE_RESOLUTION|>--- conflicted
+++ resolved
@@ -5,22 +5,13 @@
 import org.broadinstitute.dsde.workbench.sam.dataAccess.DirectoryDAO
 import org.broadinstitute.dsde.workbench.sam.model.SamUser
 import org.broadinstitute.dsde.workbench.sam.util.SamRequestContext
-<<<<<<< HEAD
 import org.broadinstitute.dsde.workbench.util.health.{SubsystemStatus, Subsystems}
-import org.mockito.Mockito.{RETURNS_SMART_NULLS, lenient}
-import org.mockito.invocation.InvocationOnMock
-import org.mockito.scalatest.MockitoSugar
-import org.mockito.{ArgumentMatcher, ArgumentMatchers}
-
-import scala.collection.mutable
-import scala.concurrent.{ExecutionContext, Future}
-=======
 import org.mockito.ArgumentMatchersSugar.{any, argThat}
 import org.mockito.IdiomaticMockito
 import org.mockito.Mockito.RETURNS_SMART_NULLS
 
-import scala.concurrent.ExecutionContext
->>>>>>> 72233646
+import scala.collection.mutable
+import scala.concurrent.{ExecutionContext, Future}
 
 case class MockCloudExtensionsBuilder(allUsersGroup: WorkbenchGroup) extends IdiomaticMockito {
   var maybeAllUsersGroup: Option[WorkbenchGroup] = None
@@ -32,16 +23,8 @@
   mockedCloudExtensions.onUserEnable(any[SamUser], any[SamRequestContext]) returns IO.unit
   mockedCloudExtensions.onGroupUpdate(any[Seq[WorkbenchGroupIdentity]], any[SamRequestContext]) returns IO.unit
   mockedCloudExtensions.onUserDelete(any[WorkbenchUserId], any[SamRequestContext]) returns IO.unit
-
-  lenient()
-    .doReturn(Set.empty)
-    .when(mockedCloudExtensions)
-    .allSubSystems
-
-  lenient()
-    .doReturn(Map.empty)
-    .when(mockedCloudExtensions)
-    .checkStatus
+  mockedCloudExtensions.allSubSystems returns Set.empty
+  mockedCloudExtensions.checkStatus returns Map.empty
 
   def withEnabledUser(samUser: SamUser): MockCloudExtensionsBuilder = withEnabledUsers(Set(samUser))
   def withEnabledUsers(samUsers: Iterable[SamUser]): MockCloudExtensionsBuilder = {
@@ -55,7 +38,6 @@
     this
   }
 
-<<<<<<< HEAD
   private val subsystemStatuses: mutable.Map[Subsystems.Subsystem, Future[SubsystemStatus]] = mutable.Map.empty
 
   def withHealthySubsystem(subsystem: Subsystems.Subsystem): MockCloudExtensionsBuilder = {
@@ -68,32 +50,14 @@
     this
   }
 
-  private def makeUserAppearDisabled(samUser: SamUser): Unit = {
-    // Real implementation just returns unit if the user already exists
-    doReturn(IO.unit)
-      .when(mockedCloudExtensions)
-      .onUserCreate(argThat(IsSameUserAs(samUser)), any[SamRequestContext])
-    doReturn(IO(false))
-      .when(mockedCloudExtensions)
-      .getUserStatus(argThat(IsSameUserAs(samUser)))
-  }
-
-  def build: CloudExtensions = {
-    lenient()
-      .doReturn(subsystemStatuses.toMap)
-      .when(mockedCloudExtensions)
-      .checkStatus
-
-    mockedCloudExtensions
-  }
-}
-=======
   private def makeUserAppearEnabled(samUser: SamUser): Unit =
     mockedCloudExtensions.getUserStatus(argThat(IsSameUserAs(samUser))) returns IO(true)
 
   private def makeUserAppearDisabled(samUser: SamUser): Unit =
     mockedCloudExtensions.getUserStatus(argThat(IsSameUserAs(samUser))) returns IO(false)
->>>>>>> 72233646
 
-  def build: CloudExtensions = mockedCloudExtensions
+  def build: CloudExtensions = {
+    mockedCloudExtensions.checkStatus returns subsystemStatuses.toMap
+    mockedCloudExtensions
+  }
 }