package org.broadinstitute.dsde.workbench.sam.api

import akka.http.scaladsl.marshallers.sprayjson.SprayJsonSupport._
import akka.http.scaladsl.model.StatusCodes
import akka.http.scaladsl.model.headers.OAuth2BearerToken
import akka.http.scaladsl.testkit.ScalatestRouteTest
import org.broadinstitute.dsde.workbench.model.WorkbenchIdentityJsonSupport._
import org.broadinstitute.dsde.workbench.model._
import org.broadinstitute.dsde.workbench.sam.TestSupport
import org.broadinstitute.dsde.workbench.sam.model._
import org.broadinstitute.dsde.workbench.sam.service.ManagedGroupService
import org.scalatest.{BeforeAndAfter, FlatSpec, Matchers}
import spray.json.DefaultJsonProtocol._

/**
  * Created by gpolumbo on 2/26/2017.
  */
class ManagedGroupRoutesSpec extends FlatSpec with Matchers with ScalatestRouteTest with TestSupport with BeforeAndAfter {

  private val accessPolicyNames = Set(ManagedGroupService.adminPolicyName, ManagedGroupService.memberPolicyName)
  private val policyActions: Set[ResourceAction] = accessPolicyNames.flatMap(policyName => Set(SamResourceActions.sharePolicy(policyName), SamResourceActions.readPolicy(policyName)))
  private val resourceActions = Set(ResourceAction("delete")) union policyActions
  private val resourceActionPatterns = resourceActions.map(action => ResourceActionPattern(action.value))
  private val defaultOwnerRole = ResourceRole(ManagedGroupService.adminRoleName, resourceActions)
  private val defaultMemberRole = ResourceRole(ManagedGroupService.memberRoleName, Set.empty)
  private val defaultRoles = Set(defaultOwnerRole, defaultMemberRole)
  private val managedGroupResourceType = ResourceType(ManagedGroupService.managedGroupTypeName, resourceActionPatterns, defaultRoles, ManagedGroupService.adminRoleName)
  private val resourceTypes = Map(managedGroupResourceType.name -> managedGroupResourceType)
  private val groupId = "foo"
  private val defaultNewUser = UserInfo(OAuth2BearerToken("newToken"), WorkbenchUserId("NewGuy"), WorkbenchEmail("newGuy@organization.org"), 0)

  def assertGroupDoesNotExist(samRoutes: TestSamRoutes, groupId: String = groupId) {
    Get(s"/api/group/$groupId") ~> samRoutes.route ~> check {
      status shouldEqual StatusCodes.NotFound
    }
  }

  def assertCreateGroup(samRoutes: TestSamRoutes, groupId: String = groupId): Unit = {
    Post(s"/api/group/$groupId") ~> samRoutes.route ~> check {
      status shouldEqual StatusCodes.Created
    }
  }

  def assertGetGroup(samRoutes: TestSamRoutes, groupId: String = groupId) = {
    Get(s"/api/group/$groupId") ~> samRoutes.route ~> check {
      val expectedResource = Resource(ManagedGroupService.managedGroupTypeName, ResourceId(groupId))
      status shouldEqual StatusCodes.OK
    }
  }

  def assertDeleteGroup(samRoutes: TestSamRoutes, groupId: String = groupId) = {
    Delete(s"/api/group/$groupId") ~> samRoutes.route ~> check {
      status shouldEqual StatusCodes.NoContent
    }
  }

  def assertCreateUser(samRoutes: TestSamRoutes) = {
    Post("/register/user") ~> samRoutes.route ~> check {
      status shouldEqual StatusCodes.Created
    }
  }

  // Makes an anonymous object for a user acting on the same data as the user specified in samRoutes
  def makeOtherUser(samRoutes: TestSamRoutes, userInfo: UserInfo = defaultNewUser) = new {
    val email = userInfo.userEmail
    val routes = new TestSamRoutes(samRoutes.resourceService, samRoutes.userService, samRoutes.statusService, samRoutes.managedGroupService, userInfo, samRoutes.mockDirectoryDao)
  }

  "GET /api/group/{groupName}" should "respond with 200 if the requesting user is in the admin policy for the group" in {
    val samRoutes = TestSamRoutes(resourceTypes)
    assertCreateUser(samRoutes)
    assertCreateGroup(samRoutes)
    assertGetGroup(samRoutes)
  }

  it should "respond with 200 if the requesting user is in the member policy for the group" in {
    val samRoutes = TestSamRoutes(resourceTypes)
    assertCreateUser(samRoutes)

    val newGuyEmail = WorkbenchEmail("newGuy@organization.org")
    val newGuy = UserInfo(OAuth2BearerToken("newToken"), WorkbenchUserId("NewGuy"), newGuyEmail, 0)
    val newGuyRoutes = new TestSamRoutes(samRoutes.resourceService, samRoutes.userService, samRoutes.statusService, samRoutes.managedGroupService, newGuy, samRoutes.mockDirectoryDao)
    assertCreateUser(newGuyRoutes)
    assertCreateGroup(samRoutes)
    assertGetGroup(samRoutes)

    val members = Set(newGuyEmail)
    Put(s"/api/group/$groupId/member", members) ~> samRoutes.route ~> check {
      status shouldEqual StatusCodes.Created
    }

    assertGetGroup(newGuyRoutes)
  }

  it should "respond with 404 if the group does not exist" in {
    val samRoutes = TestSamRoutes(resourceTypes)
    assertCreateUser(samRoutes)
    assertGroupDoesNotExist(samRoutes)
  }

  it should "respond with 200 if the group exists but the user is not in the group" in {
    val samRoutes = TestSamRoutes(resourceTypes)
    assertCreateUser(samRoutes)
    assertCreateGroup(samRoutes)

    val newGuyEmail = WorkbenchEmail("newGuy@organization.org")
    val newGuy = UserInfo(OAuth2BearerToken("newToken"), WorkbenchUserId("NewGuy"), newGuyEmail, 0)
    val newGuyRoutes = new TestSamRoutes(samRoutes.resourceService, samRoutes.userService, samRoutes.statusService, samRoutes.managedGroupService, newGuy, samRoutes.mockDirectoryDao)
    assertCreateUser(newGuyRoutes)

    Get(s"/api/group/$groupId") ~> newGuyRoutes.route ~> check {
      status shouldEqual StatusCodes.OK
    }
  }

  "POST /api/group/{groupName}" should "respond 201 if the group did not already exist" in {
    val samRoutes = TestSamRoutes(resourceTypes)
    assertCreateUser(samRoutes)
    assertGroupDoesNotExist(samRoutes)
    assertCreateGroup(samRoutes)
  }

  it should "fail with a 409 if the group already exists" in {
    val samRoutes = TestSamRoutes(resourceTypes)
    assertCreateUser(samRoutes)
    assertCreateGroup(samRoutes)
    assertGetGroup(samRoutes)
    Post(s"/api/group/$groupId") ~> samRoutes.route ~> check {
      status shouldEqual StatusCodes.Conflict
    }
  }

  it should "fail with a 400 if the group name contains invalid characters" in {
    val samRoutes = TestSamRoutes(resourceTypes)
    assertCreateUser(samRoutes)
    assertCreateGroup(samRoutes)
    assertGetGroup(samRoutes)

    val badGroupName = "bad$name"
    Post(s"/api/group/$badGroupName") ~> samRoutes.route ~> check {
      status shouldEqual StatusCodes.BadRequest
    }
  }

  it should "fail with a 400 if the group name contains 64 or more characters" in {
    val samRoutes = TestSamRoutes(resourceTypes)
    assertCreateUser(samRoutes)
    assertCreateGroup(samRoutes)
    assertGetGroup(samRoutes)

    val badGroupName = "X" * 64
    Post(s"/api/group/$badGroupName") ~> samRoutes.route ~> check {
      status shouldEqual StatusCodes.BadRequest
    }
  }

  "DELETE /api/group/{groupName}" should "should respond with 204 when the group is successfully deleted" in {
    val samRoutes = TestSamRoutes(resourceTypes)
    assertCreateUser(samRoutes)
    assertCreateGroup(samRoutes)
    assertGetGroup(samRoutes)
    assertDeleteGroup(samRoutes)
    assertGroupDoesNotExist(samRoutes)
  }

  it should "fail with 404 if the authenticated user is not in the owner policy for the group" in {
    val defaultRoutes = TestSamRoutes(resourceTypes)
    assertCreateUser(defaultRoutes)
    assertCreateGroup(defaultRoutes)
    assertGetGroup(defaultRoutes)

    val theDude = UserInfo(OAuth2BearerToken("tokenDude"), WorkbenchUserId("ElDudarino"), WorkbenchEmail("ElDudarino@example.com"), 0)
    val dudesRoutes = new TestSamRoutes(defaultRoutes.resourceService, defaultRoutes.userService, defaultRoutes.statusService, defaultRoutes.managedGroupService, theDude, defaultRoutes.mockDirectoryDao)

    assertGetGroup(dudesRoutes)
    Delete(s"/api/group/$groupId") ~> dudesRoutes.route ~> check {
      status shouldEqual StatusCodes.NotFound
    }
    assertGetGroup(dudesRoutes)
    assertGetGroup(defaultRoutes)
  }

  "GET /api/group/{groupName}/member" should "succeed with 200 when the group exists and the requesting user is in the group" in {
    val samRoutes = TestSamRoutes(resourceTypes)
    assertCreateUser(samRoutes)
    assertCreateGroup(samRoutes)

    Get(s"/api/group/$groupId/member") ~> samRoutes.route ~> check {
      status shouldEqual StatusCodes.OK
      responseAs[String] shouldEqual "[]"
    }
  }

  it should "fail with 404 when the requesting user is a 'member' but not an 'admin'" in {
    val samRoutes = TestSamRoutes(resourceTypes)
    assertCreateUser(samRoutes)
    assertCreateGroup(samRoutes)

    val newGuy = makeOtherUser(samRoutes)
    assertCreateUser(newGuy.routes)

    val members = Set(newGuy.email)
    Put(s"/api/group/$groupId/member", members) ~> samRoutes.route ~> check {
      status shouldEqual StatusCodes.Created
    }

    Get(s"/api/group/$groupId/member") ~> newGuy.routes.route ~> check {
      status shouldEqual StatusCodes.NotFound
    }
  }

  it should "fail with 404 when the requesting user is not in the group" in {
    val defaultRoutes = TestSamRoutes(resourceTypes)
    assertCreateUser(defaultRoutes)
    assertCreateGroup(defaultRoutes)
    assertGetGroup(defaultRoutes)

    val theDude = UserInfo(OAuth2BearerToken("tokenDude"), WorkbenchUserId("ElDudarino"), WorkbenchEmail("ElDudarino@example.com"), 0)
    val dudesRoutes = new TestSamRoutes(defaultRoutes.resourceService, defaultRoutes.userService, defaultRoutes.statusService, defaultRoutes.managedGroupService, theDude, defaultRoutes.mockDirectoryDao)

    Get(s"/api/group/$groupId/member") ~> dudesRoutes.route ~> check {
      status shouldEqual StatusCodes.NotFound
    }
  }

  it should "fail with 404 when the group does not exist" in {
    val samRoutes = TestSamRoutes(resourceTypes)
    assertCreateUser(samRoutes)

    Get(s"/api/group/$groupId/member") ~> samRoutes.route ~> check {
      status shouldEqual StatusCodes.NotFound
    }
  }

  "GET /api/group/{groupName}/{policyName}" should "fail with 404 if policy name is not in [member, admin]" in {
    val samRoutes = TestSamRoutes(resourceTypes)
    assertCreateUser(samRoutes)
    assertCreateGroup(samRoutes)

    Get(s"/api/group/$groupId/blah") ~> samRoutes.route ~> check {
      status shouldEqual StatusCodes.NotFound
      responseAs[String] should include ("must be one of")
    }
  }

  "PUT /api/group/{groupName}/member" should "fail with 400 when updating the 'member' policy of the group with a user who has not been created yet" in {
    val samRoutes = TestSamRoutes(resourceTypes)
    assertCreateUser(samRoutes)
    assertCreateGroup(samRoutes)

    val newGuyEmail = WorkbenchEmail("newGuy@organization.org")
    val members = Set(newGuyEmail)

    Put(s"/api/group/$groupId/member", members) ~> samRoutes.route ~> check {
      status shouldEqual StatusCodes.BadRequest
      responseAs[String] should include (newGuyEmail.toString())
    }
  }

  it should "succeed with 201 after successfully updating the 'member' policy of the group" in {
    val samRoutes = TestSamRoutes(resourceTypes)
    assertCreateUser(samRoutes)
    assertCreateGroup(samRoutes)

    val newGuy = makeOtherUser(samRoutes)
    assertCreateUser(newGuy.routes)

    val members = Set(newGuy.email)
    Put(s"/api/group/$groupId/member", members) ~> samRoutes.route ~> check {
      status shouldEqual StatusCodes.Created
    }
  }

  it should "fail with 404 when the requesting user is not in the admin policy for the group" in {
    val samRoutes = TestSamRoutes(resourceTypes)
    assertCreateUser(samRoutes)
    assertCreateGroup(samRoutes)

    val newGuy = makeOtherUser(samRoutes)

    val members = Set(newGuy.email)
    Put(s"/api/group/$groupId/member", members) ~> newGuy.routes.route ~> check {
      status shouldEqual StatusCodes.NotFound
    }
  }

  it should "fail with 404 when the group does not exist" in {
    val samRoutes = TestSamRoutes(resourceTypes)

    val newGuy = makeOtherUser(samRoutes)

    val members = Set(newGuy.email)
    Put(s"/api/group/$groupId/member", members) ~> samRoutes.route ~> check {
      status shouldEqual StatusCodes.NotFound
    }
  }

  it should "fail with 500 when any of the email addresses being added are invalid" in {
    val samRoutes = TestSamRoutes(resourceTypes)
    assertCreateUser(samRoutes)
    assertCreateGroup(samRoutes)

    val newGuyEmail = WorkbenchEmail("I'm not an email address but I should be")

    val members = Set(newGuyEmail)
    Put(s"/api/group/$groupId/member", members) ~> samRoutes.route ~> check {
      status shouldEqual StatusCodes.BadRequest
      responseAs[String] should include (newGuyEmail.toString())
    }
  }

  "GET /api/group/{groupName}/admin" should "succeed with 200 when the group exists and the requesting user is in the group" in {
    val samRoutes = TestSamRoutes(resourceTypes)
    assertCreateUser(samRoutes)
    assertCreateGroup(samRoutes)
    assertGetGroup(samRoutes)

    Get(s"/api/group/$groupId/admin") ~> samRoutes.route ~> check {
      status shouldEqual StatusCodes.OK
      responseAs[String] should include (TestSamRoutes.defaultUserInfo.userEmail.value)
    }
  }

  it should "fail with 404 when the requesting user is a 'member' but not an 'admin'" in {
    val samRoutes = TestSamRoutes(resourceTypes)
    assertCreateUser(samRoutes)
    assertCreateGroup(samRoutes)

    val newGuy = makeOtherUser(samRoutes)
    assertCreateUser(newGuy.routes)

    val members = Set(newGuy.email)
    Put(s"/api/group/$groupId/member", members) ~> samRoutes.route ~> check {
      status shouldEqual StatusCodes.Created
    }

    Get(s"/api/group/$groupId/admin") ~> newGuy.routes.route ~> check {
      status shouldEqual StatusCodes.NotFound
    }
  }

  it should "fail with 404 when the requesting user is not in the group" in {
    val defaultRoutes = TestSamRoutes(resourceTypes)
    assertCreateUser(defaultRoutes)
    assertCreateGroup(defaultRoutes)
    assertGetGroup(defaultRoutes)

    val theDude = UserInfo(OAuth2BearerToken("tokenDude"), WorkbenchUserId("ElDudarino"), WorkbenchEmail("ElDudarino@example.com"), 0)
    val dudesRoutes = new TestSamRoutes(defaultRoutes.resourceService, defaultRoutes.userService, defaultRoutes.statusService, defaultRoutes.managedGroupService, theDude, defaultRoutes.mockDirectoryDao)

    Get(s"/api/group/$groupId/admin") ~> dudesRoutes.route ~> check {
      status shouldEqual StatusCodes.NotFound
    }
  }

  it should "fail with 404 when the group does not exist" in {
    val samRoutes = TestSamRoutes(resourceTypes)

    Get(s"/api/group/$groupId/admin") ~> samRoutes.route ~> check {
      status shouldEqual StatusCodes.NotFound
    }
  }

  "PUT /api/group/{groupName}/admin" should "fail with 400 when updating the 'admin' policy of the group with a user who has not been created yet" in {
    val samRoutes = TestSamRoutes(resourceTypes)
    assertCreateUser(samRoutes)
    assertCreateGroup(samRoutes)

    val newGuyEmail = WorkbenchEmail("newGuy@organization.org")
    val members = Set(newGuyEmail)

    Put(s"/api/group/$groupId/admin", members) ~> samRoutes.route ~> check {
      status shouldEqual StatusCodes.BadRequest
      responseAs[String] should include (newGuyEmail.toString())
    }
  }

  it should "succeed with 201 after successfully updating the 'admin' policy of the group" in {
    val samRoutes = TestSamRoutes(resourceTypes)
    assertCreateUser(samRoutes)
    assertCreateGroup(samRoutes)

    val newGuy = makeOtherUser(samRoutes)
    assertCreateUser(newGuy.routes)

    val members = Set(newGuy.email)
    Put(s"/api/group/$groupId/admin", members) ~> samRoutes.route ~> check {
      status shouldEqual StatusCodes.Created
    }
  }

  it should "fail with 404 when the requesting user is not in the admin policy for the group" in {
    val samRoutes = TestSamRoutes(resourceTypes)
    assertCreateUser(samRoutes)
    assertCreateGroup(samRoutes)

    val newGuy = makeOtherUser(samRoutes)

    val members = Set(newGuy.email)
    Put(s"/api/group/$groupId/admin", members) ~> newGuy.routes.route ~> check {
      status shouldEqual StatusCodes.NotFound
    }
  }

  it should "fail with 404 when the group does not exist" in {
    val samRoutes = TestSamRoutes(resourceTypes)

    val newGuyEmail = WorkbenchEmail("newGuy@organization.org")
    val newGuy = UserInfo(OAuth2BearerToken("newToken"), WorkbenchUserId("NewGuy"), newGuyEmail, 0)
    val newGuyRoutes = new TestSamRoutes(samRoutes.resourceService, samRoutes.userService, samRoutes.statusService, samRoutes.managedGroupService, newGuy, samRoutes.mockDirectoryDao)
    assertCreateUser(newGuyRoutes)

    val members = Set(newGuyEmail)
    Put(s"/api/group/$groupId/admin", members) ~> samRoutes.route ~> check {
      status shouldEqual StatusCodes.NotFound
    }
  }

  it should "fail with 500 when any of the email addresses being added are invalid" in {
    val samRoutes = TestSamRoutes(resourceTypes)
    assertCreateUser(samRoutes)
    assertCreateGroup(samRoutes)

    val newGuyEmail = WorkbenchEmail("An Invalid email address")

    val members = Set(newGuyEmail)
    Put(s"/api/group/$groupId/admin", members) ~> samRoutes.route ~> check {
      status shouldEqual StatusCodes.BadRequest
      responseAs[String] should include (newGuyEmail.toString())
    }
  }

  "PUT /api/group/{groupName}/{policyName}/{email}" should "respond with 204 and add the email address to the specified group and policy" in {
    val samRoutes = TestSamRoutes(resourceTypes)
    assertCreateUser(samRoutes)
    assertCreateGroup(samRoutes)

    val newGuy = makeOtherUser(samRoutes)
    assertCreateUser(newGuy.routes)

    Put(s"/api/group/$groupId/admin/${newGuy.email}") ~> samRoutes.route ~> check {
      status shouldEqual StatusCodes.NoContent
    }
  }

  it should "respond with 204 when the email address is already in the group and policy" in {
    val samRoutes = TestSamRoutes(resourceTypes)
    assertCreateUser(samRoutes)
    assertCreateGroup(samRoutes)

    val defaultUserInfo = samRoutes.userInfo
<<<<<<< HEAD
    Put(s"/api/group/$groupId/admins/${defaultUserInfo.userEmail}") ~> samRoutes.route ~> check {
=======
    Put(s"/api/group/$groupId/admin/${defaultUserInfo.userEmail}") ~> samRoutes.route ~> check {
>>>>>>> 9b230064
      status shouldEqual StatusCodes.NoContent
    }
  }

  it should "respond with 404 when the group does not exist" in {
    val samRoutes = TestSamRoutes(resourceTypes)
    val newGuy = makeOtherUser(samRoutes)
    assertCreateUser(newGuy.routes)

    Put(s"/api/group/$groupId/admin/${newGuy.email}") ~> samRoutes.route ~> check {
      status shouldEqual StatusCodes.NotFound
    }
  }

  it should "respond with 400 when the email address is invalid" in {
    val samRoutes = TestSamRoutes(resourceTypes)
    assertCreateUser(samRoutes)
    assertCreateGroup(samRoutes)

    val notAnEmail = "NotAnEmailAddress"

    Put(s"/api/group/$groupId/admin/$notAnEmail") ~> samRoutes.route ~> check {
      status shouldEqual StatusCodes.BadRequest
    }
  }

  it should "respond with 404 when the policy is invalid" in {
    val samRoutes = TestSamRoutes(resourceTypes)
    assertCreateUser(samRoutes)
    assertCreateGroup(samRoutes)

    val newGuy = makeOtherUser(samRoutes)
    assertCreateUser(newGuy.routes)

    Put(s"/api/group/$groupId/xmen/${newGuy.email}") ~> samRoutes.route ~> check {
      status shouldEqual StatusCodes.NotFound
    }
  }

  it should "respond with 404 when the requesting user does not have any permissions in the group and policy" in {
    val samRoutes = TestSamRoutes(resourceTypes)
    assertCreateUser(samRoutes)
    assertCreateGroup(samRoutes)

    val newGuy = makeOtherUser(samRoutes)
    assertCreateUser(newGuy.routes)

    Put(s"/api/group/$groupId/admin/${samRoutes.userInfo.userEmail}") ~> newGuy.routes.route ~> check {
      status shouldEqual StatusCodes.NotFound
    }
  }

  // TODO: In order to be able to delete the subject, they need to exist in opendj.  Is this what we want?
  "DELETE /api/group/{groupName}/{policyName}/{email}" should "respond with 204 and remove the email address from the specified group and policy" in {
    val samRoutes = TestSamRoutes(resourceTypes)
    assertCreateUser(samRoutes)
    assertCreateGroup(samRoutes)

    Delete(s"/api/group/$groupId/admin/${samRoutes.userInfo.userEmail}") ~> samRoutes.route ~> check {
      status shouldEqual StatusCodes.NoContent
    }
  }

  // TODO:  I think this should just work and give back a 204
  // TODO: well i changed something and now it returns a 204 so maybe this TODO above is complete? Must investigate...
  it should "respond with 404 when the email address was already not present in the group and policy" in {
    val samRoutes = TestSamRoutes(resourceTypes)
    assertCreateUser(samRoutes)
    assertCreateGroup(samRoutes)

<<<<<<< HEAD
    Delete(s"/api/group/$groupId/admins/${samRoutes.userInfo.userEmail}") ~> samRoutes.route ~> check {
      status shouldEqual StatusCodes.NoContent
=======
    Delete(s"/api/group/$groupId/admin/${samRoutes.userInfo.userEmail}") ~> samRoutes.route ~> check {
      status shouldEqual StatusCodes.BadRequest
>>>>>>> 9b230064
    }
  }

  it should "respond with 404 when the group does not exist" in {
    val samRoutes = TestSamRoutes(resourceTypes)
    assertCreateUser(samRoutes)

    Delete(s"/api/group/$groupId/admin/${samRoutes.userInfo.userEmail}") ~> samRoutes.route ~> check {
      status shouldEqual StatusCodes.NotFound
    }
  }

  it should "respond with 404 when the policy is invalid" in {
    val samRoutes = TestSamRoutes(resourceTypes)
    assertCreateUser(samRoutes)
    assertCreateGroup(samRoutes)

    Delete(s"/api/group/$groupId/people/${samRoutes.userInfo.userEmail}") ~> samRoutes.route ~> check {
      status shouldEqual StatusCodes.NotFound
    }
  }

  it should "respond with 404 when the requesting user does not have permissions to edit the group and policy" in {
    val samRoutes = TestSamRoutes(resourceTypes)
    assertCreateUser(samRoutes)
    assertCreateGroup(samRoutes)

    val newGuy = makeOtherUser(samRoutes)
    assertCreateUser(newGuy.routes)

    Delete(s"/api/group/$groupId/admin/${samRoutes.userInfo.userEmail}") ~> newGuy.routes.route ~> check {
      status shouldEqual StatusCodes.NotFound
    }
  }

  "GET /api/groups" should "respond with 200 and a list of managed groups the authenticated user belongs to" in {
    val samRoutes = TestSamRoutes(resourceTypes)
    val groupNames = Set("foo", "bar", "baz")
    assertCreateUser(samRoutes)
    groupNames.foreach(assertCreateGroup(samRoutes, _))

    Get("/api/groups") ~> samRoutes.route ~> check {
      status shouldEqual StatusCodes.OK
      val res = responseAs[String]
      groupNames.foreach(res should include (_))
      res should include ("admin")
      res shouldNot include ("member")
    }
  }

  it should "respond with 200 and an empty list if the user is not a member of any managed groups" in {
    val samRoutes = TestSamRoutes(resourceTypes)
    assertCreateUser(samRoutes)

    Get("/api/groups") ~> samRoutes.route ~> check {
      status shouldEqual StatusCodes.OK
      responseAs[String] shouldEqual "[]"
    }
  }
}<|MERGE_RESOLUTION|>--- conflicted
+++ resolved
@@ -449,11 +449,7 @@
     assertCreateGroup(samRoutes)
 
     val defaultUserInfo = samRoutes.userInfo
-<<<<<<< HEAD
-    Put(s"/api/group/$groupId/admins/${defaultUserInfo.userEmail}") ~> samRoutes.route ~> check {
-=======
     Put(s"/api/group/$groupId/admin/${defaultUserInfo.userEmail}") ~> samRoutes.route ~> check {
->>>>>>> 9b230064
       status shouldEqual StatusCodes.NoContent
     }
   }
@@ -524,13 +520,8 @@
     assertCreateUser(samRoutes)
     assertCreateGroup(samRoutes)
 
-<<<<<<< HEAD
-    Delete(s"/api/group/$groupId/admins/${samRoutes.userInfo.userEmail}") ~> samRoutes.route ~> check {
-      status shouldEqual StatusCodes.NoContent
-=======
     Delete(s"/api/group/$groupId/admin/${samRoutes.userInfo.userEmail}") ~> samRoutes.route ~> check {
       status shouldEqual StatusCodes.BadRequest
->>>>>>> 9b230064
     }
   }
 
