package org.broadinstitute.dsde.workbench.sam.api

import akka.http.scaladsl.marshallers.sprayjson.SprayJsonSupport._
import akka.http.scaladsl.model.{StatusCode, StatusCodes}
import akka.http.scaladsl.model.headers.OAuth2BearerToken
import akka.http.scaladsl.testkit.ScalatestRouteTest
import org.broadinstitute.dsde.workbench.model.WorkbenchIdentityJsonSupport._
import org.broadinstitute.dsde.workbench.model._
import org.broadinstitute.dsde.workbench.sam.TestSupport
import org.broadinstitute.dsde.workbench.sam.model._
import org.broadinstitute.dsde.workbench.sam.service.ManagedGroupService
import org.scalatest.{BeforeAndAfter, FlatSpec, Matchers}
import spray.json.DefaultJsonProtocol._

/**
  * Created by gpolumbo on 2/26/2017.
  */
class ManagedGroupRoutesSpec extends FlatSpec with Matchers with ScalatestRouteTest with TestSupport with BeforeAndAfter {

  private val accessPolicyNames = Set(ManagedGroupService.adminPolicyName, ManagedGroupService.memberPolicyName, ManagedGroupService.adminNotifierPolicyName)
  private val policyActions: Set[ResourceAction] = accessPolicyNames.flatMap(policyName => Set(SamResourceActions.sharePolicy(policyName), SamResourceActions.readPolicy(policyName)))
  private val resourceActions = Set(ResourceAction("delete"), ResourceAction("notify_admins")) union policyActions
  private val resourceActionPatterns = resourceActions.map(action => ResourceActionPattern(action.value))
  private val defaultOwnerRole = ResourceRole(ManagedGroupService.adminRoleName, resourceActions)
  private val defaultMemberRole = ResourceRole(ManagedGroupService.memberRoleName, Set.empty)
  private val defaultRoles = Set(defaultOwnerRole, defaultMemberRole)
  private val managedGroupResourceType = ResourceType(ManagedGroupService.managedGroupTypeName, resourceActionPatterns, defaultRoles, ManagedGroupService.adminRoleName)
  private val resourceTypes = Map(managedGroupResourceType.name -> managedGroupResourceType)
  private val groupId = "foo"
  private val defaultNewUser = UserInfo(OAuth2BearerToken("newToken"), WorkbenchUserId("NewGuy"), WorkbenchEmail("newGuy@organization.org"), 0)

  def assertGroupDoesNotExist(samRoutes: TestSamRoutes, groupId: String = groupId) {
    Get(s"/api/group/$groupId") ~> samRoutes.route ~> check {
      status shouldEqual StatusCodes.NotFound
    }
  }

  def assertCreateGroup(samRoutes: TestSamRoutes, groupId: String = groupId): Unit = {
    Post(s"/api/group/$groupId") ~> samRoutes.route ~> check {
      status shouldEqual StatusCodes.Created
    }
  }

  def assertGetGroup(samRoutes: TestSamRoutes, groupId: String = groupId) = {
    Get(s"/api/group/$groupId") ~> samRoutes.route ~> check {
      val expectedResource = Resource(ManagedGroupService.managedGroupTypeName, ResourceId(groupId))
      status shouldEqual StatusCodes.OK
    }
  }

  def assertDeleteGroup(samRoutes: TestSamRoutes, groupId: String = groupId) = {
    Delete(s"/api/group/$groupId") ~> samRoutes.route ~> check {
      status shouldEqual StatusCodes.NoContent
    }
  }

  // Makes an anonymous object for a user acting on the same data as the user specified in samRoutes
  def makeOtherUser(samRoutes: TestSamRoutes, userInfo: UserInfo = defaultNewUser) = new {
    samRoutes.userService.createUser(WorkbenchUser(userInfo.userId, userInfo.userEmail))
    val email = userInfo.userEmail
    val routes = new TestSamRoutes(samRoutes.resourceService, samRoutes.userService, samRoutes.statusService, samRoutes.managedGroupService, userInfo, samRoutes.mockDirectoryDao)
  }

  def setGroupMembers(samRoutes: TestSamRoutes, members: Set[WorkbenchEmail], expectedStatus: StatusCode): Unit = {
    Put(s"/api/group/$groupId/member", members) ~> samRoutes.route ~> check {
      status shouldEqual expectedStatus
    }
  }

  def withUserNotInGroup[T](defaultRoutes: TestSamRoutes)(body: TestSamRoutes => T): T = {
    assertCreateGroup(defaultRoutes)
    assertGetGroup(defaultRoutes)

    val theDude = UserInfo(OAuth2BearerToken("tokenDude"), WorkbenchUserId("ElDudarino"), WorkbenchEmail("ElDudarino@example.com"), 0)
    val dudesRoutes = new TestSamRoutes(defaultRoutes.resourceService, defaultRoutes.userService, defaultRoutes.statusService, defaultRoutes.managedGroupService, theDude, defaultRoutes.mockDirectoryDao)

    body(dudesRoutes)
  }

  "GET /api/group/{groupName}" should "respond with 200 if the requesting user is in the admin policy for the group" in {
    val samRoutes = TestSamRoutes(resourceTypes)
    
    assertCreateGroup(samRoutes)
    assertGetGroup(samRoutes)
  }

  it should "respond with 200 if the requesting user is in the member policy for the group" in {
    val samRoutes = TestSamRoutes(resourceTypes)
    

    val newGuyEmail = WorkbenchEmail("newGuy@organization.org")
    val newGuy = UserInfo(OAuth2BearerToken("newToken"), WorkbenchUserId("NewGuy"), newGuyEmail, 0)
    val newGuyRoutes = new TestSamRoutes(samRoutes.resourceService, samRoutes.userService, samRoutes.statusService, samRoutes.managedGroupService, newGuy, samRoutes.mockDirectoryDao)
    
    assertCreateGroup(samRoutes)
    assertGetGroup(samRoutes)

    samRoutes.userService.createUser(WorkbenchUser(newGuy.userId, newGuy.userEmail))

    setGroupMembers(samRoutes, Set(newGuyEmail), expectedStatus = StatusCodes.Created)

    assertGetGroup(newGuyRoutes)
  }

  it should "respond with 404 if the group does not exist" in {
    val samRoutes = TestSamRoutes(resourceTypes)
    
    assertGroupDoesNotExist(samRoutes)
  }

  it should "respond with 200 if the group exists but the user is not in the group" in {
    val samRoutes = TestSamRoutes(resourceTypes)
    
    assertCreateGroup(samRoutes)

    val newGuyEmail = WorkbenchEmail("newGuy@organization.org")
    val newGuy = UserInfo(OAuth2BearerToken("newToken"), WorkbenchUserId("NewGuy"), newGuyEmail, 0)
    val newGuyRoutes = new TestSamRoutes(samRoutes.resourceService, samRoutes.userService, samRoutes.statusService, samRoutes.managedGroupService, newGuy, samRoutes.mockDirectoryDao)
    

    Get(s"/api/group/$groupId") ~> newGuyRoutes.route ~> check {
      status shouldEqual StatusCodes.OK
    }
  }

  "POST /api/group/{groupName}" should "respond 201 if the group did not already exist" in {
    val samRoutes = TestSamRoutes(resourceTypes)
    
    assertGroupDoesNotExist(samRoutes)
    assertCreateGroup(samRoutes)
  }

  it should "fail with a 409 if the group already exists" in {
    val samRoutes = TestSamRoutes(resourceTypes)
    
    assertCreateGroup(samRoutes)
    assertGetGroup(samRoutes)
    Post(s"/api/group/$groupId") ~> samRoutes.route ~> check {
      status shouldEqual StatusCodes.Conflict
    }
  }

  it should "fail with a 400 if the group name contains invalid characters" in {
    val samRoutes = TestSamRoutes(resourceTypes)
    
    assertCreateGroup(samRoutes)
    assertGetGroup(samRoutes)

    val badGroupName = "bad$name"
    Post(s"/api/group/$badGroupName") ~> samRoutes.route ~> check {
      status shouldEqual StatusCodes.BadRequest
    }
  }

  it should "fail with a 400 if the group name contains 64 or more characters" in {
    val samRoutes = TestSamRoutes(resourceTypes)
    
    assertCreateGroup(samRoutes)
    assertGetGroup(samRoutes)

    val badGroupName = "X" * 64
    Post(s"/api/group/$badGroupName") ~> samRoutes.route ~> check {
      status shouldEqual StatusCodes.BadRequest
    }
  }

  "DELETE /api/group/{groupName}" should "should respond with 204 when the group is successfully deleted" in {
    val samRoutes = TestSamRoutes(resourceTypes)
    
    assertCreateGroup(samRoutes)
    assertGetGroup(samRoutes)
    assertDeleteGroup(samRoutes)
    assertGroupDoesNotExist(samRoutes)
  }

  it should "fail with 404 if the authenticated user is not in the owner policy for the group" in {
    val defaultRoutes = TestSamRoutes(resourceTypes)
<<<<<<< HEAD
    
    assertCreateGroup(defaultRoutes)
    assertGetGroup(defaultRoutes)

    val theDude = UserInfo(OAuth2BearerToken("tokenDude"), WorkbenchUserId("ElDudarino"), WorkbenchEmail("ElDudarino@example.com"), 0)
    val dudesRoutes = new TestSamRoutes(defaultRoutes.resourceService, defaultRoutes.userService, defaultRoutes.statusService, defaultRoutes.managedGroupService, theDude, defaultRoutes.mockDirectoryDao)
=======
    withUserNotInGroup(defaultRoutes) { nonMemberRoutes =>
      assertGetGroup(nonMemberRoutes)
      Delete(s"/api/group/$groupId") ~> nonMemberRoutes.route ~> check {
        status shouldEqual StatusCodes.NotFound
      }
>>>>>>> 9bc403e8

      assertGetGroup(nonMemberRoutes)
      assertGetGroup(defaultRoutes)
    }
  }

  "GET /api/group/{groupName}/member" should "succeed with 200 when the group exists and the requesting user is in the group" in {
    val samRoutes = TestSamRoutes(resourceTypes)
    
    assertCreateGroup(samRoutes)

    Get(s"/api/group/$groupId/member") ~> samRoutes.route ~> check {
      status shouldEqual StatusCodes.OK
      responseAs[String] shouldEqual "[]"
    }
  }

  it should "fail with 404 when the requesting user is a 'member' but not an 'admin'" in {
    val samRoutes = TestSamRoutes(resourceTypes)
    
    assertCreateGroup(samRoutes)

    val newGuy = makeOtherUser(samRoutes)


    setGroupMembers(samRoutes, Set(newGuy.email), expectedStatus = StatusCodes.Created)

    Get(s"/api/group/$groupId/member") ~> newGuy.routes.route ~> check {
      status shouldEqual StatusCodes.NotFound
    }
  }

  it should "fail with 404 when the requesting user is not in the group" in {
<<<<<<< HEAD
    val defaultRoutes = TestSamRoutes(resourceTypes)
    
    assertCreateGroup(defaultRoutes)
    assertGetGroup(defaultRoutes)

    val theDude = UserInfo(OAuth2BearerToken("tokenDude"), WorkbenchUserId("ElDudarino"), WorkbenchEmail("ElDudarino@example.com"), 0)
    val dudesRoutes = new TestSamRoutes(defaultRoutes.resourceService, defaultRoutes.userService, defaultRoutes.statusService, defaultRoutes.managedGroupService, theDude, defaultRoutes.mockDirectoryDao)

    Get(s"/api/group/$groupId/member") ~> dudesRoutes.route ~> check {
      status shouldEqual StatusCodes.NotFound
=======
    withUserNotInGroup(TestSamRoutes(resourceTypes)) { nonMemberRoutes =>
      Get(s"/api/group/$groupId/members") ~> nonMemberRoutes.route ~> check {
        status shouldEqual StatusCodes.NotFound
      }
>>>>>>> 9bc403e8
    }
  }

  it should "fail with 404 when the group does not exist" in {
    val samRoutes = TestSamRoutes(resourceTypes)
    

    Get(s"/api/group/$groupId/member") ~> samRoutes.route ~> check {
      status shouldEqual StatusCodes.NotFound
    }
  }

  "GET /api/group/{groupName}/{policyName}" should "fail with 404 if policy name is not in [member, admin]" in {
    val samRoutes = TestSamRoutes(resourceTypes)
    
    assertCreateGroup(samRoutes)

    Get(s"/api/group/$groupId/blah") ~> samRoutes.route ~> check {
      status shouldEqual StatusCodes.NotFound
      responseAs[String] should include ("must be one of")
    }
  }

  "PUT /api/group/{groupName}/member" should "fail with 400 when updating the 'member' policy of the group with a user who has not been created yet" in {
    val samRoutes = TestSamRoutes(resourceTypes)
    
    assertCreateGroup(samRoutes)

    val newGuyEmail = WorkbenchEmail("newGuy@organization.org")
    val members = Set(newGuyEmail)

    Put(s"/api/group/$groupId/member", members) ~> samRoutes.route ~> check {
      status shouldEqual StatusCodes.BadRequest
      responseAs[String] should include (newGuyEmail.toString())
    }
  }

  it should "succeed with 201 after successfully updating the 'member' policy of the group" in {
    val samRoutes = TestSamRoutes(resourceTypes)
    
    assertCreateGroup(samRoutes)

    val newGuy = makeOtherUser(samRoutes)
    

    setGroupMembers(samRoutes, Set(newGuy.email), expectedStatus = StatusCodes.Created)
  }

  it should "fail with 404 when the requesting user is not in the admin policy for the group" in {
    val samRoutes = TestSamRoutes(resourceTypes)
    
    assertCreateGroup(samRoutes)

    val newGuy = makeOtherUser(samRoutes)

    setGroupMembers(newGuy.routes, Set(newGuy.email), expectedStatus = StatusCodes.NotFound)
  }

  it should "fail with 404 when the group does not exist" in {
    val samRoutes = TestSamRoutes(resourceTypes)

    val newGuy = makeOtherUser(samRoutes)

    setGroupMembers(samRoutes, Set(newGuy.email), expectedStatus = StatusCodes.NotFound)
  }

  it should "fail with 500 when any of the email addresses being added are invalid" in {
    val samRoutes = TestSamRoutes(resourceTypes)
    
    assertCreateGroup(samRoutes)

    val newGuyEmail = WorkbenchEmail("I'm not an email address but I should be")

    val members = Set(newGuyEmail)
    Put(s"/api/group/$groupId/member", members) ~> samRoutes.route ~> check {
      status shouldEqual StatusCodes.BadRequest
      responseAs[String] should include (newGuyEmail.toString())
    }
  }

  "GET /api/group/{groupName}/admin" should "succeed with 200 when the group exists and the requesting user is in the group" in {
    val samRoutes = TestSamRoutes(resourceTypes)
    
    assertCreateGroup(samRoutes)
    assertGetGroup(samRoutes)

    Get(s"/api/group/$groupId/admin") ~> samRoutes.route ~> check {
      status shouldEqual StatusCodes.OK
      responseAs[String] should include (TestSamRoutes.defaultUserInfo.userEmail.value)
    }
  }

  it should "fail with 404 when the requesting user is a 'member' but not an 'admin'" in {
    val samRoutes = TestSamRoutes(resourceTypes)
    
    assertCreateGroup(samRoutes)

    val newGuy = makeOtherUser(samRoutes)
    

    setGroupMembers(samRoutes, Set(newGuy.email), expectedStatus = StatusCodes.Created)

    Get(s"/api/group/$groupId/admin") ~> newGuy.routes.route ~> check {
      status shouldEqual StatusCodes.NotFound
    }
  }

  it should "fail with 404 when the requesting user is not in the group" in {
<<<<<<< HEAD
    val defaultRoutes = TestSamRoutes(resourceTypes)
    
    assertCreateGroup(defaultRoutes)
    assertGetGroup(defaultRoutes)

    val theDude = UserInfo(OAuth2BearerToken("tokenDude"), WorkbenchUserId("ElDudarino"), WorkbenchEmail("ElDudarino@example.com"), 0)
    val dudesRoutes = new TestSamRoutes(defaultRoutes.resourceService, defaultRoutes.userService, defaultRoutes.statusService, defaultRoutes.managedGroupService, theDude, defaultRoutes.mockDirectoryDao)

    Get(s"/api/group/$groupId/admin") ~> dudesRoutes.route ~> check {
      status shouldEqual StatusCodes.NotFound
=======
    withUserNotInGroup(TestSamRoutes(resourceTypes)) { nonMemberRoutes =>
      Get(s"/api/group/$groupId/admin") ~> nonMemberRoutes.route ~> check {
        status shouldEqual StatusCodes.NotFound
      }
>>>>>>> 9bc403e8
    }
  }

  it should "fail with 404 when the group does not exist" in {
    val samRoutes = TestSamRoutes(resourceTypes)

    Get(s"/api/group/$groupId/admin") ~> samRoutes.route ~> check {
      status shouldEqual StatusCodes.NotFound
    }
  }

  "PUT /api/group/{groupName}/admin" should "fail with 400 when updating the 'admin' policy of the group with a user who has not been created yet" in {
    val samRoutes = TestSamRoutes(resourceTypes)
    
    assertCreateGroup(samRoutes)

    val newGuyEmail = WorkbenchEmail("newGuy@organization.org")
    val members = Set(newGuyEmail)

    Put(s"/api/group/$groupId/admin", members) ~> samRoutes.route ~> check {
      status shouldEqual StatusCodes.BadRequest
      responseAs[String] should include (newGuyEmail.toString())
    }
  }

  it should "succeed with 201 after successfully updating the 'admin' policy of the group" in {
    val samRoutes = TestSamRoutes(resourceTypes)
    
    assertCreateGroup(samRoutes)

    val newGuy = makeOtherUser(samRoutes)
    

    val members = Set(newGuy.email)
    Put(s"/api/group/$groupId/admin", members) ~> samRoutes.route ~> check {
      status shouldEqual StatusCodes.Created
    }
  }

  it should "fail with 404 when the requesting user is not in the admin policy for the group" in {
    val samRoutes = TestSamRoutes(resourceTypes)
    
    assertCreateGroup(samRoutes)

    val newGuy = makeOtherUser(samRoutes)

    val members = Set(newGuy.email)
    Put(s"/api/group/$groupId/admin", members) ~> newGuy.routes.route ~> check {
      status shouldEqual StatusCodes.NotFound
    }
  }

  it should "fail with 404 when the group does not exist" in {
    val samRoutes = TestSamRoutes(resourceTypes)

    val newGuyEmail = WorkbenchEmail("newGuy@organization.org")
    val newGuy = UserInfo(OAuth2BearerToken("newToken"), WorkbenchUserId("NewGuy"), newGuyEmail, 0)
    val newGuyRoutes = new TestSamRoutes(samRoutes.resourceService, samRoutes.userService, samRoutes.statusService, samRoutes.managedGroupService, newGuy, samRoutes.mockDirectoryDao)
    

    val members = Set(newGuyEmail)
    Put(s"/api/group/$groupId/admin", members) ~> samRoutes.route ~> check {
      status shouldEqual StatusCodes.NotFound
    }
  }

  it should "fail with 500 when any of the email addresses being added are invalid" in {
    val samRoutes = TestSamRoutes(resourceTypes)
    
    assertCreateGroup(samRoutes)

    val newGuyEmail = WorkbenchEmail("An Invalid email address")

    val members = Set(newGuyEmail)
    Put(s"/api/group/$groupId/admin", members) ~> samRoutes.route ~> check {
      status shouldEqual StatusCodes.BadRequest
      responseAs[String] should include (newGuyEmail.toString())
    }
  }

  "PUT /api/group/{groupName}/{policyName}/{email}" should "respond with 204 and add the email address to the specified group and policy" in {
    val samRoutes = TestSamRoutes(resourceTypes)
    
    assertCreateGroup(samRoutes)

    val newGuy = makeOtherUser(samRoutes)
    

    Put(s"/api/group/$groupId/admin/${newGuy.email}") ~> samRoutes.route ~> check {
      status shouldEqual StatusCodes.NoContent
    }
  }

  it should "respond with 204 when the email address is already in the group and policy" in {
    val samRoutes = TestSamRoutes(resourceTypes)
    
    assertCreateGroup(samRoutes)

    val defaultUserInfo = samRoutes.userInfo
    Put(s"/api/group/$groupId/admin/${defaultUserInfo.userEmail}") ~> samRoutes.route ~> check {
      status shouldEqual StatusCodes.NoContent
    }
  }

  it should "respond with 404 when the group does not exist" in {
    val samRoutes = TestSamRoutes(resourceTypes)
    val newGuy = makeOtherUser(samRoutes)
    

    Put(s"/api/group/$groupId/admin/${newGuy.email}") ~> samRoutes.route ~> check {
      status shouldEqual StatusCodes.NotFound
    }
  }

  it should "respond with 400 when the email address is invalid" in {
    val samRoutes = TestSamRoutes(resourceTypes)
    
    assertCreateGroup(samRoutes)

    val notAnEmail = "NotAnEmailAddress"

    Put(s"/api/group/$groupId/admin/$notAnEmail") ~> samRoutes.route ~> check {
      status shouldEqual StatusCodes.BadRequest
    }
  }

  it should "respond with 404 when the policy is invalid" in {
    val samRoutes = TestSamRoutes(resourceTypes)
    
    assertCreateGroup(samRoutes)

    val newGuy = makeOtherUser(samRoutes)
    

    Put(s"/api/group/$groupId/xmen/${newGuy.email}") ~> samRoutes.route ~> check {
      status shouldEqual StatusCodes.NotFound
    }
  }

  it should "respond with 404 when the requesting user does not have any permissions in the group and policy" in {
    val samRoutes = TestSamRoutes(resourceTypes)
    
    assertCreateGroup(samRoutes)

    val newGuy = makeOtherUser(samRoutes)
    

    Put(s"/api/group/$groupId/admin/${samRoutes.userInfo.userEmail}") ~> newGuy.routes.route ~> check {
      status shouldEqual StatusCodes.NotFound
    }
  }

  // TODO: In order to be able to delete the subject, they need to exist in opendj.  Is this what we want?
  "DELETE /api/group/{groupName}/{policyName}/{email}" should "respond with 204 and remove the email address from the specified group and policy" in {
    val samRoutes = TestSamRoutes(resourceTypes)
    
    assertCreateGroup(samRoutes)

    Delete(s"/api/group/$groupId/admin/${samRoutes.userInfo.userEmail}") ~> samRoutes.route ~> check {
      status shouldEqual StatusCodes.NoContent
    }
  }

  // TODO:  I think this should just work and give back a 204
  // TODO: well i changed something and now it returns a 204 so maybe this TODO above is complete? Must investigate...
  it should "respond with 404 when the email address was already not present in the group and policy" in {
    val samRoutes = TestSamRoutes(resourceTypes)
    
    assertCreateGroup(samRoutes)

    Delete(s"/api/group/$groupId/admin/${samRoutes.userInfo.userEmail}") ~> samRoutes.route ~> check {
      status shouldEqual StatusCodes.NoContent
    }
  }

  it should "respond with 404 when the group does not exist" in {
    val samRoutes = TestSamRoutes(resourceTypes)
    

    Delete(s"/api/group/$groupId/admin/${samRoutes.userInfo.userEmail}") ~> samRoutes.route ~> check {
      status shouldEqual StatusCodes.NotFound
    }
  }

  it should "respond with 404 when the policy is invalid" in {
    val samRoutes = TestSamRoutes(resourceTypes)
    
    assertCreateGroup(samRoutes)

    Delete(s"/api/group/$groupId/people/${samRoutes.userInfo.userEmail}") ~> samRoutes.route ~> check {
      status shouldEqual StatusCodes.NotFound
    }
  }

  it should "respond with 404 when the requesting user does not have permissions to edit the group and policy" in {
    val samRoutes = TestSamRoutes(resourceTypes)
    
    assertCreateGroup(samRoutes)

    val newGuy = makeOtherUser(samRoutes)
    

    Delete(s"/api/group/$groupId/admin/${samRoutes.userInfo.userEmail}") ~> newGuy.routes.route ~> check {
      status shouldEqual StatusCodes.NotFound
    }
  }

  "GET /api/groups" should "respond with 200 and a list of managed groups the authenticated user belongs to" in {
    val samRoutes = TestSamRoutes(resourceTypes)
    val groupNames = Set("foo", "bar", "baz")
    
    groupNames.foreach(assertCreateGroup(samRoutes, _))

    Get("/api/groups") ~> samRoutes.route ~> check {
      status shouldEqual StatusCodes.OK
      val res = responseAs[String]
      groupNames.foreach(res should include (_))
      res should include ("admin")
      res shouldNot include ("member")
    }
  }

  it should "respond with 200 and an empty list if the user is not a member of any managed groups" in {
    val samRoutes = TestSamRoutes(resourceTypes)
    

    Get("/api/groups") ~> samRoutes.route ~> check {
      status shouldEqual StatusCodes.OK
      responseAs[String] shouldEqual "[]"
    }
  }

  "GET /api/group/{groupName}/admin-notifier" should "succeed with 200 when the group exists and the requesting user is a group admin" in {
    val samRoutes = TestSamRoutes(resourceTypes)
    assertCreateUser(samRoutes)
    assertCreateGroup(samRoutes)
    assertGetGroup(samRoutes)

    Get(s"/api/group/$groupId/admin-notifier") ~> samRoutes.route ~> check {
      status shouldEqual StatusCodes.OK
    }
  }

  it should "fail with 404 when the requesting user is a 'member' but not an 'admin'" in {
    val samRoutes: TestSamRoutes = TestSamRoutes(resourceTypes)
    assertCreateGroup(samRoutes)

    val newGuy = makeOtherUser(samRoutes)
    assertCreateUser(newGuy.routes)

    setGroupMembers(samRoutes, Set(newGuy.email), expectedStatus = StatusCodes.Created)

    Get(s"/api/group/$groupId/admin-notifier") ~> newGuy.routes.route ~> check {
      status shouldEqual StatusCodes.NotFound
    }
  }

  it should "fail with 404 when the requesting user is not in the group" in {
    withUserNotInGroup(TestSamRoutes(resourceTypes)) { nonMemberRoutes =>
      Get(s"/api/group/$groupId/admin-notifier") ~> nonMemberRoutes.route ~> check {
        status shouldEqual StatusCodes.NotFound
      }
    }
  }

  it should "fail with 404 when the group does not exist" in {
    val samRoutes = TestSamRoutes(resourceTypes)

    Get(s"/api/group/$groupId/admin") ~> samRoutes.route ~> check {
      status shouldEqual StatusCodes.NotFound
    }
  }

  "PUT /api/group/{groupName}/admin-notifier" should "succeed with 201 after successfully updating the 'admin-notifier' policy" in {
    val samRoutes = TestSamRoutes(resourceTypes)
    assertCreateGroup(samRoutes)

    val newGuy = makeOtherUser(samRoutes)
    assertCreateUser(newGuy.routes)

    Put(s"/api/group/$groupId/admin-notifier", Set(newGuy.email)) ~> samRoutes.route ~> check {
      status shouldEqual StatusCodes.Created
    }
  }

  it should "fail with 404 when the requesting user is not in the admin policy for the group" in {
    val samRoutes = TestSamRoutes(resourceTypes)
    assertCreateGroup(samRoutes)

    val newGuy = makeOtherUser(samRoutes)
    Put(s"/api/group/$groupId/admin-notifier", Set(newGuy.email)) ~> newGuy.routes.route ~> check {
      status shouldEqual StatusCodes.NotFound
    }
  }
}<|MERGE_RESOLUTION|>--- conflicted
+++ resolved
@@ -79,19 +79,19 @@
 
   "GET /api/group/{groupName}" should "respond with 200 if the requesting user is in the admin policy for the group" in {
     val samRoutes = TestSamRoutes(resourceTypes)
-    
+
     assertCreateGroup(samRoutes)
     assertGetGroup(samRoutes)
   }
 
   it should "respond with 200 if the requesting user is in the member policy for the group" in {
     val samRoutes = TestSamRoutes(resourceTypes)
-    
+
 
     val newGuyEmail = WorkbenchEmail("newGuy@organization.org")
     val newGuy = UserInfo(OAuth2BearerToken("newToken"), WorkbenchUserId("NewGuy"), newGuyEmail, 0)
     val newGuyRoutes = new TestSamRoutes(samRoutes.resourceService, samRoutes.userService, samRoutes.statusService, samRoutes.managedGroupService, newGuy, samRoutes.mockDirectoryDao)
-    
+
     assertCreateGroup(samRoutes)
     assertGetGroup(samRoutes)
 
@@ -104,19 +104,19 @@
 
   it should "respond with 404 if the group does not exist" in {
     val samRoutes = TestSamRoutes(resourceTypes)
-    
+
     assertGroupDoesNotExist(samRoutes)
   }
 
   it should "respond with 200 if the group exists but the user is not in the group" in {
     val samRoutes = TestSamRoutes(resourceTypes)
-    
+
     assertCreateGroup(samRoutes)
 
     val newGuyEmail = WorkbenchEmail("newGuy@organization.org")
     val newGuy = UserInfo(OAuth2BearerToken("newToken"), WorkbenchUserId("NewGuy"), newGuyEmail, 0)
     val newGuyRoutes = new TestSamRoutes(samRoutes.resourceService, samRoutes.userService, samRoutes.statusService, samRoutes.managedGroupService, newGuy, samRoutes.mockDirectoryDao)
-    
+
 
     Get(s"/api/group/$groupId") ~> newGuyRoutes.route ~> check {
       status shouldEqual StatusCodes.OK
@@ -125,14 +125,14 @@
 
   "POST /api/group/{groupName}" should "respond 201 if the group did not already exist" in {
     val samRoutes = TestSamRoutes(resourceTypes)
-    
+
     assertGroupDoesNotExist(samRoutes)
     assertCreateGroup(samRoutes)
   }
 
   it should "fail with a 409 if the group already exists" in {
     val samRoutes = TestSamRoutes(resourceTypes)
-    
+
     assertCreateGroup(samRoutes)
     assertGetGroup(samRoutes)
     Post(s"/api/group/$groupId") ~> samRoutes.route ~> check {
@@ -142,7 +142,7 @@
 
   it should "fail with a 400 if the group name contains invalid characters" in {
     val samRoutes = TestSamRoutes(resourceTypes)
-    
+
     assertCreateGroup(samRoutes)
     assertGetGroup(samRoutes)
 
@@ -154,7 +154,7 @@
 
   it should "fail with a 400 if the group name contains 64 or more characters" in {
     val samRoutes = TestSamRoutes(resourceTypes)
-    
+
     assertCreateGroup(samRoutes)
     assertGetGroup(samRoutes)
 
@@ -166,7 +166,7 @@
 
   "DELETE /api/group/{groupName}" should "should respond with 204 when the group is successfully deleted" in {
     val samRoutes = TestSamRoutes(resourceTypes)
-    
+
     assertCreateGroup(samRoutes)
     assertGetGroup(samRoutes)
     assertDeleteGroup(samRoutes)
@@ -175,29 +175,18 @@
 
   it should "fail with 404 if the authenticated user is not in the owner policy for the group" in {
     val defaultRoutes = TestSamRoutes(resourceTypes)
-<<<<<<< HEAD
-    
-    assertCreateGroup(defaultRoutes)
-    assertGetGroup(defaultRoutes)
-
-    val theDude = UserInfo(OAuth2BearerToken("tokenDude"), WorkbenchUserId("ElDudarino"), WorkbenchEmail("ElDudarino@example.com"), 0)
-    val dudesRoutes = new TestSamRoutes(defaultRoutes.resourceService, defaultRoutes.userService, defaultRoutes.statusService, defaultRoutes.managedGroupService, theDude, defaultRoutes.mockDirectoryDao)
-=======
-    withUserNotInGroup(defaultRoutes) { nonMemberRoutes =>
-      assertGetGroup(nonMemberRoutes)
-      Delete(s"/api/group/$groupId") ~> nonMemberRoutes.route ~> check {
-        status shouldEqual StatusCodes.NotFound
-      }
->>>>>>> 9bc403e8
-
-      assertGetGroup(nonMemberRoutes)
-      assertGetGroup(defaultRoutes)
-    }
+    withUserNotInGroup(defaultRoutes){ nonMemberRoutes =>
+    assertGetGroup(nonMemberRoutes)
+    Delete(s"/api/group/$groupId") ~> nonMemberRoutes.route ~> check {
+      status shouldEqual StatusCodes.NotFound
+    }
+    assertGetGroup(nonMemberRoutes)
+    assertGetGroup(defaultRoutes)}
   }
 
   "GET /api/group/{groupName}/member" should "succeed with 200 when the group exists and the requesting user is in the group" in {
     val samRoutes = TestSamRoutes(resourceTypes)
-    
+
     assertCreateGroup(samRoutes)
 
     Get(s"/api/group/$groupId/member") ~> samRoutes.route ~> check {
@@ -208,7 +197,7 @@
 
   it should "fail with 404 when the requesting user is a 'member' but not an 'admin'" in {
     val samRoutes = TestSamRoutes(resourceTypes)
-    
+
     assertCreateGroup(samRoutes)
 
     val newGuy = makeOtherUser(samRoutes)
@@ -222,29 +211,17 @@
   }
 
   it should "fail with 404 when the requesting user is not in the group" in {
-<<<<<<< HEAD
-    val defaultRoutes = TestSamRoutes(resourceTypes)
-    
-    assertCreateGroup(defaultRoutes)
-    assertGetGroup(defaultRoutes)
-
-    val theDude = UserInfo(OAuth2BearerToken("tokenDude"), WorkbenchUserId("ElDudarino"), WorkbenchEmail("ElDudarino@example.com"), 0)
-    val dudesRoutes = new TestSamRoutes(defaultRoutes.resourceService, defaultRoutes.userService, defaultRoutes.statusService, defaultRoutes.managedGroupService, theDude, defaultRoutes.mockDirectoryDao)
-
-    Get(s"/api/group/$groupId/member") ~> dudesRoutes.route ~> check {
-      status shouldEqual StatusCodes.NotFound
-=======
-    withUserNotInGroup(TestSamRoutes(resourceTypes)) { nonMemberRoutes =>
-      Get(s"/api/group/$groupId/members") ~> nonMemberRoutes.route ~> check {
-        status shouldEqual StatusCodes.NotFound
-      }
->>>>>>> 9bc403e8
+    withUserNotInGroup( TestSamRoutes(resourceTypes)
+    ) { nonMemberRoutes =>
+
+    Get(s"/api/group/$groupId/members") ~> nonMemberRoutes.route ~> check {
+      status shouldEqual StatusCodes.NotFound}
     }
   }
 
   it should "fail with 404 when the group does not exist" in {
     val samRoutes = TestSamRoutes(resourceTypes)
-    
+
 
     Get(s"/api/group/$groupId/member") ~> samRoutes.route ~> check {
       status shouldEqual StatusCodes.NotFound
@@ -253,7 +230,7 @@
 
   "GET /api/group/{groupName}/{policyName}" should "fail with 404 if policy name is not in [member, admin]" in {
     val samRoutes = TestSamRoutes(resourceTypes)
-    
+
     assertCreateGroup(samRoutes)
 
     Get(s"/api/group/$groupId/blah") ~> samRoutes.route ~> check {
@@ -264,7 +241,7 @@
 
   "PUT /api/group/{groupName}/member" should "fail with 400 when updating the 'member' policy of the group with a user who has not been created yet" in {
     val samRoutes = TestSamRoutes(resourceTypes)
-    
+
     assertCreateGroup(samRoutes)
 
     val newGuyEmail = WorkbenchEmail("newGuy@organization.org")
@@ -278,18 +255,18 @@
 
   it should "succeed with 201 after successfully updating the 'member' policy of the group" in {
     val samRoutes = TestSamRoutes(resourceTypes)
-    
-    assertCreateGroup(samRoutes)
-
-    val newGuy = makeOtherUser(samRoutes)
-    
+
+    assertCreateGroup(samRoutes)
+
+    val newGuy = makeOtherUser(samRoutes)
+
 
     setGroupMembers(samRoutes, Set(newGuy.email), expectedStatus = StatusCodes.Created)
   }
 
   it should "fail with 404 when the requesting user is not in the admin policy for the group" in {
     val samRoutes = TestSamRoutes(resourceTypes)
-    
+
     assertCreateGroup(samRoutes)
 
     val newGuy = makeOtherUser(samRoutes)
@@ -307,7 +284,7 @@
 
   it should "fail with 500 when any of the email addresses being added are invalid" in {
     val samRoutes = TestSamRoutes(resourceTypes)
-    
+
     assertCreateGroup(samRoutes)
 
     val newGuyEmail = WorkbenchEmail("I'm not an email address but I should be")
@@ -321,7 +298,7 @@
 
   "GET /api/group/{groupName}/admin" should "succeed with 200 when the group exists and the requesting user is in the group" in {
     val samRoutes = TestSamRoutes(resourceTypes)
-    
+
     assertCreateGroup(samRoutes)
     assertGetGroup(samRoutes)
 
@@ -333,11 +310,11 @@
 
   it should "fail with 404 when the requesting user is a 'member' but not an 'admin'" in {
     val samRoutes = TestSamRoutes(resourceTypes)
-    
-    assertCreateGroup(samRoutes)
-
-    val newGuy = makeOtherUser(samRoutes)
-    
+
+    assertCreateGroup(samRoutes)
+
+    val newGuy = makeOtherUser(samRoutes)
+
 
     setGroupMembers(samRoutes, Set(newGuy.email), expectedStatus = StatusCodes.Created)
 
@@ -347,23 +324,11 @@
   }
 
   it should "fail with 404 when the requesting user is not in the group" in {
-<<<<<<< HEAD
-    val defaultRoutes = TestSamRoutes(resourceTypes)
-    
-    assertCreateGroup(defaultRoutes)
-    assertGetGroup(defaultRoutes)
-
-    val theDude = UserInfo(OAuth2BearerToken("tokenDude"), WorkbenchUserId("ElDudarino"), WorkbenchEmail("ElDudarino@example.com"), 0)
-    val dudesRoutes = new TestSamRoutes(defaultRoutes.resourceService, defaultRoutes.userService, defaultRoutes.statusService, defaultRoutes.managedGroupService, theDude, defaultRoutes.mockDirectoryDao)
-
-    Get(s"/api/group/$groupId/admin") ~> dudesRoutes.route ~> check {
-      status shouldEqual StatusCodes.NotFound
-=======
-    withUserNotInGroup(TestSamRoutes(resourceTypes)) { nonMemberRoutes =>
-      Get(s"/api/group/$groupId/admin") ~> nonMemberRoutes.route ~> check {
-        status shouldEqual StatusCodes.NotFound
-      }
->>>>>>> 9bc403e8
+    withUserNotInGroup( TestSamRoutes(resourceTypes)
+    ) { nonMemberRoutes =>
+
+    Get(s"/api/group/$groupId/admin") ~> nonMemberRoutes.route ~> check {
+      status shouldEqual StatusCodes.NotFound}
     }
   }
 
@@ -377,7 +342,7 @@
 
   "PUT /api/group/{groupName}/admin" should "fail with 400 when updating the 'admin' policy of the group with a user who has not been created yet" in {
     val samRoutes = TestSamRoutes(resourceTypes)
-    
+
     assertCreateGroup(samRoutes)
 
     val newGuyEmail = WorkbenchEmail("newGuy@organization.org")
@@ -391,11 +356,11 @@
 
   it should "succeed with 201 after successfully updating the 'admin' policy of the group" in {
     val samRoutes = TestSamRoutes(resourceTypes)
-    
-    assertCreateGroup(samRoutes)
-
-    val newGuy = makeOtherUser(samRoutes)
-    
+
+    assertCreateGroup(samRoutes)
+
+    val newGuy = makeOtherUser(samRoutes)
+
 
     val members = Set(newGuy.email)
     Put(s"/api/group/$groupId/admin", members) ~> samRoutes.route ~> check {
@@ -405,7 +370,7 @@
 
   it should "fail with 404 when the requesting user is not in the admin policy for the group" in {
     val samRoutes = TestSamRoutes(resourceTypes)
-    
+
     assertCreateGroup(samRoutes)
 
     val newGuy = makeOtherUser(samRoutes)
@@ -422,7 +387,7 @@
     val newGuyEmail = WorkbenchEmail("newGuy@organization.org")
     val newGuy = UserInfo(OAuth2BearerToken("newToken"), WorkbenchUserId("NewGuy"), newGuyEmail, 0)
     val newGuyRoutes = new TestSamRoutes(samRoutes.resourceService, samRoutes.userService, samRoutes.statusService, samRoutes.managedGroupService, newGuy, samRoutes.mockDirectoryDao)
-    
+
 
     val members = Set(newGuyEmail)
     Put(s"/api/group/$groupId/admin", members) ~> samRoutes.route ~> check {
@@ -432,7 +397,7 @@
 
   it should "fail with 500 when any of the email addresses being added are invalid" in {
     val samRoutes = TestSamRoutes(resourceTypes)
-    
+
     assertCreateGroup(samRoutes)
 
     val newGuyEmail = WorkbenchEmail("An Invalid email address")
@@ -446,11 +411,11 @@
 
   "PUT /api/group/{groupName}/{policyName}/{email}" should "respond with 204 and add the email address to the specified group and policy" in {
     val samRoutes = TestSamRoutes(resourceTypes)
-    
-    assertCreateGroup(samRoutes)
-
-    val newGuy = makeOtherUser(samRoutes)
-    
+
+    assertCreateGroup(samRoutes)
+
+    val newGuy = makeOtherUser(samRoutes)
+
 
     Put(s"/api/group/$groupId/admin/${newGuy.email}") ~> samRoutes.route ~> check {
       status shouldEqual StatusCodes.NoContent
@@ -459,7 +424,7 @@
 
   it should "respond with 204 when the email address is already in the group and policy" in {
     val samRoutes = TestSamRoutes(resourceTypes)
-    
+
     assertCreateGroup(samRoutes)
 
     val defaultUserInfo = samRoutes.userInfo
@@ -471,7 +436,7 @@
   it should "respond with 404 when the group does not exist" in {
     val samRoutes = TestSamRoutes(resourceTypes)
     val newGuy = makeOtherUser(samRoutes)
-    
+
 
     Put(s"/api/group/$groupId/admin/${newGuy.email}") ~> samRoutes.route ~> check {
       status shouldEqual StatusCodes.NotFound
@@ -480,7 +445,7 @@
 
   it should "respond with 400 when the email address is invalid" in {
     val samRoutes = TestSamRoutes(resourceTypes)
-    
+
     assertCreateGroup(samRoutes)
 
     val notAnEmail = "NotAnEmailAddress"
@@ -492,11 +457,11 @@
 
   it should "respond with 404 when the policy is invalid" in {
     val samRoutes = TestSamRoutes(resourceTypes)
-    
-    assertCreateGroup(samRoutes)
-
-    val newGuy = makeOtherUser(samRoutes)
-    
+
+    assertCreateGroup(samRoutes)
+
+    val newGuy = makeOtherUser(samRoutes)
+
 
     Put(s"/api/group/$groupId/xmen/${newGuy.email}") ~> samRoutes.route ~> check {
       status shouldEqual StatusCodes.NotFound
@@ -505,11 +470,11 @@
 
   it should "respond with 404 when the requesting user does not have any permissions in the group and policy" in {
     val samRoutes = TestSamRoutes(resourceTypes)
-    
-    assertCreateGroup(samRoutes)
-
-    val newGuy = makeOtherUser(samRoutes)
-    
+
+    assertCreateGroup(samRoutes)
+
+    val newGuy = makeOtherUser(samRoutes)
+
 
     Put(s"/api/group/$groupId/admin/${samRoutes.userInfo.userEmail}") ~> newGuy.routes.route ~> check {
       status shouldEqual StatusCodes.NotFound
@@ -519,7 +484,7 @@
   // TODO: In order to be able to delete the subject, they need to exist in opendj.  Is this what we want?
   "DELETE /api/group/{groupName}/{policyName}/{email}" should "respond with 204 and remove the email address from the specified group and policy" in {
     val samRoutes = TestSamRoutes(resourceTypes)
-    
+
     assertCreateGroup(samRoutes)
 
     Delete(s"/api/group/$groupId/admin/${samRoutes.userInfo.userEmail}") ~> samRoutes.route ~> check {
@@ -531,7 +496,7 @@
   // TODO: well i changed something and now it returns a 204 so maybe this TODO above is complete? Must investigate...
   it should "respond with 404 when the email address was already not present in the group and policy" in {
     val samRoutes = TestSamRoutes(resourceTypes)
-    
+
     assertCreateGroup(samRoutes)
 
     Delete(s"/api/group/$groupId/admin/${samRoutes.userInfo.userEmail}") ~> samRoutes.route ~> check {
@@ -541,7 +506,7 @@
 
   it should "respond with 404 when the group does not exist" in {
     val samRoutes = TestSamRoutes(resourceTypes)
-    
+
 
     Delete(s"/api/group/$groupId/admin/${samRoutes.userInfo.userEmail}") ~> samRoutes.route ~> check {
       status shouldEqual StatusCodes.NotFound
@@ -550,7 +515,7 @@
 
   it should "respond with 404 when the policy is invalid" in {
     val samRoutes = TestSamRoutes(resourceTypes)
-    
+
     assertCreateGroup(samRoutes)
 
     Delete(s"/api/group/$groupId/people/${samRoutes.userInfo.userEmail}") ~> samRoutes.route ~> check {
@@ -560,11 +525,11 @@
 
   it should "respond with 404 when the requesting user does not have permissions to edit the group and policy" in {
     val samRoutes = TestSamRoutes(resourceTypes)
-    
-    assertCreateGroup(samRoutes)
-
-    val newGuy = makeOtherUser(samRoutes)
-    
+
+    assertCreateGroup(samRoutes)
+
+    val newGuy = makeOtherUser(samRoutes)
+
 
     Delete(s"/api/group/$groupId/admin/${samRoutes.userInfo.userEmail}") ~> newGuy.routes.route ~> check {
       status shouldEqual StatusCodes.NotFound
@@ -574,7 +539,7 @@
   "GET /api/groups" should "respond with 200 and a list of managed groups the authenticated user belongs to" in {
     val samRoutes = TestSamRoutes(resourceTypes)
     val groupNames = Set("foo", "bar", "baz")
-    
+
     groupNames.foreach(assertCreateGroup(samRoutes, _))
 
     Get("/api/groups") ~> samRoutes.route ~> check {
@@ -588,7 +553,7 @@
 
   it should "respond with 200 and an empty list if the user is not a member of any managed groups" in {
     val samRoutes = TestSamRoutes(resourceTypes)
-    
+
 
     Get("/api/groups") ~> samRoutes.route ~> check {
       status shouldEqual StatusCodes.OK
@@ -598,7 +563,6 @@
 
   "GET /api/group/{groupName}/admin-notifier" should "succeed with 200 when the group exists and the requesting user is a group admin" in {
     val samRoutes = TestSamRoutes(resourceTypes)
-    assertCreateUser(samRoutes)
     assertCreateGroup(samRoutes)
     assertGetGroup(samRoutes)
 
@@ -612,7 +576,6 @@
     assertCreateGroup(samRoutes)
 
     val newGuy = makeOtherUser(samRoutes)
-    assertCreateUser(newGuy.routes)
 
     setGroupMembers(samRoutes, Set(newGuy.email), expectedStatus = StatusCodes.Created)
 
@@ -642,7 +605,6 @@
     assertCreateGroup(samRoutes)
 
     val newGuy = makeOtherUser(samRoutes)
-    assertCreateUser(newGuy.routes)
 
     Put(s"/api/group/$groupId/admin-notifier", Set(newGuy.email)) ~> samRoutes.route ~> check {
       status shouldEqual StatusCodes.Created
