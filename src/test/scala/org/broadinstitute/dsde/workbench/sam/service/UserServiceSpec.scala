--- conflicted
+++ resolved
@@ -93,7 +93,6 @@
     when(dirDAO.setUserAzureB2CId(defaultUser.id, defaultUser.azureB2CId.get, samRequestContext)).thenReturn(IO(()))
 
     googleExtensions = mock[GoogleExtensions](RETURNS_SMART_NULLS)
-<<<<<<< HEAD
     when(googleExtensions.getOrCreateAllUsersGroup(any[DirectoryDAO], any[SamRequestContext])(any[ExecutionContext]))
       .thenReturn(Future.successful(allUsersGroup))
 
@@ -102,17 +101,6 @@
     when(googleExtensions.getUserStatus(any[SamUser])).thenReturn(Future.successful(true))
     when(googleExtensions.onUserDisable(any[SamUser], any[SamRequestContext])).thenReturn(Future.successful(()))
     when(googleExtensions.onUserEnable(any[SamUser], any[SamRequestContext])).thenReturn(Future.successful(()))
-=======
-    if (databaseEnabled) {
-      when(googleExtensions.getOrCreateAllUsersGroup(any[DirectoryDAO], any[SamRequestContext])(any[ExecutionContext]))
-        .thenReturn(NoExtensions.getOrCreateAllUsersGroup(dirDAO, samRequestContext))
-    }
-    when(googleExtensions.onUserCreate(any[SamUser], any[SamRequestContext])).thenReturn(IO.unit)
-    when(googleExtensions.onUserDelete(any[WorkbenchUserId], any[SamRequestContext])).thenReturn(IO.unit)
-    when(googleExtensions.getUserStatus(any[SamUser])).thenReturn(IO.pure(true))
-    when(googleExtensions.onUserDisable(any[SamUser], any[SamRequestContext])).thenReturn(IO.unit)
-    when(googleExtensions.onUserEnable(any[SamUser], any[SamRequestContext])).thenReturn(IO.unit)
->>>>>>> 4575f270
     when(googleExtensions.onGroupUpdate(any[Seq[WorkbenchGroupIdentity]], any[SamRequestContext])).thenReturn(Future.successful(()))
 
     mockTosService = mock[TosService](RETURNS_SMART_NULLS)
@@ -128,7 +116,6 @@
     * src/test/scala/org/broadinstitute/dsde/workbench/sam/service/UserServiceSpecs/CreateUserSpec.scala
     */
 
-<<<<<<< HEAD
   "getUserStatus" should "get user status for a user that exists and is enabled" in {
     val status = service.getUserStatus(defaultUser.id, samRequestContext = samRequestContext).futureValue
     status.value shouldBe enabledDefaultUserStatus
@@ -139,23 +126,6 @@
     val status = service.getUserStatus(defaultUser.id, samRequestContext = samRequestContext).futureValue
     status.value.enabled("ldap") shouldBe false
     status.value.enabled("adminEnabled") shouldBe false
-=======
-    // create a user
-    val newUser = service.createUser(defaultUser, samRequestContext).unsafeRunSync()
-    newUser shouldBe UserStatus(UserStatusDetails(defaultUser.id, defaultUser.email), Map("ldap" -> true, "allUsersGroup" -> true, "google" -> true))
-    verify(googleExtensions).onUserCreate(defaultUser, samRequestContext)
-
-    dirDAO.loadUser(defaultUser.id, samRequestContext).unsafeRunSync() shouldBe Some(defaultUser.copy(enabled = true))
-    dirDAO.isEnabled(defaultUser.id, samRequestContext).unsafeRunSync() shouldBe true
-    dirDAO.loadGroup(CloudExtensions.allUsersGroupName, samRequestContext).unsafeRunSync() shouldBe
-      Some(
-        BasicWorkbenchGroup(
-          CloudExtensions.allUsersGroupName,
-          Set(defaultUser.id),
-          service.cloudExtensions.getOrCreateAllUsersGroup(dirDAO, samRequestContext).unsafeRunSync().email
-        )
-      )
->>>>>>> 4575f270
   }
 
   it should "return UserStatus.allUsersGroup as false if user is not in the All_Users group" in {
@@ -170,22 +140,11 @@
     status.value.enabled("google") shouldBe false
   }
 
-<<<<<<< HEAD
   it should "not return UserStatus.tosAccepted or UserStatus.adminEnabled if user's TOS status is false" in {
     when(mockTosService.getTosStatus(enabledUser.id, samRequestContext)).thenReturn(IO(Option(false)))
     val status = service.getUserStatus(enabledUser.id, samRequestContext = samRequestContext).futureValue
     status.value.enabled shouldNot contain("tosAccepted")
     status.value.enabled shouldNot contain("adminEnabled")
-=======
-    serviceTosEnabled.createUser(defaultUser, samRequestContext).unsafeRunSync()
-    val status = serviceTosEnabled.acceptTermsOfService(defaultUser.id, samRequestContext).unsafeRunSync()
-    status shouldBe Option(
-      UserStatus(
-        UserStatusDetails(defaultUser.id, defaultUser.email),
-        Map("tosAccepted" -> true, "google" -> true, "ldap" -> true, "allUsersGroup" -> true, "adminEnabled" -> true)
-      )
-    )
->>>>>>> 4575f270
   }
 
   it should "not return UserStatus.tosAccepted or UserStatus.adminEnabled if user's TOS status is None" in {
@@ -195,7 +154,6 @@
     status.value.enabled shouldNot contain("adminEnabled")
   }
 
-<<<<<<< HEAD
   it should "return no status for a user that does not exist" in {
     when(dirDAO.loadUser(defaultUser.id, samRequestContext)).thenReturn(IO(None))
     service.getUserStatus(defaultUser.id, samRequestContext = samRequestContext).futureValue shouldBe None
@@ -209,20 +167,6 @@
   it should "return userDetailsOnly status for a disabled user" in {
     when(dirDAO.isEnabled(disabledUser.id, samRequestContext)).thenReturn(IO(false))
     val statusNoEnabled = service.getUserStatus(defaultUser.id, true, samRequestContext).futureValue
-=======
-    // user doesn't exist yet
-    service.getUserStatus(defaultUser.id, samRequestContext = samRequestContext).unsafeRunSync() shouldBe None
-
-    // create a user
-    val newUser = service.createUser(defaultUser, samRequestContext).unsafeRunSync()
-    newUser shouldBe UserStatus(UserStatusDetails(defaultUser.id, defaultUser.email), Map("ldap" -> true, "allUsersGroup" -> true, "google" -> true))
-
-    // user should exist now
-    val status = service.getUserStatus(defaultUser.id, samRequestContext = samRequestContext).unsafeRunSync()
-    status shouldBe Some(UserStatus(UserStatusDetails(defaultUser.id, defaultUser.email), Map("ldap" -> true, "allUsersGroup" -> true, "google" -> true)))
-
-    val statusNoEnabled = service.getUserStatus(defaultUser.id, true, samRequestContext).unsafeRunSync()
->>>>>>> 4575f270
     statusNoEnabled shouldBe Some(UserStatus(UserStatusDetails(defaultUser.id, defaultUser.email), Map.empty))
   }
 
@@ -231,18 +175,12 @@
     status shouldBe Some(UserStatusDiagnostics(true, true, true, Some(true), true))
   }
 
-<<<<<<< HEAD
   it should "return UserStatusDiagnostics.enabled and UserStatusDiagnostics.adminEnabled as false if user is disabled" in {
     when(dirDAO.isEnabled(disabledUser.id, samRequestContext)).thenReturn(IO(false))
     val status = service.getUserStatusDiagnostics(defaultUser.id, samRequestContext).futureValue
     status.value.enabled shouldBe false
     status.value.adminEnabled shouldBe false
   }
-=======
-    // create a user
-    val newUser = service.createUser(defaultUser, samRequestContext).unsafeRunSync()
-    newUser shouldBe UserStatus(UserStatusDetails(defaultUser.id, defaultUser.email), Map("ldap" -> true, "allUsersGroup" -> true, "google" -> true))
->>>>>>> 4575f270
 
   it should "return UserStatusDiagnostics.inAllUsersGroup as false if user is not in the All_Users group" in {
     when(dirDAO.isGroupMember(allUsersGroup.id, defaultUser.id, samRequestContext)).thenReturn(IO(false))
@@ -262,7 +200,6 @@
     status.value.tosAccepted.value shouldBe false
   }
 
-<<<<<<< HEAD
   it should "return UserStatusDiagnostics.tosAccepted as None if user's TOS status is None" in {
     when(mockTosService.getTosStatus(enabledUser.id, samRequestContext)).thenReturn(IO(None))
     val status = service.getUserStatusDiagnostics(enabledUser.id, samRequestContext).futureValue
@@ -287,24 +224,11 @@
       service.enableUser(defaultUser.id, samRequestContext).futureValue
       verify(googleExtensions).onUserEnable(user, samRequestContext)
     }
-=======
-    // user doesn't exist yet
-    service.getUserStatusDiagnostics(defaultUser.id, samRequestContext).unsafeRunSync() shouldBe None
-
-    // create a user
-    val newUser = service.createUser(defaultUser, samRequestContext).unsafeRunSync()
-    newUser shouldBe UserStatus(UserStatusDetails(defaultUser.id, defaultUser.email), Map("ldap" -> true, "allUsersGroup" -> true, "google" -> true))
-
-    // get user status diagnostics
-    val diagnostics = service.getUserStatusDiagnostics(defaultUser.id, samRequestContext).unsafeRunSync()
-    diagnostics shouldBe Some(UserStatusDiagnostics(true, true, true, None, true))
->>>>>>> 4575f270
   }
 
   "enableUser for an already enabled user" should behave like successfullyEnabledUser(enabledUser)
   "enableUser for disabled user" should behave like successfullyEnabledUser(disabledUser)
 
-<<<<<<< HEAD
   "enableUser for a non-existent user" should "return None" in {
     when(dirDAO.loadUser(defaultUser.id, samRequestContext)).thenReturn(IO(None))
     val status = service.enableUser(defaultUser.id, samRequestContext).futureValue
@@ -318,15 +242,6 @@
       service.disableUser(defaultUser.id, samRequestContext).futureValue
       verify(dirDAO).disableIdentity(user.id, samRequestContext)
     }
-=======
-    // user doesn't exist yet
-    service.enableUser(defaultUser.id, samRequestContext).unsafeRunSync() shouldBe None
-    service.disableUser(defaultUser.id, samRequestContext).unsafeRunSync() shouldBe None
-
-    // create a user
-    val newUser = service.createUser(defaultUser, samRequestContext).unsafeRunSync()
-    newUser shouldBe UserStatus(UserStatusDetails(defaultUser.id, defaultUser.email), Map("ldap" -> true, "allUsersGroup" -> true, "google" -> true))
->>>>>>> 4575f270
 
     it should "disable the user on google" in {
       when(dirDAO.loadUser(user.id, samRequestContext)).thenReturn(IO(Option(user)))
@@ -335,14 +250,8 @@
     }
   }
 
-<<<<<<< HEAD
   "disableUser for an enabled user" should behave like successfullyDisabledUser(enabledUser)
   "disableUser for an already disabled user" should behave like successfullyDisabledUser(disabledUser)
-=======
-    // disable the user
-    val response = service.disableUser(defaultUser.id, samRequestContext).unsafeRunSync()
-    response shouldBe Some(UserStatus(UserStatusDetails(defaultUser.id, defaultUser.email), Map("ldap" -> false, "allUsersGroup" -> true, "google" -> true)))
->>>>>>> 4575f270
 
   "disableUser for a non-existent user" should "return None" in {
     when(dirDAO.loadUser(defaultUser.id, samRequestContext)).thenReturn(IO(None))
@@ -355,7 +264,6 @@
     verify(dirDAO).removeGroupMember(allUsersGroup.id, defaultUser.id, samRequestContext)
   }
 
-<<<<<<< HEAD
   it should "delete the user on google" in {
     service.deleteUser(defaultUser.id, samRequestContext).futureValue
     verify(googleExtensions).onUserDelete(defaultUser.id, samRequestContext)
@@ -439,25 +347,17 @@
 
   before {
     clearDatabase()
-=======
-    // create a user
-    val newUser = service.createUser(defaultUser, samRequestContext).unsafeRunSync()
-    newUser shouldBe UserStatus(UserStatusDetails(defaultUser.id, defaultUser.email), Map("ldap" -> true, "allUsersGroup" -> true, "google" -> true))
-
-    // delete the user
-    service.deleteUser(defaultUser.id, samRequestContext).unsafeRunSync()
->>>>>>> 4575f270
 
     googleExtensions = mock[GoogleExtensions](RETURNS_SMART_NULLS)
     if (databaseEnabled) {
       when(googleExtensions.getOrCreateAllUsersGroup(any[DirectoryDAO], any[SamRequestContext])(any[ExecutionContext]))
         .thenReturn(NoExtensions.getOrCreateAllUsersGroup(dirDAO, samRequestContext))
     }
-    when(googleExtensions.onUserCreate(any[SamUser], any[SamRequestContext])).thenReturn(Future.successful(()))
-    when(googleExtensions.onUserDelete(any[WorkbenchUserId], any[SamRequestContext])).thenReturn(Future.successful(()))
-    when(googleExtensions.getUserStatus(any[SamUser])).thenReturn(Future.successful(true))
-    when(googleExtensions.onUserDisable(any[SamUser], any[SamRequestContext])).thenReturn(Future.successful(()))
-    when(googleExtensions.onUserEnable(any[SamUser], any[SamRequestContext])).thenReturn(Future.successful(()))
+    when(googleExtensions.onUserCreate(any[SamUser], any[SamRequestContext])).thenReturn(IO.unit)
+    when(googleExtensions.onUserDelete(any[WorkbenchUserId], any[SamRequestContext])).thenReturn(IO.unit)
+    when(googleExtensions.getUserStatus(any[SamUser])).thenReturn(IO.pure(true))
+    when(googleExtensions.onUserDisable(any[SamUser], any[SamRequestContext])).thenReturn(IO.unit)
+    when(googleExtensions.onUserEnable(any[SamUser], any[SamRequestContext])).thenReturn(IO.unit)
     when(googleExtensions.onGroupUpdate(any[Seq[WorkbenchGroupIdentity]], any[SamRequestContext])).thenReturn(Future.successful(()))
 
     tos = new TosService(dirDAO, googleServicesConfig.appsDomain, TestSupport.tosConfig)
