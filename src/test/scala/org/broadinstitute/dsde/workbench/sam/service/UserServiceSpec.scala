package org.broadinstitute.dsde.workbench.sam
package service

import akka.http.scaladsl.model.StatusCodes
import cats.effect.IO
import cats.effect.unsafe.implicits.{global => globalEc}
import org.broadinstitute.dsde.workbench.model._
import org.broadinstitute.dsde.workbench.sam.Generator.{arbNonPetEmail => _, _}
import org.broadinstitute.dsde.workbench.sam.TestSupport.{databaseEnabled, databaseEnabledClue}
import org.broadinstitute.dsde.workbench.sam.dataAccess.{DirectoryDAO, PostgresDirectoryDAO}
import org.broadinstitute.dsde.workbench.sam.google.GoogleExtensions
import org.broadinstitute.dsde.workbench.sam.matchers.TimeMatchers
import org.broadinstitute.dsde.workbench.sam.model._
import org.broadinstitute.dsde.workbench.sam.service.UserServiceSpecs.{CreateUserSpec, GetUserStatusSpec, InviteUserSpec}
import org.broadinstitute.dsde.workbench.sam.util.SamRequestContext
import org.mockito.Mockito
import org.mockito.Mockito._
import org.mockito.invocation.InvocationOnMock
import org.mockito.scalatest.MockitoSugar
import org.scalacheck.{Arbitrary, Gen}
import org.scalatest.Inside.inside
import org.scalatest.concurrent.ScalaFutures
import org.scalatest.flatspec.AnyFlatSpec
import org.scalatest.matchers.should.Matchers
import org.scalatest._

<<<<<<< HEAD
import scala.concurrent.ExecutionContext
=======
import java.time.Instant
>>>>>>> 30bfdf63
import scala.concurrent.ExecutionContext.Implicits.global
import scala.concurrent.duration._

// TODO: continue breaking down old UserServiceSpec tests into nested suites
// See: https://www.scalatest.org/scaladoc/3.2.3/org/scalatest/Suite.html
class UserServiceSpec extends Suite {
  override def nestedSuites: IndexedSeq[Suite] =
    IndexedSeq(
      new CreateUserSpec,
      new InviteUserSpec,
      new GetUserStatusSpec,
      new OldUserServiceSpec,
      new OldUserServiceMockSpec
    )
}

// This test suite is deprecated.  It is still used and still has valid tests in it, but it should be broken out
// into smaller, more focused suites which should then be added to the `nestedSuites` of `UserServiceSpec`
// This class does not connect to a real database (hence "mock" in the name (naming is hard, don't judge me)), but its
// tests should still be broken out to individual Spec files and rewritten
@DoNotDiscover
class OldUserServiceMockSpec
    extends AnyFlatSpec
    with Matchers
    with TestSupport
    with MockitoSugar
    with PropertyBasedTesting
    with BeforeAndAfter
    with BeforeAndAfterAll
    with ScalaFutures
    with OptionValues {

  override implicit val patienceConfig: PatienceConfig = PatienceConfig(timeout = scaled(5.seconds))
  implicit override val generatorDrivenConfig: PropertyCheckConfiguration = PropertyCheckConfiguration(minSuccessful = 100)

  val defaultUser = genWorkbenchUserBoth.sample.get
  val enabledDefaultUserStatus = UserStatusBuilder(defaultUser)
    .withAllUsersGroup(true)
    .withLdap(true)
    .withGoogle(true)
    .withTosAccepted(true)
    .withAdminEnabled(true)
    .build

  lazy val petServiceAccountConfig = TestSupport.appConfig.googleConfig.get.petServiceAccountConfig

  var service: UserService = _
  var googleExtensions: GoogleExtensions = _
  var dirDAO: DirectoryDAO = _
  var mockTosService: TosService = _
  val blockedDomain = "blocked.domain.com"
  val enabledUser: SamUser = defaultUser.copy(enabled = true)
  val disabledUser: SamUser = defaultUser.copy(enabled = false)
  val allUsersGroup: BasicWorkbenchGroup = BasicWorkbenchGroup(WorkbenchGroupName("All_Users"), Set(), WorkbenchEmail("all_users@fake.com"))

  before {
    dirDAO = mock[DirectoryDAO](RETURNS_SMART_NULLS)

    when(dirDAO.loadUser(defaultUser.id, samRequestContext)).thenReturn(IO(Some(enabledUser)))
    when(dirDAO.loadSubjectFromGoogleSubjectId(defaultUser.googleSubjectId.get, samRequestContext)).thenReturn(IO(None))
    when(dirDAO.loadSubjectFromEmail(defaultUser.email, samRequestContext)).thenReturn(IO(Option(defaultUser.id)))
    when(dirDAO.createUser(defaultUser, samRequestContext)).thenReturn(IO(disabledUser))
    when(dirDAO.deleteUser(defaultUser.id, samRequestContext)).thenReturn(IO(()))
    when(dirDAO.enableIdentity(defaultUser.id, samRequestContext)).thenReturn(IO(()))
    when(dirDAO.disableIdentity(defaultUser.id, samRequestContext)).thenReturn(IO(()))
    when(dirDAO.addGroupMember(allUsersGroup.id, defaultUser.id, samRequestContext)).thenReturn(IO(true))
    when(dirDAO.removeGroupMember(allUsersGroup.id, defaultUser.id, samRequestContext)).thenReturn(IO(true))
    when(dirDAO.isGroupMember(allUsersGroup.id, defaultUser.id, samRequestContext)).thenReturn(IO(true))
    when(dirDAO.isEnabled(defaultUser.id, samRequestContext)).thenReturn(IO(true))
    when(dirDAO.listUserDirectMemberships(defaultUser.id, samRequestContext)).thenReturn(IO(LazyList(allUsersGroup.id)))
    when(dirDAO.setGoogleSubjectId(defaultUser.id, defaultUser.googleSubjectId.get, samRequestContext)).thenReturn(IO(()))
    when(dirDAO.setUserAzureB2CId(defaultUser.id, defaultUser.azureB2CId.get, samRequestContext)).thenReturn(IO(()))

    googleExtensions = mock[GoogleExtensions](RETURNS_SMART_NULLS)
    when(googleExtensions.getOrCreateAllUsersGroup(any[DirectoryDAO], any[SamRequestContext])(any[ExecutionContext]))
      .thenReturn(IO(allUsersGroup))

    when(googleExtensions.onUserCreate(any[SamUser], any[SamRequestContext])).thenReturn(IO.unit)
    when(googleExtensions.onUserDelete(any[WorkbenchUserId], any[SamRequestContext])).thenReturn(IO.unit)
    when(googleExtensions.getUserStatus(any[SamUser])).thenReturn(IO(true))
    when(googleExtensions.onUserDisable(any[SamUser], any[SamRequestContext])).thenReturn(IO.unit)
    when(googleExtensions.onUserEnable(any[SamUser], any[SamRequestContext])).thenReturn(IO.unit)
    when(googleExtensions.onGroupUpdate(any[Seq[WorkbenchGroupIdentity]], any[SamRequestContext])).thenReturn(IO.unit)

    mockTosService = mock[TosService](RETURNS_SMART_NULLS)
    when(mockTosService.getTosComplianceStatus(any[SamUser]))
      .thenAnswer((i: InvocationOnMock) => IO.pure(TermsOfServiceComplianceStatus(i.getArgument[SamUser](0).id, true, true)))

    service = Mockito.spy(new UserService(dirDAO, googleExtensions, Seq(blockedDomain), mockTosService))
  }

  "getUserStatusDiagnostics" should "return UserStatusDiagnostics for a user that exists and is enabled" in {
    val status = service.getUserStatusDiagnostics(defaultUser.id, samRequestContext).unsafeRunSync()
    status shouldBe Some(UserStatusDiagnostics(true, true, true, true, true))
  }

  it should "return UserStatusDiagnostics.enabled and UserStatusDiagnostics.adminEnabled as false if user is disabled" in {
    when(dirDAO.isEnabled(disabledUser.id, samRequestContext)).thenReturn(IO(false))
    val status = service.getUserStatusDiagnostics(defaultUser.id, samRequestContext).unsafeRunSync()
    status.value.enabled shouldBe false
    status.value.adminEnabled shouldBe false
  }

  it should "return UserStatusDiagnostics.inAllUsersGroup as false if user is not in the All_Users group" in {
    when(dirDAO.isGroupMember(allUsersGroup.id, defaultUser.id, samRequestContext)).thenReturn(IO(false))
    val status = service.getUserStatusDiagnostics(defaultUser.id, samRequestContext).unsafeRunSync()
    status.value.inAllUsersGroup shouldBe false
  }

  it should "return UserStatusDiagnostics.inGoogleProxyGroup as false if user is not a member of their proxy group on Google" in {
    when(googleExtensions.getUserStatus(enabledUser)).thenReturn(IO(false))
    val status = service.getUserStatusDiagnostics(enabledUser.id, samRequestContext).unsafeRunSync()
    status.value.inGoogleProxyGroup shouldBe false
  }

  it should "return UserStatusDiagnostics.tosAccepted as false if user's TOS status is false" in {
    when(mockTosService.getTosComplianceStatus(enabledUser)).thenReturn(IO.pure(TermsOfServiceComplianceStatus(enabledUser.id, false, false)))
    val status = service.getUserStatusDiagnostics(enabledUser.id, samRequestContext).unsafeRunSync()
    status.value.tosAccepted shouldBe false
  }

  it should "return no UserStatusDiagnostics for a user that does not exist" in {
    when(dirDAO.loadUser(defaultUser.id, samRequestContext)).thenReturn(IO(None))
    service.getUserStatusDiagnostics(defaultUser.id, samRequestContext).unsafeRunSync() shouldBe None
  }

  // Tests describing the shared behavior of a user that is being enabled
  def successfullyEnabledUser(user: SamUser): Unit = {
    it should "enable the user in the database" in {
      when(dirDAO.loadUser(user.id, samRequestContext)).thenReturn(IO(Option(user)))
      service.enableUser(defaultUser.id, samRequestContext).unsafeRunSync()
      verify(dirDAO).enableIdentity(user.id, samRequestContext)
    }

    it should "enable the user on google" in {
      when(dirDAO.loadUser(user.id, samRequestContext)).thenReturn(IO(Option(user)))
      service.enableUser(defaultUser.id, samRequestContext).unsafeRunSync()
      verify(googleExtensions).onUserEnable(user, samRequestContext)
    }
  }

  "enableUser for an already enabled user" should behave like successfullyEnabledUser(enabledUser)
  "enableUser for disabled user" should behave like successfullyEnabledUser(disabledUser)

  "enableUser for a non-existent user" should "return None" in {
    when(dirDAO.loadUser(defaultUser.id, samRequestContext)).thenReturn(IO(None))
    val status = service.enableUser(defaultUser.id, samRequestContext).unsafeRunSync()
    status shouldBe None
  }

  // Tests describing the shared behavior of a user that is being disabled
  def successfullyDisabledUser(user: SamUser): Unit = {
    it should "disable the user in the database" in {
      when(dirDAO.loadUser(user.id, samRequestContext)).thenReturn(IO(Option(user)))
      service.disableUser(defaultUser.id, samRequestContext).unsafeRunSync()
      verify(dirDAO).disableIdentity(user.id, samRequestContext)
    }

    it should "disable the user on google" in {
      when(dirDAO.loadUser(user.id, samRequestContext)).thenReturn(IO(Option(user)))
      service.disableUser(defaultUser.id, samRequestContext).unsafeRunSync()
      verify(googleExtensions).onUserDisable(user, samRequestContext)
    }
  }

  "disableUser for an enabled user" should behave like successfullyDisabledUser(enabledUser)
  "disableUser for an already disabled user" should behave like successfullyDisabledUser(disabledUser)

  "disableUser for a non-existent user" should "return None" in {
    when(dirDAO.loadUser(defaultUser.id, samRequestContext)).thenReturn(IO(None))
    val status = service.disableUser(defaultUser.id, samRequestContext).unsafeRunSync()
    status shouldBe None
  }

  "deleteUser" should "remove the user from the All_Users group" in {
    service.deleteUser(defaultUser.id, samRequestContext).unsafeRunSync()
    verify(dirDAO).removeGroupMember(allUsersGroup.id, defaultUser.id, samRequestContext)
  }

  it should "delete the user on google" in {
    service.deleteUser(defaultUser.id, samRequestContext).unsafeRunSync()
    verify(googleExtensions).onUserDelete(defaultUser.id, samRequestContext)
  }

  it should "delete the user from the database" in {
    service.deleteUser(defaultUser.id, samRequestContext).unsafeRunSync()
    verify(dirDAO).deleteUser(defaultUser.id, samRequestContext)
  }
}

object GenEmail {
  val genBadChar = Gen.oneOf("!@#$^&*()=::'\"?/\\`~".toSeq)
  val genEmailUserChar = Gen.frequency((9, Gen.alphaNumChar), (1, Gen.oneOf(Seq('.', '_', '%', '+', '-'))))
  val genEmailUser = Gen.nonEmptyListOf(genEmailUserChar).map(_.mkString)

  val genEmailServerChar = Gen.frequency((9, Gen.alphaNumChar), (1, Gen.const('-')))
  val genEmailServerPart = Gen.nonEmptyListOf(genEmailServerChar).map(_.mkString)
  val genEmailLastPart = Gen.listOfN(2, Gen.alphaChar).map(_.mkString)
}

// This test suite is deprecated.  It is still used and still has valid tests in it, but it should be broken out
// into smaller, more focused suites which should then be added to the `nestedSuites` of `UserServiceSpec`
// This class DOES connect to a real database and its tests should be broken out to individual Spec files
// and rewritten
@DoNotDiscover
class OldUserServiceSpec
    extends AnyFlatSpec
    with Matchers
    with TestSupport
    with MockitoSugar
    with PropertyBasedTesting
    with BeforeAndAfter
    with BeforeAndAfterAll
    with ScalaFutures
    with OptionValues
    with TimeMatchers {

  override implicit val patienceConfig: PatienceConfig = PatienceConfig(timeout = scaled(5.seconds))
  implicit override val generatorDrivenConfig: PropertyCheckConfiguration = PropertyCheckConfiguration(minSuccessful = 100)

  val defaultUser = genWorkbenchUserBoth.sample.get
  val enabledDefaultUserStatus = UserStatusBuilder(defaultUser)
    .withAllUsersGroup(true)
    .withLdap(true)
    .withGoogle(true)
    .withTosAccepted(true)
    .withAdminEnabled(true)
    .build

  lazy val petServiceAccountConfig = TestSupport.appConfig.googleConfig.get.petServiceAccountConfig

  var service: UserService = _
  var googleExtensions: GoogleExtensions = _
  lazy val dirDAO: DirectoryDAO = new PostgresDirectoryDAO(TestSupport.dbRef, TestSupport.dbRef)
  var tos: TosService = _
  var serviceTosEnabled: UserService = _
  var tosServiceEnabled: TosService = _
  val blockedDomain = "blocked.domain.com"
  val enabledUser: SamUser = defaultUser.copy(enabled = true)
  val disabledUser: SamUser = defaultUser.copy(enabled = false)
  val allUsersGroup: BasicWorkbenchGroup = BasicWorkbenchGroup(WorkbenchGroupName("All_Users"), Set(), WorkbenchEmail("all_users@fake.com"))

  before {
    clearDatabase()

    googleExtensions = mock[GoogleExtensions](RETURNS_SMART_NULLS)
    if (databaseEnabled) {
      when(googleExtensions.getOrCreateAllUsersGroup(any[DirectoryDAO], any[SamRequestContext])(any[ExecutionContext]))
        .thenReturn(NoExtensions.getOrCreateAllUsersGroup(dirDAO, samRequestContext))
    }
    when(googleExtensions.onUserCreate(any[SamUser], any[SamRequestContext])).thenReturn(IO.unit)
    when(googleExtensions.onUserDelete(any[WorkbenchUserId], any[SamRequestContext])).thenReturn(IO.unit)
    when(googleExtensions.getUserStatus(any[SamUser])).thenReturn(IO.pure(true))
    when(googleExtensions.onUserDisable(any[SamUser], any[SamRequestContext])).thenReturn(IO.unit)
    when(googleExtensions.onUserEnable(any[SamUser], any[SamRequestContext])).thenReturn(IO.unit)
    when(googleExtensions.onGroupUpdate(any[Seq[WorkbenchGroupIdentity]], any[SamRequestContext])).thenReturn(IO.unit)

    tos = new TosService(dirDAO, TestSupport.tosConfig)
    service = new UserService(dirDAO, googleExtensions, Seq(blockedDomain), tos)
    tosServiceEnabled = new TosService(dirDAO, TestSupport.tosConfig)
    serviceTosEnabled = new UserService(dirDAO, googleExtensions, Seq(blockedDomain), tosServiceEnabled)
  }

  protected def clearDatabase(): Unit =
    TestSupport.truncateAll

  "UserService.genWorkbenchUserId" should "generate unique identifier properly" in {
    val current = 1534253386722L
    val res = UserService.genWorkbenchUserId(current).value
    res.length shouldBe 21
    res.substring(0, current.toString.length) shouldBe "2534253386722"

    // validate when currentMillis doesn't start
    val current2 = 25342533867225L
    val res2 = UserService.genWorkbenchUserId(current2).value
    res2.substring(0, current2.toString.length) shouldBe "25342533867225"
  }

<<<<<<< HEAD
=======
  "createUser" should "record the date that the user record was created" in {
    assume(databaseEnabled, databaseEnabledClue)
    // Arrange
    val user = genWorkbenchUserGoogle.sample.get

    // Act
    service.createUser(user, samRequestContext).unsafeRunSync()

    // Assert
    val maybeUser = dirDAO.loadUser(user.id, samRequestContext).unsafeRunSync()
    inside(maybeUser.value) { user =>
      user.createdAt should beAround(Instant.now())
    }
  }

  it should "record the date that the user registered if they are registering at the same time" in {
    assume(databaseEnabled, databaseEnabledClue)
    // Arrange
    val user = genWorkbenchUserGoogle.sample.get

    // Act
    service.createUser(user, samRequestContext).unsafeRunSync()

    // Assert
    val maybeUser = dirDAO.loadUser(user.id, samRequestContext).unsafeRunSync()
    inside(maybeUser.value) { persistedUser =>
      persistedUser.registeredAt.value should beAround(Instant.now())
    }
  }

  it should "NOT record the date that the user registered if they are being invited" in {
    assume(databaseEnabled, databaseEnabledClue)
    // Arrange
    val inviteeEmail = genNonPetEmail.sample.get

    // Act
    service.inviteUser(inviteeEmail, samRequestContext).unsafeRunSync()

    // Assert
    val maybeSubjectId = dirDAO.loadSubjectFromEmail(inviteeEmail, samRequestContext).unsafeRunSync()
    maybeSubjectId.map {
      case userId: WorkbenchUserId =>
        val maybeInvitee = dirDAO.loadUser(userId, samRequestContext).unsafeRunSync()
        inside(maybeInvitee.value) { invitee =>
          invitee.registeredAt shouldBe empty
        }
      case _ => fail("Something went wrong and test was unable to find user it just created")
    }
  }

  /** GoogleSubjectId Email no no ---> We've never seen this user before, create a new user
    */
  "UserService registerUser" should "create new user when there's no existing subject for a given googleSubjectId and email" in {
    assume(databaseEnabled, databaseEnabledClue)

    val user = genWorkbenchUserGoogle.sample.get
    service.registerUser(user, samRequestContext).unsafeRunSync()
    val res = dirDAO.loadUser(user.id, samRequestContext).unsafeRunSync()
    res shouldBe Some(user)
  }

  it should "create new user when there's no existing subject for a given azureB2CId and email" in {
    assume(databaseEnabled, databaseEnabledClue)

    val user = genWorkbenchUserAzure.sample.get
    service.registerUser(user, samRequestContext).unsafeRunSync()
    val res = dirDAO.loadUser(user.id, samRequestContext).unsafeRunSync()
    res shouldBe Some(user)
  }

  /** GoogleSubjectId Email no yes ---> Someone invited this user previous and we have a record for this user already. We just need to update GoogleSubjetId
    * field for this user.
    */
  it should "update googleSubjectId when there's no existing subject for a given googleSubjectId and but there is one for email" in {
    assume(databaseEnabled, databaseEnabledClue)

    val user = genWorkbenchUserGoogle.sample.get
    service.inviteUser(user.email, samRequestContext).unsafeRunSync()
    service.registerUser(user, samRequestContext).unsafeRunSync()
    val userId = dirDAO.loadSubjectFromEmail(user.email, samRequestContext).unsafeRunSync().value.asInstanceOf[WorkbenchUserId]
    val res = dirDAO.loadUser(userId, samRequestContext).unsafeRunSync()
    res shouldBe Some(user.copy(id = userId))
  }

  it should "update azureB2CId when there's no existing subject for a given googleSubjectId and but there is one for email" in {
    assume(databaseEnabled, databaseEnabledClue)

    val user = genWorkbenchUserAzure.sample.get
    service.inviteUser(user.email, samRequestContext).unsafeRunSync()
    service.registerUser(user, samRequestContext).unsafeRunSync()
    val userId = dirDAO.loadSubjectFromEmail(user.email, samRequestContext).unsafeRunSync().value.asInstanceOf[WorkbenchUserId]
    val res = dirDAO.loadUser(userId, samRequestContext).unsafeRunSync()
    res shouldBe Some(user.copy(id = userId))
  }

  /** GoogleSubjectId Email no yes ---> Someone invited this user previous and we have a record for this user already. We just need to update GoogleSubjetId
    * field for this user.
    */
  it should "return BadRequest when there's no existing subject for a given googleSubjectId and but there is one for email, and the returned subject is not a regular user" in {
    assume(databaseEnabled, databaseEnabledClue)

    val user = genWorkbenchUserGoogle.sample.get.copy(email = genNonPetEmail.sample.get)
    val group = genBasicWorkbenchGroup.sample.get.copy(email = user.email, members = Set.empty)
    dirDAO.createGroup(group, samRequestContext = samRequestContext).unsafeRunSync()
    val res = intercept[WorkbenchExceptionWithErrorReport] {
      service.registerUser(user, samRequestContext).unsafeRunSync()
    }
    res.errorReport.statusCode shouldBe Some(StatusCodes.BadRequest)
  }

  it should "return BadRequest when there's no existing subject for a given azureB2CId and but there is one for email, and the returned subject is not a regular user" in {
    assume(databaseEnabled, databaseEnabledClue)

    val user = genWorkbenchUserAzure.sample.get.copy(email = genNonPetEmail.sample.get)
    val group = genBasicWorkbenchGroup.sample.get.copy(email = user.email, members = Set.empty)
    dirDAO.createGroup(group, samRequestContext = samRequestContext).unsafeRunSync()
    val res = intercept[WorkbenchExceptionWithErrorReport] {
      service.registerUser(user, samRequestContext).unsafeRunSync()
    }
    res.errorReport.statusCode shouldBe Some(StatusCodes.BadRequest)
  }

  /** GoogleSubjectId Email different yes ---> The user's email has already been registered, but the googleSubjectId for the new user is different from what has
    * already been registered. We should throw an exception to prevent the googleSubjectId from being overwritten
    */
  it should "throw an exception when trying to re-register a user with a changed googleSubjectId" in {
    assume(databaseEnabled, databaseEnabledClue)

    val user = genWorkbenchUserGoogle.sample.get
    service.registerUser(user, samRequestContext).unsafeRunSync()
    assertThrows[WorkbenchException] {
      service.registerUser(user.copy(googleSubjectId = Option(genGoogleSubjectId.sample.get)), samRequestContext).unsafeRunSync()
    }
  }

  it should "throw an exception when trying to re-register a user with a changed azureB2CId" in {
    assume(databaseEnabled, databaseEnabledClue)

    val user = genWorkbenchUserAzure.sample.get
    service.registerUser(user, samRequestContext).unsafeRunSync()
    assertThrows[WorkbenchException] {
      service.registerUser(user.copy(azureB2CId = Option(genAzureB2CId.sample.get)), samRequestContext).unsafeRunSync()
    }
  }

  /** GoogleSubjectId Email yes skip ---> User exists. Do nothing.
    */
  it should "return conflict when there's an existing subject for a given googleSubjectId" in {
    assume(databaseEnabled, databaseEnabledClue)

    val user = genWorkbenchUserGoogle.sample.get
    dirDAO.createUser(user, samRequestContext).unsafeRunSync()
    val exception = intercept[WorkbenchExceptionWithErrorReport] {
      service.registerUser(user, samRequestContext).unsafeRunSync()
    }
    exception.errorReport shouldEqual ErrorReport(StatusCodes.Conflict, s"user ${user.email} already exists")
  }

  it should "return conflict when there's an existing subject for a given azureB2CId" in {
    assume(databaseEnabled, databaseEnabledClue)

    val user = genWorkbenchUserAzure.sample.get
    dirDAO.createUser(user, samRequestContext).unsafeRunSync()
    val exception = intercept[WorkbenchExceptionWithErrorReport] {
      service.registerUser(user, samRequestContext).unsafeRunSync()
    }
    exception.errorReport shouldEqual ErrorReport(StatusCodes.Conflict, s"user ${user.email} already exists")
  }

  // Test arose out of: https://broadworkbench.atlassian.net/browse/PROD-677
  "Register User" should "ignore the newly-created WorkbenchUserId on the request and use the previously created WorkbenchUserId for a previously-invited user" in {
    assume(databaseEnabled, databaseEnabledClue)

    // Invite a new user
    val emailToInvite = genNonPetEmail.sample.get
    service.inviteUser(emailToInvite, samRequestContext).unsafeRunSync()

    // Lookup the invited user and their ID
    val invitedUserId = dirDAO.loadSubjectFromEmail(emailToInvite, samRequestContext).unsafeRunSync().value.asInstanceOf[WorkbenchUserId]
    val invitedUser = dirDAO.loadUser(invitedUserId, samRequestContext).unsafeRunSync().getOrElse(fail("Failed to load invited user after inviting them"))
    invitedUser shouldBe SamUser(invitedUserId, None, emailToInvite, None, false, None)

    // Give them a fake GoogleSubjectId and a new WorkbenchUserId and use that to register them.
    // The real code in org/broadinstitute/dsde/workbench/sam/api/UserRoutes.scala calls
    // org.broadinstitute.dsde.workbench.sam.api.SamUserDirectives.withNewUser which will generate a new
    // WorkbenchUserId for the SamUser on the request.
    val googleSubjectId = Option(GoogleSubjectId("123456789"))
    val newRegisteringUserId = WorkbenchUserId("11111111111111111")
    val registeringUser = SamUser(newRegisteringUserId, googleSubjectId, emailToInvite, None, false, None)
    val registeredUser = service.registerUser(registeringUser, samRequestContext).unsafeRunSync()
    registeredUser.id should {
      equal(invitedUser.id) and
        not equal newRegisteringUserId
    }
  }

>>>>>>> 30bfdf63
  "GetStatus for an invited user" should "return a status that is enabled after the invited user registers" in {
    assume(databaseEnabled, databaseEnabledClue)

    // Invite an email
    val emailToInvite = genNonPetEmail.sample.get
    val invitedUserDetails = service.inviteUser(emailToInvite, samRequestContext).unsafeRunSync()

    // Register a user with that email
    val registeringUser = genWorkbenchUserGoogle.sample.get.copy(email = emailToInvite)
    runAndWait(service.createUser(registeringUser, samRequestContext))

    // Check the status of the invited user
    val invitedUserStatus = service.getUserStatus(invitedUserDetails.userSubjectId, false, samRequestContext).unsafeRunSync()
    val enabledUserStatus = Map("ldap" -> true, "allUsersGroup" -> true, "google" -> true, "tosAccepted" -> false, "adminEnabled" -> true)
    invitedUserStatus.value shouldBe UserStatus(invitedUserDetails, enabledUserStatus)
  }

  "invite user and then create user with same email" should "update googleSubjectId for this user" in {
    assume(databaseEnabled, databaseEnabledClue)

    val inviteeEmail = genNonPetEmail.sample.get
    service.inviteUser(inviteeEmail, samRequestContext).unsafeRunSync()
    val invitedUserId = dirDAO.loadSubjectFromEmail(inviteeEmail, samRequestContext).unsafeRunSync().value.asInstanceOf[WorkbenchUserId]

    val userInPostgres = dirDAO.loadUser(invitedUserId, samRequestContext).unsafeRunSync()
    userInPostgres.value should {
      equal(SamUser(invitedUserId, None, inviteeEmail, None, false, None))
    }

    val registeringUser = genWorkbenchUserGoogle.sample.get.copy(email = inviteeEmail)
    runAndWait(service.createUser(registeringUser, samRequestContext))

    val updatedUserInPostgres = dirDAO.loadUser(invitedUserId, samRequestContext).unsafeRunSync()
    updatedUserInPostgres.value shouldBe SamUser(invitedUserId, registeringUser.googleSubjectId, inviteeEmail, None, true, None)
  }

  it should "update azureB2CId for this user" in {
    assume(databaseEnabled, databaseEnabledClue)

    val inviteeEmail = genNonPetEmail.sample.get
    service.inviteUser(inviteeEmail, samRequestContext).unsafeRunSync()
    val invitedUserId = dirDAO.loadSubjectFromEmail(inviteeEmail, samRequestContext).unsafeRunSync().value.asInstanceOf[WorkbenchUserId]

    val userInPostgres = dirDAO.loadUser(invitedUserId, samRequestContext).unsafeRunSync()
    userInPostgres.value should equal(SamUser(invitedUserId, None, inviteeEmail, None, false, None))

    val registeringUser = genWorkbenchUserAzure.sample.get.copy(email = inviteeEmail)
    runAndWait(service.createUser(registeringUser, samRequestContext))

    val updatedUserInPostgres = dirDAO.loadUser(invitedUserId, samRequestContext).unsafeRunSync()
    updatedUserInPostgres.value shouldBe SamUser(invitedUserId, None, inviteeEmail, registeringUser.azureB2CId, true, None)
  }

  "UserService getUserIdInfoFromEmail" should "return the email along with the userSubjectId and googleSubjectId" in {
    assume(databaseEnabled, databaseEnabledClue)

    // user doesn't exist yet
    service.getUserStatusDiagnostics(defaultUser.id, samRequestContext).unsafeRunSync() shouldBe None

    // create a user
    val newUser = service.createUser(defaultUser, samRequestContext).unsafeRunSync()
    newUser shouldBe UserStatus(
      UserStatusDetails(defaultUser.id, defaultUser.email),
      Map("ldap" -> true, "allUsersGroup" -> true, "google" -> true, "tosAccepted" -> false, "adminEnabled" -> true)
    )

    // get user status id info (both subject ids and email)
    val info = service.getUserIdInfoFromEmail(defaultUser.email, samRequestContext).unsafeRunSync()
    info shouldBe Right(Some(UserIdInfo(defaultUser.id, defaultUser.email, Some(defaultUser.googleSubjectId.get))))
  }

  "UserService validateEmailAddress" should "accept valid email addresses" in {
    import GenEmail._

    val genEmail = for {
      user <- genEmailUser
      parts <- Gen.nonEmptyListOf(genEmailServerPart)
      lastPart <- genEmailLastPart
    } yield WorkbenchEmail(s"$user@${parts.mkString(".")}.$lastPart")
    implicit val arbEmail: Arbitrary[WorkbenchEmail] = Arbitrary(genEmail)

    forAll { email: WorkbenchEmail =>
      assert(service.validateEmailAddress(email, Seq.empty).attempt.unsafeRunSync().isRight)
    }
  }

  it should "reject blocked domain" in {
    intercept[WorkbenchExceptionWithErrorReport] {
      runAndWait(service.createUser(defaultUser.copy(email = WorkbenchEmail(s"user@$blockedDomain")), samRequestContext))
    }.errorReport.statusCode shouldBe Some(StatusCodes.BadRequest)
  }

  it should "reject email addresses missing @" in {
    import GenEmail._

    val genEmail = for {
      user <- genEmailUser
      parts <- Gen.nonEmptyListOf(genEmailServerPart)
      lastPart <- genEmailLastPart
    } yield WorkbenchEmail(s"$user${parts.mkString(".")}.$lastPart")
    implicit val arbEmail: Arbitrary[WorkbenchEmail] = Arbitrary(genEmail)

    forAll { email: WorkbenchEmail =>
      assert(service.validateEmailAddress(email, Seq.empty).attempt.unsafeRunSync().isLeft)
    }
  }

  it should "reject email addresses with bad chars" in {
    import GenEmail._

    val genEmail = for {
      badChar <- genBadChar
      position <- Gen.posNum[Int]
      user <- genEmailUser
      parts <- Gen.nonEmptyListOf(genEmailServerPart)
      lastPart <- genEmailLastPart
    } yield {
      val email = s"$user@${parts.mkString(".")}.$lastPart"
      val normalizedPosition = position % email.length
      WorkbenchEmail(email.substring(0, normalizedPosition) + badChar + email(normalizedPosition))
    }
    implicit val arbEmail: Arbitrary[WorkbenchEmail] = Arbitrary(genEmail)

    forAll { email: WorkbenchEmail =>
      assert(service.validateEmailAddress(email, Seq.empty).attempt.unsafeRunSync().isLeft)
    }
  }

  it should "reject email addresses with bad server" in {
    import GenEmail._

    val genEmail = for {
      user <- genEmailUser
      lastPart <- genEmailLastPart
    } yield WorkbenchEmail(s"$user@$lastPart")
    implicit val arbEmail: Arbitrary[WorkbenchEmail] = Arbitrary(genEmail)

    forAll { email: WorkbenchEmail =>
      assert(service.validateEmailAddress(email, Seq.empty).attempt.unsafeRunSync().isLeft)
    }
  }

  it should "reject blocked email domain" in {
    assert(service.validateEmailAddress(WorkbenchEmail("foo@splat.bar.com"), Seq("bar.com")).attempt.unsafeRunSync().isLeft)
    assert(service.validateEmailAddress(WorkbenchEmail("foo@bar.com"), Seq("bar.com")).attempt.unsafeRunSync().isLeft)
  }
}<|MERGE_RESOLUTION|>--- conflicted
+++ resolved
@@ -24,11 +24,8 @@
 import org.scalatest.matchers.should.Matchers
 import org.scalatest._
 
-<<<<<<< HEAD
 import scala.concurrent.ExecutionContext
-=======
 import java.time.Instant
->>>>>>> 30bfdf63
 import scala.concurrent.ExecutionContext.Implicits.global
 import scala.concurrent.duration._
 
@@ -307,8 +304,6 @@
     res2.substring(0, current2.toString.length) shouldBe "25342533867225"
   }
 
-<<<<<<< HEAD
-=======
   "createUser" should "record the date that the user record was created" in {
     assume(databaseEnabled, databaseEnabledClue)
     // Arrange
@@ -505,7 +500,6 @@
     }
   }
 
->>>>>>> 30bfdf63
   "GetStatus for an invited user" should "return a status that is enabled after the invited user registers" in {
     assume(databaseEnabled, databaseEnabledClue)
 
