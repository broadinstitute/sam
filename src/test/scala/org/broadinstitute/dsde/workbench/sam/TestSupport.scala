--- conflicted
+++ resolved
@@ -164,31 +164,7 @@
 
   val tosConfig = config.as[TermsOfServiceConfig]("termsOfService")
 
-<<<<<<< HEAD
-  def genSamRoutes(samDependencies: SamDependencies, uInfo: SamUser)(implicit system: ActorSystem, materializer: Materializer, openTelemetry: OpenTelemetryMetricsInterpreter[IO]): SamRoutes = new SamRoutes(samDependencies.resourceService, samDependencies.userService, samDependencies.statusService, samDependencies.managedGroupService, samDependencies.tosService.tosConfig, samDependencies.directoryDAO, samDependencies.policyEvaluatorService, samDependencies.tosService, LiquibaseConfig("", false), samDependencies.oauth2Config, Some(samDependencies.azureService))
-    with MockSamUserDirectives
-    with GoogleExtensionRoutes {
-      override val cloudExtensions: CloudExtensions = samDependencies.cloudExtensions
-      override val googleExtensions: GoogleExtensions = samDependencies.cloudExtensions match {
-        case extensions: GoogleExtensions => extensions
-        case _ => null
-      }
-      override val googleGroupSynchronizer: GoogleGroupSynchronizer = {
-        if(samDependencies.cloudExtensions.isInstanceOf[GoogleExtensions]) {
-          new GoogleGroupSynchronizer(googleExtensions.directoryDAO, googleExtensions.accessPolicyDAO, googleExtensions.googleDirectoryDAO, googleExtensions, googleExtensions.resourceTypes)(executionContext)
-        } else null
-      }
-      val googleKeyCache = samDependencies.cloudExtensions match {
-        case extensions: GoogleExtensions => extensions.googleKeyCache
-        case _ => null
-      }
-      override val user: SamUser = uInfo
-      override val newSamUser: Option[SamUser] = Option(uInfo)
-  }
-
-  def genSamRoutesWithDefault(implicit system: ActorSystem, materializer: Materializer, openTelemetry: OpenTelemetryMetricsInterpreter[IO]): SamRoutes = genSamRoutes(genSamDependencies(), Generator.genWorkbenchUserBoth.sample.get)
-=======
-  def genSamRoutes(samDependencies: SamDependencies, uInfo: SamUser)(implicit system: ActorSystem, materializer: Materializer): SamRoutes = new SamRoutes(
+  def genSamRoutes(samDependencies: SamDependencies, uInfo: SamUser)(implicit system: ActorSystem, materializer: Materializer, openTelemetry: OpenTelemetryMetricsInterpreter[IO]): SamRoutes = new SamRoutes(
     samDependencies.resourceService,
     samDependencies.userService,
     samDependencies.statusService,
@@ -224,9 +200,8 @@
     override val newSamUser: Option[SamUser] = Option(uInfo)
   }
 
-  def genSamRoutesWithDefault(implicit system: ActorSystem, materializer: Materializer): SamRoutes =
+  def genSamRoutesWithDefault(implicit system: ActorSystem, materializer: Materializer, openTelemetry: OpenTelemetryMetricsInterpreter[IO]): SamRoutes =
     genSamRoutes(genSamDependencies(), Generator.genWorkbenchUserBoth.sample.get)
->>>>>>> bbfb83ee
 
   /*
   In unit tests there really is not a difference between read and write pools.
