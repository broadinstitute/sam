package org.broadinstitute.dsde.workbench.sam

import akka.actor.ActorSystem
import akka.http.scaladsl.server.{Directive, Directive0}
import akka.stream.Materializer
import cats.effect._
import cats.effect.unsafe.implicits.global
import cats.kernel.Eq
import com.typesafe.config.ConfigFactory
import net.ceedubs.ficus.Ficus._
import org.broadinstitute.dsde.workbench.dataaccess.PubSubNotificationDAO
import org.broadinstitute.dsde.workbench.google.mock._
import org.broadinstitute.dsde.workbench.google.{GoogleDirectoryDAO, GoogleIamDAO, GoogleProjectDAO}
import org.broadinstitute.dsde.workbench.google2.mock.FakeGoogleStorageInterpreter
import org.broadinstitute.dsde.workbench.model._
import org.broadinstitute.dsde.workbench.oauth2.OpenIDConnectConfiguration
import org.broadinstitute.dsde.workbench.oauth2.mock.FakeOpenIDConnectConfiguration
import org.broadinstitute.dsde.workbench.sam.api._
import org.broadinstitute.dsde.workbench.sam.azure.{AzureService, MockCrlService}
import org.broadinstitute.dsde.workbench.sam.config.AppConfig._
import org.broadinstitute.dsde.workbench.sam.config._
import org.broadinstitute.dsde.workbench.sam.dataAccess._
import org.broadinstitute.dsde.workbench.sam.db.TestDbReference
import org.broadinstitute.dsde.workbench.sam.db.tables._
import org.broadinstitute.dsde.workbench.sam.google.{GoogleExtensionRoutes, GoogleExtensions, GoogleGroupSynchronizer, GoogleKeyCache}
import org.broadinstitute.dsde.workbench.sam.model._
import org.broadinstitute.dsde.workbench.sam.model.api.SamUser
import org.broadinstitute.dsde.workbench.sam.service.UserService._
import org.broadinstitute.dsde.workbench.sam.service._
import org.broadinstitute.dsde.workbench.sam.util.SamRequestContext
import org.scalatest.concurrent.PatienceConfiguration.Timeout
import org.scalatest.matchers.should.Matchers
import org.scalatest.prop.Configuration
import org.scalatest.time.{Seconds, Span}
import org.scalatestplus.scalacheck.ScalaCheckPropertyChecks
import scalikejdbc.QueryDSL.delete
import scalikejdbc.withSQL

import java.util.concurrent.Executors
import scala.concurrent.ExecutionContext.Implicits.{global => globalEc}
import scala.concurrent.duration._
import scala.concurrent.{Await, Awaitable, ExecutionContext}

/** Created by dvoet on 6/27/17.
  */
trait TestSupport {
  def runAndWait[T](f: Awaitable[T]): T = Await.result(f, Duration.Inf)
  def runAndWait[T](f: IO[T]): T = f.unsafeRunSync()

  implicit val futureTimeout = Timeout(Span(10, Seconds))
  implicit val eqWorkbenchException: Eq[WorkbenchException] = (x: WorkbenchException, y: WorkbenchException) => x.getMessage == y.getMessage

  val samRequestContext = SamRequestContext()

  def dummyResourceType(name: ResourceTypeName) =
    ResourceType(name, Set.empty, Set(ResourceRole(ResourceRoleName("owner"), Set.empty)), ResourceRoleName("owner"))
}

trait PropertyBasedTesting extends ScalaCheckPropertyChecks with Configuration with Matchers {
  implicit override val generatorDrivenConfig: PropertyCheckConfiguration = PropertyCheckConfiguration(minSuccessful = 3)
}

object TestSupport extends TestSupport {
  private val executor = Executors.newCachedThreadPool()
  val blockingEc = ExecutionContext.fromExecutor(executor)

  val config = ConfigFactory.load()
  val appConfig = AppConfig.readConfig(config)
  val petServiceAccountConfig = appConfig.googleConfig.get.petServiceAccountConfig
  val googleServicesConfig = appConfig.googleConfig.get.googleServicesConfig
  val configResourceTypes = config.as[Map[String, ResourceType]]("resourceTypes").values.map(rt => rt.name -> rt).toMap
  val adminConfig = config.as[AdminConfig]("admin")
  val databaseEnabled = config.getBoolean("db.enabled")
  val databaseEnabledClue = "-- skipping tests that talk to a real database"
  val azureServicesConfig = appConfig.azureServicesConfig

  lazy val distributedLock = PostgresDistributedLockDAO[IO](dbRef, dbRef, appConfig.distributedLockConfig)
  def proxyEmail(workbenchUserId: WorkbenchUserId) = WorkbenchEmail(s"PROXY_$workbenchUserId@${googleServicesConfig.appsDomain}")
  def genGoogleSubjectId(): Option[GoogleSubjectId] = Option(GoogleSubjectId(genRandom(System.currentTimeMillis())))
  def genAzureB2CId(): AzureB2CId = AzureB2CId(genRandom(System.currentTimeMillis()))

  def genSamDependencies(
      resourceTypes: Map[ResourceTypeName, ResourceType] = Map.empty,
      googIamDAO: Option[GoogleIamDAO] = None,
      googleServicesConfig: GoogleServicesConfig = googleServicesConfig,
      cloudExtensions: Option[CloudExtensions] = None,
      googleDirectoryDAO: Option[GoogleDirectoryDAO] = None,
      policyAccessDAO: Option[AccessPolicyDAO] = None,
      policyEvaluatorServiceOpt: Option[PolicyEvaluatorService] = None,
      resourceServiceOpt: Option[ResourceService] = None,
      googProjectDAO: Option[GoogleProjectDAO] = None
  )(implicit system: ActorSystem) = {
    val googleDirectoryDAO = new MockGoogleDirectoryDAO()
    val directoryDAO = new MockDirectoryDAO()
    val googleIamDAO = googIamDAO.getOrElse(new MockGoogleIamDAO())
    val policyDAO = policyAccessDAO.getOrElse(new MockAccessPolicyDAO(resourceTypes, directoryDAO))
    val notificationPubSubDAO = new MockGooglePubSubDAO()
    val googleGroupSyncPubSubDAO = new MockGooglePubSubDAO()
    val googleDisableUsersPubSubDAO = new MockGooglePubSubDAO()
    val googleKeyCachePubSubDAO = new MockGooglePubSubDAO()
    val googleStorageDAO = new MockGoogleStorageDAO()
    val googleProjectDAO = googProjectDAO.getOrElse(new MockGoogleProjectDAO())
    val notificationDAO = new PubSubNotificationDAO(notificationPubSubDAO, "foo")
    val cloudKeyCache = new GoogleKeyCache(
      distributedLock,
      googleIamDAO,
      googleStorageDAO,
      FakeGoogleStorageInterpreter,
      googleKeyCachePubSubDAO,
      googleServicesConfig,
      petServiceAccountConfig
    ) {
      // don't do any of the real boot stuff, it is all googley
      override def onBoot()(implicit system: ActorSystem): IO[Unit] = IO.unit
    }
    val googleExt = cloudExtensions.getOrElse(
      new GoogleExtensions(
        distributedLock,
        directoryDAO,
        policyDAO,
        googleDirectoryDAO,
        notificationPubSubDAO,
        googleGroupSyncPubSubDAO,
        googleDisableUsersPubSubDAO,
        googleIamDAO,
        googleStorageDAO,
        googleProjectDAO,
        cloudKeyCache,
        notificationDAO,
        FakeGoogleKmsInterpreter,
        FakeGoogleStorageInterpreter,
        googleServicesConfig,
        petServiceAccountConfig,
        resourceTypes,
        adminConfig.superAdminsGroup
      )
    )
    val policyEvaluatorService = policyEvaluatorServiceOpt.getOrElse(PolicyEvaluatorService(appConfig.emailDomain, resourceTypes, policyDAO, directoryDAO))
    val mockResourceService = resourceServiceOpt.getOrElse(
      new ResourceService(
        resourceTypes,
        policyEvaluatorService,
        policyDAO,
        directoryDAO,
        googleExt,
        emailDomain = "example.com",
        adminConfig.allowedEmailDomains
      )
    )
    val mockManagedGroupService =
      new ManagedGroupService(mockResourceService, policyEvaluatorService, resourceTypes, policyDAO, directoryDAO, googleExt, "example.com")
    val tosService = new TosService(googleExt, directoryDAO, tosConfig)

    val azureService = azureServicesConfig.map { azureConfig =>
      new AzureService(azureConfig, MockCrlService(), directoryDAO, new MockAzureManagedResourceGroupDAO)
    }

    SamDependencies(
      mockResourceService,
      policyEvaluatorService,
      tosService,
      new UserService(directoryDAO, googleExt, Seq.empty, tosService),
      new StatusService(directoryDAO, googleExt),
      mockManagedGroupService,
      directoryDAO,
      policyDAO,
      googleExt,
      FakeOpenIDConnectConfiguration,
      adminConfig,
      azureService
    )
  }

  val tosConfig = config.as[TermsOfServiceConfig]("termsOfService")

  def genSamRoutes(samDependencies: SamDependencies, uInfo: SamUser)(implicit
      system: ActorSystem,
      materializer: Materializer
  ): SamRoutes = new SamRoutes(
    samDependencies.resourceService,
    samDependencies.userService,
    samDependencies.statusService,
    samDependencies.managedGroupService,
    samDependencies.tosService.tosConfig,
    samDependencies.policyEvaluatorService,
    samDependencies.tosService,
    LiquibaseConfig("", false),
    samDependencies.oauth2Config,
    samDependencies.adminConfig,
    samDependencies.azureService
  ) with MockSamUserDirectives with GoogleExtensionRoutes {
    override val cloudExtensions: CloudExtensions = samDependencies.cloudExtensions
    override val googleExtensions: GoogleExtensions = samDependencies.cloudExtensions match {
      case extensions: GoogleExtensions => extensions
      case _ => null
    }
    override val googleGroupSynchronizer: GoogleGroupSynchronizer =
      if (samDependencies.cloudExtensions.isInstanceOf[GoogleExtensions]) {
        new GoogleGroupSynchronizer(
          googleExtensions.directoryDAO,
          googleExtensions.accessPolicyDAO,
          googleExtensions.googleDirectoryDAO,
          googleExtensions,
          googleExtensions.resourceTypes
        )
      } else null
    val googleKeyCache = samDependencies.cloudExtensions match {
      case extensions: GoogleExtensions => extensions.googleKeyCache
      case _ => null
    }
    override val user: SamUser = uInfo
    override val newSamUser: Option[SamUser] = Option(uInfo)

    override def asAdminServiceUser: Directive0 = Directive.Empty
  }

  def genSamRoutesWithDefault(implicit system: ActorSystem, materializer: Materializer): SamRoutes =
    genSamRoutes(genSamDependencies(), Generator.genWorkbenchUserBoth.sample.get)

  /*
  In unit tests there really is not a difference between read and write pools.
  Ideally I would not even have it. But I also want to have DatabaseNames enum and DbReference.init to use it.
  So the situation is a little messy and I favor having more mess on the test side than the production side
  (i.e. I don't want to add a new database name just for tests).
  So, just use the DatabaseNames.Read connection pool for tests.
   */
  lazy val dbRef = TestDbReference.init(config.as[LiquibaseConfig]("liquibase"), appConfig.samDatabaseConfig.samRead.dbName, TestSupport.blockingEc)

  def truncateAll: Int =
    if (databaseEnabled) {
      dbRef.inLocalTransaction { implicit session =>
        val tables = List(
<<<<<<< HEAD
          ActionServiceAccountTable,
          PetSigningAccountTable,
=======
          ActionManagedIdentityTable,
>>>>>>> 49482d5f
          PolicyActionTable,
          PolicyRoleTable,
          PolicyTable,
          AuthDomainTable,
          EffectiveResourcePolicyTable,
          EffectivePolicyRoleTable,
          EffectivePolicyActionTable,
          ResourceTable,
          RoleActionTable,
          ResourceActionTable,
          NestedRoleTable,
          ResourceRoleTable,
          ResourceActionPatternTable,
          ResourceTypeTable,
          GroupMemberTable,
          GroupMemberFlatTable,
          PetServiceAccountTable,
          AzureManagedResourceGroupTable,
          PetManagedIdentityTable,
          UserTable,
          AccessInstructionsTable,
          GroupTable,
          LastQuotaErrorTable,
          TosTable,
          UserAttributesTable
        )

        tables
          .map(table =>
            withSQL {
              delete.from(table)
            }.update().apply()
          )
          .sum
      }
    } else {
      0
    }

  def newUserWithAcceptedTos(services: StandardSamUserDirectives, samUser: SamUser, samRequestContext: SamRequestContext): SamUser = {
    TestSupport.runAndWait(services.userService.directoryDAO.createUser(samUser, samRequestContext))
    TestSupport.runAndWait(services.tosService.acceptCurrentTermsOfService(samUser.id, samRequestContext))
    TestSupport.runAndWait(services.userService.directoryDAO.loadUser(samUser.id, samRequestContext)).orNull
  }

  def newUserStatusWithAcceptedTos(userService: UserService, tosService: TosService, samUser: SamUser, samRequestContext: SamRequestContext): UserStatus = {
    TestSupport.runAndWait(userService.createUser(samUser, samRequestContext))
    TestSupport.runAndWait(tosService.acceptCurrentTermsOfService(samUser.id, samRequestContext))
    TestSupport.runAndWait(userService.getUserStatus(samUser.id, userDetailsOnly = false, samRequestContext)).orNull
  }

  val enabledMapNoTosAccepted = Map("ldap" -> true, "allUsersGroup" -> true, "google" -> true, "tosAccepted" -> false, "adminEnabled" -> true)
  val enabledMapTosAccepted = Map("ldap" -> true, "allUsersGroup" -> true, "google" -> true, "tosAccepted" -> true, "adminEnabled" -> true)
}

final case class SamDependencies(
    resourceService: ResourceService,
    policyEvaluatorService: PolicyEvaluatorService,
    tosService: TosService,
    userService: UserService,
    statusService: StatusService,
    managedGroupService: ManagedGroupService,
    directoryDAO: MockDirectoryDAO,
    policyDao: AccessPolicyDAO,
    cloudExtensions: CloudExtensions,
    oauth2Config: OpenIDConnectConfiguration,
    adminConfig: AdminConfig,
    azureService: Option[AzureService]
)<|MERGE_RESOLUTION|>--- conflicted
+++ resolved
@@ -230,12 +230,9 @@
     if (databaseEnabled) {
       dbRef.inLocalTransaction { implicit session =>
         val tables = List(
-<<<<<<< HEAD
           ActionServiceAccountTable,
           PetSigningAccountTable,
-=======
           ActionManagedIdentityTable,
->>>>>>> 49482d5f
           PolicyActionTable,
           PolicyRoleTable,
           PolicyTable,
