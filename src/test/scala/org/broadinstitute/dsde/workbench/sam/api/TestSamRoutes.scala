package org.broadinstitute.dsde.workbench.sam.api

import akka.actor.ActorSystem
import akka.http.scaladsl.server
import akka.http.scaladsl.server.Directives.reject
import akka.stream.Materializer
import cats.effect.IO
import cats.effect.unsafe.implicits.global
import org.broadinstitute.dsde.workbench.google.mock.MockGoogleDirectoryDAO
import org.broadinstitute.dsde.workbench.oauth2.mock.FakeOpenIDConnectConfiguration
import org.broadinstitute.dsde.workbench.openTelemetry.OpenTelemetryMetricsInterpreter
import org.broadinstitute.dsde.workbench.sam.TestSupport.{googleServicesConfig, samRequestContext}
import org.broadinstitute.dsde.workbench.sam.azure.{AzureService, CrlService, MockCrlService}
import org.broadinstitute.dsde.workbench.sam.config.{LiquibaseConfig, TermsOfServiceConfig}
import org.broadinstitute.dsde.workbench.sam.dataAccess._
import org.broadinstitute.dsde.workbench.sam.model.SamResourceActions.{adminAddMember, adminReadPolicies, adminRemoveMember}
import org.broadinstitute.dsde.workbench.sam.model._
import org.broadinstitute.dsde.workbench.sam.service._
import org.broadinstitute.dsde.workbench.sam.util.SamRequestContext
import org.broadinstitute.dsde.workbench.sam.{Generator, TestSupport}
import org.scalatest.concurrent.ScalaFutures

import scala.concurrent.ExecutionContext

/** Created by dvoet on 7/14/17.
  */
<<<<<<< HEAD
class TestSamRoutes(resourceService: ResourceService, policyEvaluatorService: PolicyEvaluatorService, userService: UserService, statusService: StatusService, managedGroupService: ManagedGroupService, val user: SamUser, directoryDAO: DirectoryDAO,  val cloudExtensions: CloudExtensions = NoExtensions, override val newSamUser: Option[SamUser] = None, tosService: TosService, override val azureService: Option[AzureService] = None)(implicit override val system: ActorSystem, override val materializer: Materializer, override val executionContext: ExecutionContext, override val openTelemetry: OpenTelemetryMetricsInterpreter[IO])
  extends SamRoutes(resourceService, userService, statusService, managedGroupService, TermsOfServiceConfig(false, false, "0", "app.terra.bio/#terms-of-service"), directoryDAO, policyEvaluatorService, tosService, LiquibaseConfig("", false), FakeOpenIDConnectConfiguration, azureService) with MockSamUserDirectives with ExtensionRoutes with ScalaFutures {
=======
class TestSamRoutes(
    resourceService: ResourceService,
    policyEvaluatorService: PolicyEvaluatorService,
    userService: UserService,
    statusService: StatusService,
    managedGroupService: ManagedGroupService,
    val user: SamUser,
    directoryDAO: DirectoryDAO,
    val cloudExtensions: CloudExtensions = NoExtensions,
    override val newSamUser: Option[SamUser] = None,
    tosService: TosService,
    override val azureService: Option[AzureService] = None
)(implicit override val system: ActorSystem, override val materializer: Materializer, override val executionContext: ExecutionContext)
    extends SamRoutes(
      resourceService,
      userService,
      statusService,
      managedGroupService,
      TermsOfServiceConfig(false, false, "0", "app.terra.bio/#terms-of-service"),
      directoryDAO,
      policyEvaluatorService,
      tosService,
      LiquibaseConfig("", false),
      FakeOpenIDConnectConfiguration,
      azureService
    )
    with MockSamUserDirectives
    with ExtensionRoutes
    with ScalaFutures {
>>>>>>> bbfb83ee
  def extensionRoutes(samUser: SamUser, samRequestContext: SamRequestContext): server.Route = reject
  def mockDirectoryDao: DirectoryDAO = directoryDAO
}

<<<<<<< HEAD
class TestSamTosEnabledRoutes(resourceService: ResourceService, policyEvaluatorService: PolicyEvaluatorService, userService: UserService, statusService: StatusService, managedGroupService: ManagedGroupService, val user: SamUser, directoryDAO: DirectoryDAO,  val cloudExtensions: CloudExtensions = NoExtensions, override val newSamUser: Option[SamUser] = None, tosService: TosService, override val azureService: Option[AzureService] = None)(implicit override val system: ActorSystem, override val materializer: Materializer, override val executionContext: ExecutionContext, override val openTelemetry: OpenTelemetryMetricsInterpreter[IO])
  extends SamRoutes(resourceService, userService, statusService, managedGroupService, TermsOfServiceConfig(true, false, "0", "app.terra.bio/#terms-of-service"), directoryDAO, policyEvaluatorService, tosService, LiquibaseConfig("", false), FakeOpenIDConnectConfiguration, azureService) with MockSamUserDirectives with ExtensionRoutes with ScalaFutures {
=======
class TestSamTosEnabledRoutes(
    resourceService: ResourceService,
    policyEvaluatorService: PolicyEvaluatorService,
    userService: UserService,
    statusService: StatusService,
    managedGroupService: ManagedGroupService,
    val user: SamUser,
    directoryDAO: DirectoryDAO,
    val cloudExtensions: CloudExtensions = NoExtensions,
    override val newSamUser: Option[SamUser] = None,
    tosService: TosService,
    override val azureService: Option[AzureService] = None
)(implicit override val system: ActorSystem, override val materializer: Materializer, override val executionContext: ExecutionContext)
    extends SamRoutes(
      resourceService,
      userService,
      statusService,
      managedGroupService,
      TermsOfServiceConfig(true, false, "0", "app.terra.bio/#terms-of-service"),
      directoryDAO,
      policyEvaluatorService,
      tosService,
      LiquibaseConfig("", false),
      FakeOpenIDConnectConfiguration,
      azureService
    )
    with MockSamUserDirectives
    with ExtensionRoutes
    with ScalaFutures {
>>>>>>> bbfb83ee
  def extensionRoutes(samUser: SamUser, samRequestContext: SamRequestContext): server.Route = reject
  def mockDirectoryDao: DirectoryDAO = directoryDAO
}

object TestSamRoutes {
  val defaultUserInfo = Generator.genWorkbenchUserGoogle.sample.get

  object SamResourceActionPatterns {
    val readPolicies = ResourceActionPattern("read_policies", "", false)
    val alterPolicies = ResourceActionPattern("alter_policies", "", false)
    val delete = ResourceActionPattern("delete", "", false)

    val adminReadPolicies = ResourceActionPattern("admin_read_policies", "", false)
    val adminAddMember = ResourceActionPattern("admin_add_member", "", false)
    val adminRemoveMember = ResourceActionPattern("admin_remove_member", "", false)

    val sharePolicy = ResourceActionPattern("share_policy::.+", "", false)
    val readPolicy = ResourceActionPattern("read_policy::.+", "", false)

    val setPublic = ResourceActionPattern("set_public", "", false)
    val setPolicyPublic = ResourceActionPattern("set_public::.+", "", false)

    val use = ResourceActionPattern("use", "", true)
    val readAuthDomain = ResourceActionPattern("read_auth_domain", "", true)

    val testActionAccess = ResourceActionPattern("test_action_access::.+", "", false)
  }

  val resourceTypeAdmin = ResourceType(
    ResourceTypeName("resource_type_admin"),
    Set(
      SamResourceActionPatterns.alterPolicies,
      SamResourceActionPatterns.readPolicies,
      SamResourceActionPatterns.sharePolicy,
      SamResourceActionPatterns.readPolicy,
      SamResourceActionPatterns.setPublic,
      SamResourceActionPatterns.setPolicyPublic
    ),
    Set(
      ResourceRole(
        ResourceRoleName("owner"),
        Set(SamResourceActions.alterPolicies, SamResourceActions.readPolicies, SamResourceActions.setPublic)
      ),
      ResourceRole(
        ResourceRoleName("admin"),
        Set(adminReadPolicies, adminAddMember, adminRemoveMember)
      )
    ),
    ResourceRoleName("owner")
  )

<<<<<<< HEAD
  def apply(resourceTypes: Map[ResourceTypeName, ResourceType],
            user: SamUser = defaultUserInfo,
            policyAccessDAO: Option[AccessPolicyDAO] = None,
            maybeDirectoryDAO: Option[MockDirectoryDAO] = None,
            cloudExtensions: Option[CloudExtensions] = None,
            adminEmailDomains: Option[Set[String]] = None,
            crlService: Option[CrlService] = None
           )(implicit system: ActorSystem, materializer: Materializer, executionContext: ExecutionContext, openTelemetry: OpenTelemetryMetricsInterpreter[IO]) = {
=======
  def apply(
      resourceTypes: Map[ResourceTypeName, ResourceType],
      user: SamUser = defaultUserInfo,
      policyAccessDAO: Option[AccessPolicyDAO] = None,
      maybeDirectoryDAO: Option[MockDirectoryDAO] = None,
      cloudExtensions: Option[CloudExtensions] = None,
      adminEmailDomains: Option[Set[String]] = None,
      crlService: Option[CrlService] = None
  )(implicit system: ActorSystem, materializer: Materializer, executionContext: ExecutionContext) = {
>>>>>>> bbfb83ee
    val dbRef = TestSupport.dbRef
    val resourceTypesWithAdmin = resourceTypes + (resourceTypeAdmin.name -> resourceTypeAdmin)
    // need to make sure MockDirectoryDAO and MockAccessPolicyDAO share the same groups
    val directoryDAO = maybeDirectoryDAO.getOrElse(new MockDirectoryDAO())
    val googleDirectoryDAO = new MockGoogleDirectoryDAO()
    val policyDAO = policyAccessDAO.getOrElse(new MockAccessPolicyDAO(Map.empty[ResourceTypeName, ResourceType], directoryDAO))

    val emailDomain = "example.com"
    val policyEvaluatorService = PolicyEvaluatorService(emailDomain, resourceTypesWithAdmin, policyDAO, directoryDAO)
    val cloudXtns = cloudExtensions.getOrElse(NoExtensions)
    val mockResourceService = new ResourceService(
      resourceTypesWithAdmin,
      policyEvaluatorService,
      policyDAO,
      directoryDAO,
      cloudXtns,
      emailDomain,
      allowedAdminEmailDomains = adminEmailDomains.getOrElse(Set.empty)
    )
    val mockUserService =
      new UserService(directoryDAO, cloudXtns, Seq.empty, new TosService(directoryDAO, googleServicesConfig.appsDomain, TestSupport.tosConfig))
    val mockTosService = new TosService(directoryDAO, emailDomain, TestSupport.tosConfig)
    val mockManagedGroupService =
      new ManagedGroupService(mockResourceService, policyEvaluatorService, resourceTypesWithAdmin, policyDAO, directoryDAO, cloudXtns, emailDomain)
    TestSupport.runAndWait(mockUserService.createUser(user, samRequestContext))
    val allUsersGroup = TestSupport.runAndWait(cloudXtns.getOrCreateAllUsersGroup(directoryDAO, samRequestContext))
    TestSupport.runAndWait(googleDirectoryDAO.createGroup(allUsersGroup.id.toString, allUsersGroup.email))
    mockResourceService.initResourceTypes(samRequestContext).unsafeRunSync()

    val mockStatusService = new StatusService(directoryDAO, cloudXtns, dbRef)
    val azureService = new AzureService(crlService.getOrElse(MockCrlService()), directoryDAO)
    new TestSamRoutes(
      mockResourceService,
      policyEvaluatorService,
      mockUserService,
      mockStatusService,
      mockManagedGroupService,
      user,
      directoryDAO,
      tosService = mockTosService,
      cloudExtensions = cloudXtns,
      azureService = Some(azureService)
    )
  }
}<|MERGE_RESOLUTION|>--- conflicted
+++ resolved
@@ -24,10 +24,6 @@
 
 /** Created by dvoet on 7/14/17.
   */
-<<<<<<< HEAD
-class TestSamRoutes(resourceService: ResourceService, policyEvaluatorService: PolicyEvaluatorService, userService: UserService, statusService: StatusService, managedGroupService: ManagedGroupService, val user: SamUser, directoryDAO: DirectoryDAO,  val cloudExtensions: CloudExtensions = NoExtensions, override val newSamUser: Option[SamUser] = None, tosService: TosService, override val azureService: Option[AzureService] = None)(implicit override val system: ActorSystem, override val materializer: Materializer, override val executionContext: ExecutionContext, override val openTelemetry: OpenTelemetryMetricsInterpreter[IO])
-  extends SamRoutes(resourceService, userService, statusService, managedGroupService, TermsOfServiceConfig(false, false, "0", "app.terra.bio/#terms-of-service"), directoryDAO, policyEvaluatorService, tosService, LiquibaseConfig("", false), FakeOpenIDConnectConfiguration, azureService) with MockSamUserDirectives with ExtensionRoutes with ScalaFutures {
-=======
 class TestSamRoutes(
     resourceService: ResourceService,
     policyEvaluatorService: PolicyEvaluatorService,
@@ -40,7 +36,7 @@
     override val newSamUser: Option[SamUser] = None,
     tosService: TosService,
     override val azureService: Option[AzureService] = None
-)(implicit override val system: ActorSystem, override val materializer: Materializer, override val executionContext: ExecutionContext)
+)(implicit override val system: ActorSystem, override val materializer: Materializer, override val executionContext: ExecutionContext, override val openTelemetry: OpenTelemetryMetricsInterpreter[IO])
     extends SamRoutes(
       resourceService,
       userService,
@@ -57,15 +53,10 @@
     with MockSamUserDirectives
     with ExtensionRoutes
     with ScalaFutures {
->>>>>>> bbfb83ee
   def extensionRoutes(samUser: SamUser, samRequestContext: SamRequestContext): server.Route = reject
   def mockDirectoryDao: DirectoryDAO = directoryDAO
 }
 
-<<<<<<< HEAD
-class TestSamTosEnabledRoutes(resourceService: ResourceService, policyEvaluatorService: PolicyEvaluatorService, userService: UserService, statusService: StatusService, managedGroupService: ManagedGroupService, val user: SamUser, directoryDAO: DirectoryDAO,  val cloudExtensions: CloudExtensions = NoExtensions, override val newSamUser: Option[SamUser] = None, tosService: TosService, override val azureService: Option[AzureService] = None)(implicit override val system: ActorSystem, override val materializer: Materializer, override val executionContext: ExecutionContext, override val openTelemetry: OpenTelemetryMetricsInterpreter[IO])
-  extends SamRoutes(resourceService, userService, statusService, managedGroupService, TermsOfServiceConfig(true, false, "0", "app.terra.bio/#terms-of-service"), directoryDAO, policyEvaluatorService, tosService, LiquibaseConfig("", false), FakeOpenIDConnectConfiguration, azureService) with MockSamUserDirectives with ExtensionRoutes with ScalaFutures {
-=======
 class TestSamTosEnabledRoutes(
     resourceService: ResourceService,
     policyEvaluatorService: PolicyEvaluatorService,
@@ -78,7 +69,7 @@
     override val newSamUser: Option[SamUser] = None,
     tosService: TosService,
     override val azureService: Option[AzureService] = None
-)(implicit override val system: ActorSystem, override val materializer: Materializer, override val executionContext: ExecutionContext)
+)(implicit override val system: ActorSystem, override val materializer: Materializer, override val executionContext: ExecutionContext, override val openTelemetry: OpenTelemetryMetricsInterpreter[IO])
     extends SamRoutes(
       resourceService,
       userService,
@@ -95,7 +86,6 @@
     with MockSamUserDirectives
     with ExtensionRoutes
     with ScalaFutures {
->>>>>>> bbfb83ee
   def extensionRoutes(samUser: SamUser, samRequestContext: SamRequestContext): server.Route = reject
   def mockDirectoryDao: DirectoryDAO = directoryDAO
 }
@@ -147,16 +137,6 @@
     ResourceRoleName("owner")
   )
 
-<<<<<<< HEAD
-  def apply(resourceTypes: Map[ResourceTypeName, ResourceType],
-            user: SamUser = defaultUserInfo,
-            policyAccessDAO: Option[AccessPolicyDAO] = None,
-            maybeDirectoryDAO: Option[MockDirectoryDAO] = None,
-            cloudExtensions: Option[CloudExtensions] = None,
-            adminEmailDomains: Option[Set[String]] = None,
-            crlService: Option[CrlService] = None
-           )(implicit system: ActorSystem, materializer: Materializer, executionContext: ExecutionContext, openTelemetry: OpenTelemetryMetricsInterpreter[IO]) = {
-=======
   def apply(
       resourceTypes: Map[ResourceTypeName, ResourceType],
       user: SamUser = defaultUserInfo,
@@ -165,8 +145,7 @@
       cloudExtensions: Option[CloudExtensions] = None,
       adminEmailDomains: Option[Set[String]] = None,
       crlService: Option[CrlService] = None
-  )(implicit system: ActorSystem, materializer: Materializer, executionContext: ExecutionContext) = {
->>>>>>> bbfb83ee
+           )(implicit system: ActorSystem, materializer: Materializer, executionContext: ExecutionContext, openTelemetry: OpenTelemetryMetricsInterpreter[IO]) = {
     val dbRef = TestSupport.dbRef
     val resourceTypesWithAdmin = resourceTypes + (resourceTypeAdmin.name -> resourceTypeAdmin)
     // need to make sure MockDirectoryDAO and MockAccessPolicyDAO share the same groups
