package org.broadinstitute.dsde.workbench.sam.service

import akka.actor.ActorSystem
import akka.http.scaladsl.model.StatusCodes
import akka.testkit.TestKit
import cats.effect.IO
import cats.effect.unsafe.implicits.{global => globalEc}
import org.broadinstitute.dsde.workbench.model.{WorkbenchEmail, WorkbenchExceptionWithErrorReport, WorkbenchUserId}
import org.broadinstitute.dsde.workbench.sam.TestSupport.tosConfig
import org.broadinstitute.dsde.workbench.sam.dataAccess.{DirectoryDAO, MockDirectoryDaoBuilder}
import org.broadinstitute.dsde.workbench.sam.db.tables.TosTable
import org.broadinstitute.dsde.workbench.sam.matchers.{TermsOfServiceDetailsMatchers, TimeMatchers}
import org.broadinstitute.dsde.workbench.sam.model.api.TermsOfServiceConfigResponse
import org.broadinstitute.dsde.workbench.sam.model.{BasicWorkbenchGroup, SamUserTos, TermsOfServiceDetails}
import org.broadinstitute.dsde.workbench.sam.util.SamRequestContext
import org.broadinstitute.dsde.workbench.sam.{Generator, PropertyBasedTesting, TestSupport}
import org.mockito.Mockito.RETURNS_SMART_NULLS
import org.mockito.scalatest.MockitoSugar
import org.scalatest.freespec.AnyFreeSpecLike
import org.scalatest.{BeforeAndAfter, BeforeAndAfterAll, OptionValues}

import java.time.Instant
import scala.concurrent.ExecutionContext.Implicits.global

class TosServiceSpec(_system: ActorSystem)
    extends TestKit(_system)
    with AnyFreeSpecLike
    with TestSupport
    with BeforeAndAfterAll
    with BeforeAndAfter
    with PropertyBasedTesting
    with MockitoSugar
    with TimeMatchers
    with OptionValues
    with TermsOfServiceDetailsMatchers {

  val allUsersGroup: BasicWorkbenchGroup = BasicWorkbenchGroup(CloudExtensions.allUsersGroupName, Set(), WorkbenchEmail("all_users@fake.com"))

  def this() = this(ActorSystem("TosServiceSpec"))

  override protected def beforeAll(): Unit = {
    super.beforeAll()
    TestSupport.truncateAll
  }
  override def afterAll(): Unit = {
    TestKit.shutdownActorSystem(system)
    super.afterAll()
  }

  private lazy val dirDAO = mock[DirectoryDAO](RETURNS_SMART_NULLS)

<<<<<<< HEAD
  val defaultUser = Generator.genWorkbenchUserBoth.sample.get
  val serviceAccountUser = Generator.genWorkbenchUserServiceAccount.sample.get
  val uamiUser = Generator.genWorkbenchUserAzureUami.sample.get
=======
  private val defaultUser = Generator.genWorkbenchUserBoth.sample.get
  private val serviceAccountUser = Generator.genWorkbenchUserServiceAccount.sample.get
>>>>>>> d9924557

  before {
    clearDatabase()
    TestSupport.truncateAll
    reset(dirDAO)
  }

  protected def clearDatabase(): Unit =
    TestSupport.truncateAll

  "TosService" - {
    "is enabled by default" in {
      TestSupport.tosConfig.isTosEnabled shouldBe true
    }

    "returns configurations" in {
      val tosService = new TosService(NoExtensions, dirDAO, TestSupport.tosConfig)

      // accept and get ToS status
      val tosConfigResponse = tosService.getTosConfig().unsafeRunSync()
      tosConfigResponse shouldBe TermsOfServiceConfigResponse(
        enforced = true,
        currentVersion = "0",
        inGracePeriod = false,
        inRollingAcceptanceWindow = false
      )
    }

    "accepts the ToS for a user" in {
      when(dirDAO.acceptTermsOfService(any[WorkbenchUserId], any[String], any[SamRequestContext]))
        .thenReturn(IO.pure(true))

      val tosService = new TosService(NoExtensions, dirDAO, TestSupport.tosConfig)

      // accept and get ToS status
      val acceptTosStatusResult = tosService.acceptTosStatus(defaultUser.id, samRequestContext).unsafeRunSync()
      acceptTosStatusResult shouldBe true

      verify(dirDAO).acceptTermsOfService(defaultUser.id, tosConfig.version, samRequestContext)
    }

    "rejects the ToS for a user" in {
      when(dirDAO.rejectTermsOfService(any[WorkbenchUserId], any[String], any[SamRequestContext]))
        .thenReturn(IO.pure(true))

      // reject and get ToS status
      val tosService = new TosService(NoExtensions, dirDAO, TestSupport.tosConfig)
      val rejectTosStatusResult = tosService.rejectTosStatus(defaultUser.id, samRequestContext).unsafeRunSync()

      rejectTosStatusResult shouldBe true
      verify(dirDAO).rejectTermsOfService(defaultUser.id, tosConfig.version, samRequestContext)
    }

    "always allows service account users to use the system" in {
      val tosVersion = "2"
      val previousTosVersion = Option("1")
      val tosService =
        new TosService(NoExtensions, dirDAO, TestSupport.tosConfig.copy(version = tosVersion, previousVersion = previousTosVersion))
      when(dirDAO.getUserTos(serviceAccountUser.id, samRequestContext))
        .thenReturn(IO.pure(Some(SamUserTos(serviceAccountUser.id, tosVersion, TosTable.ACCEPT, Instant.now()))))

      when(dirDAO.getUserTosVersion(serviceAccountUser.id, previousTosVersion, samRequestContext))
        .thenReturn(IO.pure(Some(SamUserTos(serviceAccountUser.id, previousTosVersion.get, TosTable.ACCEPT, Instant.now()))))

      val complianceStatus = tosService.getTosComplianceStatus(serviceAccountUser, samRequestContext).unsafeRunSync()
      complianceStatus.permitsSystemUsage shouldBe true
    }

    "always allows UAMI users to use the system" in {
      val tosVersion = "2"
      val previousTosVersion = Option("1")
      val tosService =
        new TosService(dirDAO, TestSupport.tosConfig.copy(version = tosVersion, previousVersion = previousTosVersion))
      when(dirDAO.getUserTos(uamiUser.id, samRequestContext))
        .thenReturn(IO.pure(Some(SamUserTos(uamiUser.id, tosVersion, TosTable.ACCEPT, Instant.now()))))

      when(dirDAO.getUserTosVersion(uamiUser.id, previousTosVersion, samRequestContext))
        .thenReturn(IO.pure(Some(SamUserTos(uamiUser.id, previousTosVersion.get, TosTable.ACCEPT, Instant.now()))))

      val complianceStatus = tosService.getTosComplianceStatus(uamiUser, samRequestContext).unsafeRunSync()
      complianceStatus.permitsSystemUsage shouldBe true
    }

    "loads the Terms of Service text when TosService is instantiated" in {
      val tosService = new TosService(NoExtensions, dirDAO, TestSupport.tosConfig.copy(version = "2"))
      tosService.termsOfServiceText contains "Test Terms of Service"
      tosService.privacyPolicyText contains "Test Privacy Policy"
    }

    val tosVersion = "2"
    val previousVersion = "1"
    val previousVersionOpt = Option(previousVersion)
    val rollingAcceptanceWindowExpiration = Option(Instant.now().plusSeconds(3600))
    val withoutGracePeriod = "without the grace period enabled"
    val withGracePeriod = " with the grace period enabled"
    val withoutRollingAcceptanceWindow = "outside of the rolling acceptance window"
    val withRollingAcceptanceWindow = " inside of the rolling acceptance window"
    val cannotUseTheSystem = "says the user cannot use the system"
    val canUseTheSystem = "says the user can use the system"
    val tosServiceV2GracePeriodDisabledAcceptanceWindowDisabled = new TosService(
      NoExtensions,
      dirDAO,
      TestSupport.tosConfig.copy(
        isTosEnabled = true,
        isGracePeriodEnabled = false,
        version = tosVersion,
        previousVersion = previousVersionOpt
      )
    )
    val tosServiceV2GracePeriodEnabledAcceptanceWindowDisabled =
      new TosService(
        NoExtensions,
        dirDAO,
        TestSupport.tosConfig
          .copy(version = tosVersion, isGracePeriodEnabled = true, previousVersion = previousVersionOpt)
      )
    val tosServiceV2GracePeriodDisabledAcceptanceWindowEnabled = new TosService(
      NoExtensions,
      dirDAO,
      TestSupport.tosConfig.copy(
        isTosEnabled = true,
        isGracePeriodEnabled = false,
        version = tosVersion,
        rollingAcceptanceWindowExpiration = rollingAcceptanceWindowExpiration,
        previousVersion = previousVersionOpt
      )
    )
    val tosServiceV2GracePeriodEnabledAcceptanceWindowEnabled = new TosService(
      NoExtensions,
      dirDAO,
      TestSupport.tosConfig.copy(
        isTosEnabled = true,
        isGracePeriodEnabled = true,
        version = tosVersion,
        rollingAcceptanceWindowExpiration = rollingAcceptanceWindowExpiration,
        previousVersion = previousVersionOpt
      )
    )
    "Rolling acceptance window" - {
      "doesnt allow user to use the system if they haven't accepted the new version and there is no previous version" in {
        val tosVersion = "2"
        val previousTosVersion = None
        val tosService =
          new TosService(
            NoExtensions,
            dirDAO,
            TestSupport.tosConfig.copy(
              isTosEnabled = true,
              isGracePeriodEnabled = false,
              version = tosVersion,
              rollingAcceptanceWindowExpiration = rollingAcceptanceWindowExpiration,
              previousVersion = previousTosVersion
            )
          )

        when(dirDAO.getUserTos(defaultUser.id, samRequestContext))
          .thenReturn(IO.pure(None))

        when(dirDAO.getUserTosVersion(defaultUser.id, previousTosVersion, samRequestContext))
          .thenReturn(IO.pure(None))

        val complianceStatus = tosService.getTosComplianceStatus(defaultUser, samRequestContext).unsafeRunSync()
        complianceStatus.permitsSystemUsage shouldBe false
      }
    }

    // Note there is an assumption that the previous version of the ToS is always 1 version behind the current version
    /** | Case | Grace Period Enabled | Inside Acceptance Window | Accepted Version | Current Version | User accepted latest | Permits system usage |
      * |:-----|:---------------------|:-------------------------|:-----------------|:----------------|:---------------------|:---------------------|
      * | 1    | false                | false                    | null             | "2"             | false                | false                |
      * | 2    | false                | false                    | "1"              | "2"             | false                | false                |
      * | 3    | false                | false                    | "2"              | "2"             | true                 | true                 |
      * | 4    | true                 | flase                    | null             | "2"             | false                | false                |
      * | 5    | true                 | flase                    | "1"              | "2"             | false                | true                 |
      * | 6    | true                 | flase                    | "2"              | "2"             | true                 | true                 |
      * | 7    | false                | true                     | null             | "2"             | false                | false                |
      * | 8    | false                | true                     | "1"              | "2"             | false                | true                 |
      * | 9    | false                | true                     | "2"              | "2"             | true                 | true                 |
      * | 10   | true                 | true                     | null             | "2"             | false                | false                |
      * | 11   | true                 | true                     | "1"              | "2"             | false                | true                 |
      * | 12   | true                 | true                     | "2"              | "2"             | true                 | true                 |
      */

    "when the user has not accepted any ToS version" - {
      withoutGracePeriod - {
        withoutRollingAcceptanceWindow - {
          cannotUseTheSystem in {
            when(dirDAO.getUserTos(defaultUser.id, samRequestContext))
              .thenReturn(IO.pure(None))
            when(dirDAO.getUserTosVersion(defaultUser.id, previousVersionOpt, samRequestContext))
              .thenReturn(IO.pure(None))
            // CASE 1
            val complianceStatus =
              tosServiceV2GracePeriodDisabledAcceptanceWindowDisabled.getTosComplianceStatus(defaultUser, samRequestContext).unsafeRunSync()
            complianceStatus.permitsSystemUsage shouldBe false
          }
        }
      }
      withGracePeriod - {
        withoutRollingAcceptanceWindow - {
          cannotUseTheSystem in {
            when(dirDAO.getUserTos(defaultUser.id, samRequestContext))
              .thenReturn(IO.pure(None))
            when(dirDAO.getUserTosVersion(defaultUser.id, previousVersionOpt, samRequestContext))
              .thenReturn(IO.pure(None))
            // CASE 4
            val complianceStatus = tosServiceV2GracePeriodEnabledAcceptanceWindowDisabled.getTosComplianceStatus(defaultUser, samRequestContext).unsafeRunSync()
            complianceStatus.permitsSystemUsage shouldBe false
          }
        }
      }
      withoutGracePeriod - {
        withRollingAcceptanceWindow - {
          cannotUseTheSystem in {
            when(dirDAO.getUserTos(defaultUser.id, samRequestContext))
              .thenReturn(IO.pure(None))
            when(dirDAO.getUserTosVersion(defaultUser.id, previousVersionOpt, samRequestContext))
              .thenReturn(IO.pure(None))
            // CASE 7
            val complianceStatus = tosServiceV2GracePeriodDisabledAcceptanceWindowEnabled.getTosComplianceStatus(defaultUser, samRequestContext).unsafeRunSync()
            complianceStatus.permitsSystemUsage shouldBe false
          }
        }
      }
      withGracePeriod - {
        withRollingAcceptanceWindow - {
          cannotUseTheSystem in {
            when(dirDAO.getUserTos(defaultUser.id, samRequestContext))
              .thenReturn(IO.pure(None))
            when(dirDAO.getUserTosVersion(defaultUser.id, previousVersionOpt, samRequestContext))
              .thenReturn(IO.pure(None))
            // CASE 10
            val complianceStatus = tosServiceV2GracePeriodEnabledAcceptanceWindowEnabled.getTosComplianceStatus(defaultUser, samRequestContext).unsafeRunSync()
            complianceStatus.permitsSystemUsage shouldBe false
          }
        }
      }
    }
    "when the user has accepted the previous ToS version" - {
      withoutGracePeriod - {
        withoutRollingAcceptanceWindow - {
          cannotUseTheSystem in {
            when(dirDAO.getUserTos(defaultUser.id, samRequestContext))
              .thenReturn(IO.pure(Option(SamUserTos(defaultUser.id, previousVersion, TosTable.ACCEPT, Instant.now()))))
            when(dirDAO.getUserTosVersion(defaultUser.id, previousVersionOpt, samRequestContext))
              .thenReturn(IO.pure(Option(SamUserTos(defaultUser.id, previousVersion, TosTable.ACCEPT, Instant.now()))))
            // CASE 2
            val complianceStatus =
              tosServiceV2GracePeriodDisabledAcceptanceWindowDisabled.getTosComplianceStatus(defaultUser, samRequestContext).unsafeRunSync()
            complianceStatus.permitsSystemUsage shouldBe false
          }
        }
      }
      withGracePeriod - {
        withoutRollingAcceptanceWindow - {
          canUseTheSystem in {
            when(dirDAO.getUserTos(defaultUser.id, samRequestContext))
              .thenReturn(IO.pure(Option(SamUserTos(defaultUser.id, previousVersion, TosTable.ACCEPT, Instant.now()))))
            when(dirDAO.getUserTosVersion(defaultUser.id, previousVersionOpt, samRequestContext))
              .thenReturn(IO.pure(Option(SamUserTos(defaultUser.id, previousVersion, TosTable.ACCEPT, Instant.now()))))
            // CASE 5
            val complianceStatus = tosServiceV2GracePeriodEnabledAcceptanceWindowDisabled.getTosComplianceStatus(defaultUser, samRequestContext).unsafeRunSync()
            complianceStatus.permitsSystemUsage shouldBe true
          }
        }
      }
      withoutGracePeriod - {
        withRollingAcceptanceWindow - {
          canUseTheSystem in {
            when(dirDAO.getUserTos(defaultUser.id, samRequestContext))
              .thenReturn(IO.pure(Option(SamUserTos(defaultUser.id, previousVersion, TosTable.ACCEPT, Instant.now()))))
            when(dirDAO.getUserTosVersion(defaultUser.id, previousVersionOpt, samRequestContext))
              .thenReturn(IO.pure(Option(SamUserTos(defaultUser.id, previousVersion, TosTable.ACCEPT, Instant.now()))))
            // CASE 8
            val complianceStatus = tosServiceV2GracePeriodDisabledAcceptanceWindowEnabled.getTosComplianceStatus(defaultUser, samRequestContext).unsafeRunSync()
            complianceStatus.permitsSystemUsage shouldBe true
          }
        }
      }
      withGracePeriod - {
        withRollingAcceptanceWindow - {
          canUseTheSystem in {
            when(dirDAO.getUserTos(defaultUser.id, samRequestContext))
              .thenReturn(IO.pure(Option(SamUserTos(defaultUser.id, previousVersion, TosTable.ACCEPT, Instant.now()))))
            when(dirDAO.getUserTosVersion(defaultUser.id, previousVersionOpt, samRequestContext))
              .thenReturn(IO.pure(Option(SamUserTos(defaultUser.id, previousVersion, TosTable.ACCEPT, Instant.now()))))
            // CASE 11
            val complianceStatus = tosServiceV2GracePeriodEnabledAcceptanceWindowEnabled.getTosComplianceStatus(defaultUser, samRequestContext).unsafeRunSync()
            complianceStatus.permitsSystemUsage shouldBe true
          }
        }
      }
    }
    "when the user has accepted the current ToS version" - {
      withoutGracePeriod - {
        withoutRollingAcceptanceWindow - {
          canUseTheSystem in {
            when(dirDAO.getUserTos(defaultUser.id, samRequestContext))
              .thenReturn(IO.pure(Option(SamUserTos(defaultUser.id, tosVersion, TosTable.ACCEPT, Instant.now()))))
            when(dirDAO.getUserTosVersion(defaultUser.id, previousVersionOpt, samRequestContext))
              .thenReturn(IO.pure(Option(SamUserTos(defaultUser.id, previousVersion, TosTable.ACCEPT, Instant.now()))))
            // CASE 3
            val complianceStatus =
              tosServiceV2GracePeriodDisabledAcceptanceWindowDisabled.getTosComplianceStatus(defaultUser, samRequestContext).unsafeRunSync()
            complianceStatus.permitsSystemUsage shouldBe true
          }
        }
      }
      withGracePeriod - {
        withoutRollingAcceptanceWindow - {
          canUseTheSystem in {
            when(dirDAO.getUserTos(defaultUser.id, samRequestContext))
              .thenReturn(IO.pure(Option(SamUserTos(defaultUser.id, tosVersion, TosTable.ACCEPT, Instant.now()))))
            when(dirDAO.getUserTosVersion(defaultUser.id, previousVersionOpt, samRequestContext))
              .thenReturn(IO.pure(Option(SamUserTos(defaultUser.id, previousVersion, TosTable.ACCEPT, Instant.now()))))
            // CASE 6
            val complianceStatus = tosServiceV2GracePeriodEnabledAcceptanceWindowDisabled.getTosComplianceStatus(defaultUser, samRequestContext).unsafeRunSync()
            complianceStatus.permitsSystemUsage shouldBe true
          }
        }
      }
      withoutGracePeriod - {
        withRollingAcceptanceWindow - {
          canUseTheSystem in {
            when(dirDAO.getUserTos(defaultUser.id, samRequestContext))
              .thenReturn(IO.pure(Option(SamUserTos(defaultUser.id, tosVersion, TosTable.ACCEPT, Instant.now()))))
            when(dirDAO.getUserTosVersion(defaultUser.id, previousVersionOpt, samRequestContext))
              .thenReturn(IO.pure(Option(SamUserTos(defaultUser.id, previousVersion, TosTable.ACCEPT, Instant.now()))))
            // CASE 9
            val complianceStatus = tosServiceV2GracePeriodDisabledAcceptanceWindowEnabled.getTosComplianceStatus(defaultUser, samRequestContext).unsafeRunSync()
            complianceStatus.permitsSystemUsage shouldBe true
          }
        }
      }
      withGracePeriod - {
        withRollingAcceptanceWindow - {
          canUseTheSystem in {
            when(dirDAO.getUserTos(defaultUser.id, samRequestContext))
              .thenReturn(IO.pure(Option(SamUserTos(defaultUser.id, tosVersion, TosTable.ACCEPT, Instant.now()))))
            when(dirDAO.getUserTosVersion(defaultUser.id, previousVersionOpt, samRequestContext))
              .thenReturn(IO.pure(Option(SamUserTos(defaultUser.id, previousVersion, TosTable.ACCEPT, Instant.now()))))
            // CASE 12
            val complianceStatus = tosServiceV2GracePeriodEnabledAcceptanceWindowEnabled.getTosComplianceStatus(defaultUser, samRequestContext).unsafeRunSync()
            complianceStatus.permitsSystemUsage shouldBe true
          }
        }
      }
    }

    "when the user has rejected the latest ToS version" - {
      withoutGracePeriod - {
        withoutRollingAcceptanceWindow - {
          cannotUseTheSystem in {
            when(dirDAO.getUserTos(defaultUser.id, samRequestContext))
              .thenReturn(IO.pure(Option(SamUserTos(defaultUser.id, tosVersion, TosTable.REJECT, Instant.now()))))
            when(dirDAO.getUserTosVersion(defaultUser.id, previousVersionOpt, samRequestContext))
              .thenReturn(IO.pure(Option(SamUserTos(defaultUser.id, previousVersion, TosTable.ACCEPT, Instant.now()))))

            val complianceStatus =
              tosServiceV2GracePeriodDisabledAcceptanceWindowDisabled.getTosComplianceStatus(defaultUser, samRequestContext).unsafeRunSync()
            complianceStatus.permitsSystemUsage shouldBe false
          }
        }
      }
      withGracePeriod - {
        withoutRollingAcceptanceWindow - {
          cannotUseTheSystem in {
            when(dirDAO.getUserTos(defaultUser.id, samRequestContext))
              .thenReturn(IO.pure(Option(SamUserTos(defaultUser.id, tosVersion, TosTable.REJECT, Instant.now()))))
            when(dirDAO.getUserTosVersion(defaultUser.id, previousVersionOpt, samRequestContext))
              .thenReturn(IO.pure(Option(SamUserTos(defaultUser.id, previousVersion, TosTable.ACCEPT, Instant.now()))))

            val complianceStatus = tosServiceV2GracePeriodEnabledAcceptanceWindowDisabled.getTosComplianceStatus(defaultUser, samRequestContext).unsafeRunSync()
            complianceStatus.permitsSystemUsage shouldBe false
          }
        }
      }
      withoutGracePeriod - {
        withRollingAcceptanceWindow - {
          canUseTheSystem in {
            when(dirDAO.getUserTos(defaultUser.id, samRequestContext))
              .thenReturn(IO.pure(Option(SamUserTos(defaultUser.id, tosVersion, TosTable.REJECT, Instant.now()))))
            when(dirDAO.getUserTosVersion(defaultUser.id, previousVersionOpt, samRequestContext))
              .thenReturn(IO.pure(Option(SamUserTos(defaultUser.id, previousVersion, TosTable.ACCEPT, Instant.now()))))

            val complianceStatus = tosServiceV2GracePeriodDisabledAcceptanceWindowEnabled.getTosComplianceStatus(defaultUser, samRequestContext).unsafeRunSync()
            complianceStatus.permitsSystemUsage shouldBe false
          }
        }
      }
      withGracePeriod - {
        withRollingAcceptanceWindow - {
          cannotUseTheSystem in {
            when(dirDAO.getUserTos(defaultUser.id, samRequestContext))
              .thenReturn(IO.pure(Option(SamUserTos(defaultUser.id, tosVersion, TosTable.REJECT, Instant.now()))))
            when(dirDAO.getUserTosVersion(defaultUser.id, previousVersionOpt, samRequestContext))
              .thenReturn(IO.pure(Option(SamUserTos(defaultUser.id, previousVersion, TosTable.ACCEPT, Instant.now()))))

            val complianceStatus = tosServiceV2GracePeriodEnabledAcceptanceWindowEnabled.getTosComplianceStatus(defaultUser, samRequestContext).unsafeRunSync()
            complianceStatus.permitsSystemUsage shouldBe false
          }
        }
      }
    }

    "when a service account is using the api" - {
      "let it use the api regardless of tos status" in {
        when(dirDAO.getUserTos(serviceAccountUser.id, samRequestContext))
          .thenReturn(IO.pure(None))
        when(dirDAO.getUserTosVersion(serviceAccountUser.id, previousVersionOpt, samRequestContext))
          .thenReturn(IO.pure(None))
        val complianceStatus =
          tosServiceV2GracePeriodDisabledAcceptanceWindowDisabled.getTosComplianceStatus(serviceAccountUser, samRequestContext).unsafeRunSync()
        complianceStatus.permitsSystemUsage shouldBe true
      }
    }

    "can retrieve Terms of Service details for a user" - {
      "if the requesting user is an admin" in {
        // Arrange
        val tosVersion = "0"
        val adminUser = Generator.genWorkbenchUserBoth.sample.get
        val directoryDao = new MockDirectoryDaoBuilder()
          .withAcceptedTermsOfServiceForUser(defaultUser, tosVersion)
          .build

        val tosService = new TosService(NoExtensions, directoryDao, TestSupport.tosConfig)

        // Act
        val userTosDetails: TermsOfServiceDetails =
          runAndWait(tosService.getTermsOfServiceDetailsForUser(defaultUser.id, SamRequestContext(None, None, Some(adminUser))))

        // Assert
        userTosDetails should have {
          latestAcceptedVersion(tosVersion)
          acceptedOn(Instant.now)
          permitsSystemUsage(true)
        }
      }

      "if the requesting user is not an admin but is the same as the requested user" in {
        // Arrange
        val tosVersion = "0"
        val directoryDao = new MockDirectoryDaoBuilder()
          .withAcceptedTermsOfServiceForUser(defaultUser, tosVersion)
          .build

        val tosService = new TosService(NoExtensions, directoryDao, TestSupport.tosConfig)

        // Act
        val userTosDetails: TermsOfServiceDetails =
          runAndWait(tosService.getTermsOfServiceDetailsForUser(defaultUser.id, SamRequestContext(None, None, Some(defaultUser))))

        // Assert
        userTosDetails should have {
          latestAcceptedVersion(tosVersion)
          acceptedOn(Instant.now)
          permitsSystemUsage(true)
        }
      }
    }

    "cannot retrieve Terms of Service details for another user" - {
      "if requesting user is not an admin and the requested user is a different user" in {
        // Arrange
        val tosVersion = "v1"
        val nonAdminUser = Generator.genWorkbenchUserBoth.sample.get
        val someRandoUser = Generator.genWorkbenchUserBoth.sample.get
        val directoryDao = new MockDirectoryDaoBuilder()
          .withAcceptedTermsOfServiceForUser(someRandoUser, tosVersion)
          .build
        val cloudExt = MockCloudExtensionsBuilder(allUsersGroup).withNonAdminUser().build

        val tosService = new TosService(cloudExt, directoryDao, TestSupport.tosConfig)

        // Act and Assert
        val e = intercept[WorkbenchExceptionWithErrorReport] {
          runAndWait(tosService.getTermsOfServiceDetailsForUser(someRandoUser.id, SamRequestContext(None, None, Some(nonAdminUser))))
        }

        assert(e.errorReport.statusCode.value == StatusCodes.Unauthorized, "User should not be authorized to see other users' Terms of Service details")
      }
    }
  }
}<|MERGE_RESOLUTION|>--- conflicted
+++ resolved
@@ -49,14 +49,9 @@
 
   private lazy val dirDAO = mock[DirectoryDAO](RETURNS_SMART_NULLS)
 
-<<<<<<< HEAD
-  val defaultUser = Generator.genWorkbenchUserBoth.sample.get
-  val serviceAccountUser = Generator.genWorkbenchUserServiceAccount.sample.get
-  val uamiUser = Generator.genWorkbenchUserAzureUami.sample.get
-=======
   private val defaultUser = Generator.genWorkbenchUserBoth.sample.get
   private val serviceAccountUser = Generator.genWorkbenchUserServiceAccount.sample.get
->>>>>>> d9924557
+  private val uamiUser = Generator.genWorkbenchUserAzureUami.sample.get
 
   before {
     clearDatabase()
