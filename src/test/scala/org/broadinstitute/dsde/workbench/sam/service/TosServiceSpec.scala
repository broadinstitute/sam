--- conflicted
+++ resolved
@@ -87,40 +87,22 @@
         tosService.privacyPolicyText contains "Test Privacy Policy"
       }
 
-<<<<<<< HEAD
-      val tosText = tosService.getTermsOfServiceText(Set.empty).unsafeRunSync()
-      tosText shouldBe tosService.termsOfServiceText
-    }
-=======
       "returns terms of service text when no query parameters are passed" in {
         val tosService = new TosService(NoExtensions, dirDAO, TestSupport.tosConfig)
->>>>>>> e074df8c
 
         val tosText = tosService.getTermsOfServiceTexts(Set.empty).unsafeRunSync()
         tosText shouldBe tosService.termsOfServiceText
       }
 
-<<<<<<< HEAD
-      val tosText = tosService.getTermsOfServiceText(Set("termsOfService")).unsafeRunSync()
-      tosText shouldBe tosService.termsOfServiceText
-    }
-=======
       "returns terms of service text by default" in {
         val tosService = new TosService(NoExtensions, dirDAO, TestSupport.tosConfig)
->>>>>>> e074df8c
 
         val tosText = tosService.getTermsOfServiceTexts(Set("termsOfService")).unsafeRunSync()
         tosText shouldBe tosService.termsOfServiceText
       }
 
-<<<<<<< HEAD
-      val tosText = tosService.getTermsOfServiceText(Set("privacyPolicy")).unsafeRunSync()
-      tosText shouldBe tosService.privacyPolicyText
-    }
-=======
       "returns privacy policy text" in {
         val tosService = new TosService(NoExtensions, dirDAO, TestSupport.tosConfig)
->>>>>>> e074df8c
 
         val tosText = tosService.getTermsOfServiceTexts(Set("privacyPolicy")).unsafeRunSync()
         tosText shouldBe tosService.privacyPolicyText
@@ -129,14 +111,9 @@
       "returns privacy policy text and terms of service text" in {
         val tosService = new TosService(NoExtensions, dirDAO, TestSupport.tosConfig)
 
-<<<<<<< HEAD
-      val tosText = tosService.getTermsOfServiceText(Set("privacyPolicy", "termsOfService")).unsafeRunSync()
-      tosText shouldBe s"${tosService.termsOfServiceText}\n\n${tosService.privacyPolicyText}"
-=======
         val tosText = tosService.getTermsOfServiceTexts(Set("privacyPolicy", "termsOfService")).unsafeRunSync()
         tosText shouldBe s"${tosService.termsOfServiceText}\n\n${tosService.privacyPolicyText}"
       }
->>>>>>> e074df8c
     }
 
     "when a user is accepting/rejecting the Terms of Service" - {
@@ -167,33 +144,6 @@
       }
     }
 
-<<<<<<< HEAD
-    "always allows service account users to use the system" in {
-      val tosVersion = "2"
-      val previousTosVersion = Option("1")
-      val tosService =
-        new TosService(NoExtensions, dirDAO, TestSupport.tosConfig.copy(version = tosVersion, previousVersion = previousTosVersion))
-      when(dirDAO.getUserTermsOfService(serviceAccountUser.id, samRequestContext)).thenReturn(IO.pure(None))
-
-      when(dirDAO.getUserTermsOfServiceVersion(serviceAccountUser.id, previousTosVersion, samRequestContext)).thenReturn(IO.pure(None))
-
-      val complianceStatus = tosService.getTermsOfServiceComplianceStatus(serviceAccountUser, samRequestContext).unsafeRunSync()
-      complianceStatus.permitsSystemUsage shouldBe true
-    }
-
-    "always allows UAMI users to use the system" in {
-      val tosVersion = "2"
-      val previousTosVersion = Option("1")
-      val tosService =
-        new TosService(NoExtensions, dirDAO, TestSupport.tosConfig.copy(version = tosVersion, previousVersion = previousTosVersion))
-      when(dirDAO.getUserTermsOfService(uamiUser.id, samRequestContext)).thenReturn(IO.pure(None))
-
-      when(dirDAO.getUserTermsOfServiceVersion(uamiUser.id, previousTosVersion, samRequestContext)).thenReturn(IO.pure(None))
-
-      val complianceStatus = tosService.getTermsOfServiceComplianceStatus(uamiUser, samRequestContext).unsafeRunSync()
-      complianceStatus.permitsSystemUsage shouldBe true
-    }
-=======
     "when presented with machine-account users" - {
 
       "always allows service account users to use the system" in {
@@ -217,7 +167,6 @@
         when(dirDAO.getUserTos(uamiUser.id, samRequestContext)).thenReturn(IO.pure(None))
 
         when(dirDAO.getUserTosVersion(uamiUser.id, previousTosVersion, samRequestContext)).thenReturn(IO.pure(None))
->>>>>>> e074df8c
 
         val complianceStatus = tosService.getTosComplianceStatus(uamiUser, samRequestContext).unsafeRunSync()
         complianceStatus.permitsSystemUsage shouldBe true
