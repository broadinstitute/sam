package org.broadinstitute.dsde.workbench.sam.service

import akka.actor.ActorSystem
import akka.testkit.TestKit
import cats.effect.IO
import cats.effect.unsafe.implicits.{global => globalEc}
import org.broadinstitute.dsde.workbench.model.WorkbenchUserId
import org.broadinstitute.dsde.workbench.sam.TestSupport.tosConfig
import org.broadinstitute.dsde.workbench.sam.dataAccess.DirectoryDAO
import org.broadinstitute.dsde.workbench.sam.db.tables.TosTable
import org.broadinstitute.dsde.workbench.sam.model.SamUserTos
import org.broadinstitute.dsde.workbench.sam.util.SamRequestContext
import org.broadinstitute.dsde.workbench.sam.{Generator, PropertyBasedTesting, TestSupport}
import org.mockito.Mockito.RETURNS_SMART_NULLS
import org.mockito.scalatest.MockitoSugar
import org.scalatest.freespec.AnyFreeSpecLike
import org.scalatest.{BeforeAndAfter, BeforeAndAfterAll}

import java.time.Instant
import scala.concurrent.ExecutionContext.Implicits.global

class TosServiceSpec(_system: ActorSystem)
    extends TestKit(_system)
    with AnyFreeSpecLike
    with TestSupport
    with BeforeAndAfterAll
    with BeforeAndAfter
    with PropertyBasedTesting
    with MockitoSugar {

  def this() = this(ActorSystem("TosServiceSpec"))

  override protected def beforeAll(): Unit = {
    super.beforeAll()
    TestSupport.truncateAll
  }
  override def afterAll(): Unit = {
    TestKit.shutdownActorSystem(system)
    super.afterAll()
  }

  lazy val dirDAO = mock[DirectoryDAO](RETURNS_SMART_NULLS)

  val defaultUser = Generator.genWorkbenchUserBoth.sample.get
  val serviceAccountUser = Generator.genWorkbenchUserServiceAccount.sample.get

  before {
    clearDatabase()
    TestSupport.truncateAll
    reset(dirDAO)
  }

  protected def clearDatabase(): Unit =
    TestSupport.truncateAll

  "TosService" - {
    "is enabled by default" in {
      TestSupport.tosConfig.isTosEnabled shouldBe true
    }

    "accepts the ToS for a user" in {
      when(dirDAO.acceptTermsOfService(any[WorkbenchUserId], any[String], any[SamRequestContext]))
        .thenReturn(IO.pure(true))

      val tosService = new TosService(dirDAO, TestSupport.tosConfig)

      // accept and get ToS status
      val acceptTosStatusResult = tosService.acceptTosStatus(defaultUser.id, samRequestContext).unsafeRunSync()
      acceptTosStatusResult shouldBe true

      verify(dirDAO).acceptTermsOfService(defaultUser.id, tosConfig.version, samRequestContext)
    }

    "rejects the ToS for a user" in {
      when(dirDAO.rejectTermsOfService(any[WorkbenchUserId], any[String], any[SamRequestContext]))
        .thenReturn(IO.pure(true))

      // reject and get ToS status
      val tosService = new TosService(dirDAO, TestSupport.tosConfig)
      val rejectTosStatusResult = tosService.rejectTosStatus(defaultUser.id, samRequestContext).unsafeRunSync()

      rejectTosStatusResult shouldBe true
      verify(dirDAO).rejectTermsOfService(defaultUser.id, tosConfig.version, samRequestContext)
    }

    "always allows service account users to use the system" in {
      val tosVersion = "2"
      val tosService =
        new TosService(dirDAO, TestSupport.tosConfig.copy(version = tosVersion))
      when(dirDAO.getUserTos(serviceAccountUser.id, samRequestContext))
        .thenReturn(IO.pure(Some(SamUserTos(serviceAccountUser.id, tosVersion, TosTable.ACCEPT, Instant.now()))))
      val complianceStatus = tosService.getTosComplianceStatus(serviceAccountUser, samRequestContext).unsafeRunSync()
      complianceStatus.permitsSystemUsage shouldBe true
    }

<<<<<<< HEAD
    "loads the Terms of Service text when TosService is instantiated" in {
      val tosService = new TosService(dirDAO, TestSupport.tosConfig.copy(version = "2"))
      tosService.termsOfServiceText contains "Test Terms of Service"
      tosService.privacyPolicyText contains "Test Privacy Policy"
    }

=======
    val tosVersion = "2"
>>>>>>> e1853841
    val withoutGracePeriod = "without the grace period enabled"
    val withGracePeriod = " with the grace period enabled"
    val cannotUseTheSystem = "says the user cannot use the system"
    val canUseTheSystem = "says the user can use the system"
    val tosServiceV2 = new TosService(dirDAO, TestSupport.tosConfig.copy(version = tosVersion))
    val tosServiceV2GracePeriodEnabled =
      new TosService(dirDAO, TestSupport.tosConfig.copy(version = tosVersion, isGracePeriodEnabled = true))

    /** | Case | Grace Period Enabled | Accepted Version | Current Version | User accepted latest | Permits system usage |
      * |:-----|:---------------------|:-----------------|:----------------|:---------------------|:---------------------|
      * | 1    | false                | null             | "2"             | false                | false                |
      * | 2    | false                | "0"              | "2"             | false                | false                |
      * | 3    | false                | "2"              | "2"             | true                 | true                 |
      * | 4    | true                 | null             | "2"             | false                | false                |
      * | 5    | true                 | "0"              | "2"             | false                | true                 |
      * | 6    | true                 | "2"              | "2"             | true                 | true                 |
      */

    "when the user has not accepted any ToS version" - {
      "says the user has not accepted the latest version" in {
        when(dirDAO.getUserTos(defaultUser.id, samRequestContext))
          .thenReturn(IO.pure(None))
        val complianceStatus = tosServiceV2.getTosComplianceStatus(defaultUser, samRequestContext).unsafeRunSync()
        complianceStatus.userHasAcceptedLatestTos shouldBe false
      }
      withoutGracePeriod - {
        cannotUseTheSystem in {
          when(dirDAO.getUserTos(defaultUser.id, samRequestContext))
            .thenReturn(IO.pure(None))
          // CASE 1
          val complianceStatus = tosServiceV2.getTosComplianceStatus(defaultUser, samRequestContext).unsafeRunSync()
          complianceStatus.permitsSystemUsage shouldBe false
        }
      }
      withGracePeriod - {
        cannotUseTheSystem in {
          when(dirDAO.getUserTos(defaultUser.id, samRequestContext))
            .thenReturn(IO.pure(None))
          // CASE 4
          val complianceStatus = tosServiceV2GracePeriodEnabled.getTosComplianceStatus(defaultUser, samRequestContext).unsafeRunSync()
          complianceStatus.permitsSystemUsage shouldBe false
        }
      }
    }
    "when the user has accepted a non-current ToS version" - {
      "says the user has not accepted the latest version" in {
        when(dirDAO.getUserTos(defaultUser.id, samRequestContext))
          .thenReturn(IO.pure(None))
        val complianceStatus = tosServiceV2.getTosComplianceStatus(defaultUser, samRequestContext).unsafeRunSync()
        complianceStatus.userHasAcceptedLatestTos shouldBe false
      }
      withoutGracePeriod - {
        cannotUseTheSystem in {
          when(dirDAO.getUserTos(defaultUser.id, samRequestContext))
            .thenReturn(IO.pure(None))
          // CASE 2
          val complianceStatus = tosServiceV2.getTosComplianceStatus(defaultUser, samRequestContext).unsafeRunSync()
          complianceStatus.permitsSystemUsage shouldBe false
        }
      }
      withGracePeriod - {
        canUseTheSystem in {
          when(dirDAO.getUserTos(defaultUser.id, samRequestContext))
            .thenReturn(IO.pure(Option(SamUserTos(defaultUser.id, tosVersion, TosTable.ACCEPT, Instant.now()))))
          // CASE 5
          val complianceStatus = tosServiceV2GracePeriodEnabled.getTosComplianceStatus(defaultUser, samRequestContext).unsafeRunSync()
          complianceStatus.permitsSystemUsage shouldBe true
        }
      }
    }
    "when the user has accepted the current ToS version" - {
      "says the user has accepted the latest version" in {
        when(dirDAO.getUserTos(defaultUser.id, samRequestContext))
          .thenReturn(IO.pure(Option(SamUserTos(defaultUser.id, tosVersion, TosTable.ACCEPT, Instant.now()))))
        val complianceStatus = tosServiceV2.getTosComplianceStatus(defaultUser, samRequestContext).unsafeRunSync()
        complianceStatus.userHasAcceptedLatestTos shouldBe true
      }
      withoutGracePeriod - {
        canUseTheSystem in {
          when(dirDAO.getUserTos(defaultUser.id, samRequestContext))
            .thenReturn(IO.pure(Option(SamUserTos(defaultUser.id, tosVersion, TosTable.ACCEPT, Instant.now()))))
          // CASE 3
          val complianceStatus = tosServiceV2.getTosComplianceStatus(defaultUser, samRequestContext).unsafeRunSync()
          complianceStatus.permitsSystemUsage shouldBe true
        }
      }
      withGracePeriod - {
        canUseTheSystem in {
          when(dirDAO.getUserTos(defaultUser.id, samRequestContext))
            .thenReturn(IO.pure(Option(SamUserTos(defaultUser.id, tosVersion, TosTable.ACCEPT, Instant.now()))))
          // CASE 6
          val complianceStatus = tosServiceV2GracePeriodEnabled.getTosComplianceStatus(defaultUser, samRequestContext).unsafeRunSync()
          complianceStatus.permitsSystemUsage shouldBe true
        }
      }
    }

    "when the user has rejected the latest ToS version" - {
      "says the user has rejected the latest version" in {
        when(dirDAO.getUserTos(defaultUser.id, samRequestContext))
          .thenReturn(IO.pure(Option(SamUserTos(defaultUser.id, tosVersion, TosTable.REJECT, Instant.now()))))
        val complianceStatus = tosServiceV2.getTosComplianceStatus(defaultUser, samRequestContext).unsafeRunSync()
        complianceStatus.userHasAcceptedLatestTos shouldBe false
      }
      withoutGracePeriod - {
        cannotUseTheSystem in {
          when(dirDAO.getUserTos(defaultUser.id, samRequestContext))
            .thenReturn(IO.pure(Option(SamUserTos(defaultUser.id, tosVersion, TosTable.REJECT, Instant.now()))))
          // CASE 1
          val complianceStatus = tosServiceV2.getTosComplianceStatus(defaultUser, samRequestContext).unsafeRunSync()
          complianceStatus.permitsSystemUsage shouldBe false
        }
      }
      withGracePeriod - {
        cannotUseTheSystem in {
          when(dirDAO.getUserTos(defaultUser.id, samRequestContext))
            .thenReturn(IO.pure(Option(SamUserTos(defaultUser.id, tosVersion, TosTable.REJECT, Instant.now()))))
          // CASE 4
          val complianceStatus = tosServiceV2GracePeriodEnabled.getTosComplianceStatus(defaultUser, samRequestContext).unsafeRunSync()
          complianceStatus.permitsSystemUsage shouldBe false
        }
      }
    }
    "when a service account is using the api" - {
      "let it use the api regardless of tos status" in {
        when(dirDAO.getUserTos(serviceAccountUser.id, samRequestContext))
          .thenReturn(IO.pure(None))
        val complianceStatus = tosServiceV2.getTosComplianceStatus(serviceAccountUser, samRequestContext).unsafeRunSync()
        complianceStatus.permitsSystemUsage shouldBe true
      }
    }
  }
}<|MERGE_RESOLUTION|>--- conflicted
+++ resolved
@@ -93,16 +93,13 @@
       complianceStatus.permitsSystemUsage shouldBe true
     }
 
-<<<<<<< HEAD
     "loads the Terms of Service text when TosService is instantiated" in {
       val tosService = new TosService(dirDAO, TestSupport.tosConfig.copy(version = "2"))
       tosService.termsOfServiceText contains "Test Terms of Service"
       tosService.privacyPolicyText contains "Test Privacy Policy"
     }
 
-=======
     val tosVersion = "2"
->>>>>>> e1853841
     val withoutGracePeriod = "without the grace period enabled"
     val withGracePeriod = " with the grace period enabled"
     val cannotUseTheSystem = "says the user cannot use the system"
