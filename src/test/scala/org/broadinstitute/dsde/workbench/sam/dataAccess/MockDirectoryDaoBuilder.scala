package org.broadinstitute.dsde.workbench.sam.dataAccess

import cats.effect.IO
import org.broadinstitute.dsde.workbench.model._
import org.broadinstitute.dsde.workbench.sam.model.{BasicWorkbenchGroup, SamUser}
import org.broadinstitute.dsde.workbench.sam.util.SamRequestContext
import org.mockito.ArgumentMatchersSugar.{any, eqTo}
import org.mockito.{IdiomaticMockito, Strictness}

object MockDirectoryDaoBuilder {
  def apply(allUsersGroup: WorkbenchGroup) =
    new MockDirectoryDaoBuilder().withAllUsersGroup(allUsersGroup)
}

case class MockDirectoryDaoBuilder() extends IdiomaticMockito {
  var maybeAllUsersGroup: Option[WorkbenchGroup] = None

  val mockedDirectoryDAO: DirectoryDAO = mock[DirectoryDAO](withSettings.strictness(Strictness.Lenient))

  mockedDirectoryDAO.loadUser(any[WorkbenchUserId], any[SamRequestContext]) returns IO(None)
  mockedDirectoryDAO.loadUserByGoogleSubjectId(any[GoogleSubjectId], any[SamRequestContext]) returns IO(None)
  mockedDirectoryDAO.loadUserByAzureB2CId(any[AzureB2CId], any[SamRequestContext]) returns IO(None)
  mockedDirectoryDAO.loadSubjectFromEmail(any[WorkbenchEmail], any[SamRequestContext]) returns IO(None)
  mockedDirectoryDAO.createUser(any[SamUser], any[SamRequestContext]) answers ((u: SamUser, _: SamRequestContext) => IO(u))
  mockedDirectoryDAO.enableIdentity(any[WorkbenchSubject], any[SamRequestContext]) returns IO.unit
  // TODO check here to flip
  // maybe make disableIdentity make loading user send back a disabled user?
  // withDisablableUser?
  mockedDirectoryDAO.disableIdentity(any[WorkbenchSubject], any[SamRequestContext]) returns IO.unit
  mockedDirectoryDAO.isEnabled(any[WorkbenchSubject], any[SamRequestContext]) returns IO(false)
  mockedDirectoryDAO.isGroupMember(any[WorkbenchGroupIdentity], any[WorkbenchSubject], any[SamRequestContext]) returns IO(false)
  mockedDirectoryDAO.listUserDirectMemberships(any[WorkbenchUserId], any[SamRequestContext]) returns IO(LazyList.empty)
  mockedDirectoryDAO.setGoogleSubjectId(any[WorkbenchUserId], any[GoogleSubjectId], any[SamRequestContext]) returns IO.unit
  mockedDirectoryDAO.setUserAzureB2CId(any[WorkbenchUserId], any[AzureB2CId], any[SamRequestContext]) returns IO.unit
  mockedDirectoryDAO.addGroupMember(any[WorkbenchGroupIdentity], any[WorkbenchSubject], any[SamRequestContext]) returns IO(true)
  mockedDirectoryDAO.removeGroupMember(any[WorkbenchGroupIdentity], any[WorkbenchSubject], any[SamRequestContext]) returns IO(true)
  mockedDirectoryDAO.deleteUser(any[WorkbenchUserId], any[SamRequestContext]) returns IO.unit
  mockedDirectoryDAO.createGroup(any[BasicWorkbenchGroup], any[Option[String]], any[SamRequestContext]) answers (
    (g: BasicWorkbenchGroup, _: Option[String], _: SamRequestContext) => IO(g)
  )
  mockedDirectoryDAO.acceptTermsOfService(any[WorkbenchUserId], any[String], any[SamRequestContext]) returns IO(true)
  mockedDirectoryDAO.checkStatus(any[SamRequestContext]) returns IO(true)

  def withHealthyDatabase: MockDirectoryDaoBuilder = {
    mockedDirectoryDAO.checkStatus(any[SamRequestContext]) returns IO(true)
    this
  }

  def withUnhealthyDatabase: MockDirectoryDaoBuilder = {
    mockedDirectoryDAO.checkStatus(any[SamRequestContext]) returns IO(false)
    this
  }

  def withExistingUser(samUser: SamUser): MockDirectoryDaoBuilder = withExistingUsers(Set(samUser))
  def withExistingUsers(samUsers: Iterable[SamUser]): MockDirectoryDaoBuilder = {
    samUsers.toSet.foreach(makeUserExist)
    this
  }

  // An invited user is equivalent to a bare minimum "existing" user
  def withInvitedUser(samUser: SamUser): MockDirectoryDaoBuilder = withInvitedUsers(Set(samUser))
  def withInvitedUsers(samUsers: Iterable[SamUser]): MockDirectoryDaoBuilder = {
    samUsers.toSet.foreach(makeUserExist)
    this
  }

  def withEnabledUser(samUser: SamUser): MockDirectoryDaoBuilder = withEnabledUsers(Set(samUser))
  def withEnabledUsers(samUsers: Iterable[SamUser]): MockDirectoryDaoBuilder = {
    samUsers.toSet.foreach { u: SamUser =>
      makeUserExist(u)
      makeUserEnabled(u)
    }
    this
  }

  // WorkbenchSubjects are weird, they are not full multi-parameter objects, but just identifiers.
  // Most or all objects identified with a WorkbenchSubject id also have an email.
  def withWorkbenchSubject(subject: WorkbenchSubject, subjectsEmail: WorkbenchEmail): MockDirectoryDaoBuilder = {
    mockedDirectoryDAO.loadSubjectFromEmail(eqTo(subjectsEmail), any[SamRequestContext]) returns IO(Option(subject))
    this
  }

  def withDisabledUser(samUser: SamUser): MockDirectoryDaoBuilder = withDisabledUsers(Set(samUser))
  def withDisabledUsers(samUsers: Iterable[SamUser]): MockDirectoryDaoBuilder = {
    samUsers.toSet.foreach { u: SamUser =>
      makeUserExist(u)
      makeUserEnabled(u)
      makeUserDisabled(u)
    }
    this
  }

  def withDisabilableUser(samUser: SamUser): MockDirectoryDaoBuilder = {
    mockedDirectoryDAO.disableIdentity(eqTo(samUser.id), any[SamRequestContext]) returns {
      makeUserDisabled(samUser)
      IO.unit
    }
    this
  }
  def withAllUsersGroup(allUsersGroup: WorkbenchGroup): MockDirectoryDaoBuilder = {
    maybeAllUsersGroup = Option(allUsersGroup)
    mockedDirectoryDAO.loadGroup(eqTo(WorkbenchGroupName(allUsersGroup.id.toString)), any[SamRequestContext]) returns IO(
      Some(BasicWorkbenchGroup(allUsersGroup))
    )
    mockedDirectoryDAO.addGroupMember(eqTo(allUsersGroup.id), any[WorkbenchSubject], any[SamRequestContext]) returns IO(true)
    this
  }

  // Bare minimum for a user to exist:
  // - has an ID
  // - has an email
  // - does not have a googleSubjectId
  // - does not have an azureB2CId
  // - is not enabled
  private def makeUserExist(samUser: SamUser): Unit = {
    mockedDirectoryDAO.createUser(eqTo(samUser), any[SamRequestContext]) throws new RuntimeException(s"User $samUser is mocked to already exist")
    mockedDirectoryDAO.loadUser(eqTo(samUser.id), any[SamRequestContext]) returns IO(Option(samUser.copy(googleSubjectId = None, azureB2CId = None)))
    mockedDirectoryDAO.loadSubjectFromEmail(eqTo(samUser.email), any[SamRequestContext]) returns IO(Option(samUser.id))
  }

  private def makeUserEnabled(samUser: SamUser): Unit = {
    mockedDirectoryDAO.isEnabled(eqTo(samUser.id), any[SamRequestContext]) returns IO(true)
    mockedDirectoryDAO.loadUser(eqTo(samUser.id), any[SamRequestContext]) returns IO(Option(samUser.copy(enabled = true)))
    mockedDirectoryDAO.disableIdentity(any[WorkbenchSubject], any[SamRequestContext]) returns IO.unit

    if (samUser.azureB2CId.nonEmpty) {
      mockedDirectoryDAO.loadUserByAzureB2CId(eqTo(samUser.azureB2CId.get), any[SamRequestContext]) returns IO(Option(samUser.copy(enabled = true)))
    }

    if (samUser.googleSubjectId.nonEmpty) {
<<<<<<< HEAD
      mockedDirectoryDAO.loadSubjectFromGoogleSubjectId(eqTo(samUser.googleSubjectId.get), any[SamRequestContext]) returns IO(Option(samUser.id))
      mockedDirectoryDAO.loadUserByGoogleSubjectId(eqTo(samUser.googleSubjectId.get), any[SamRequestContext]) returns IO(Option(samUser))
=======
      // mockedDirectoryDAO.loadSubjectFromGoogleSubjectId(eqTo(samUser.googleSubjectId.get), any[SamRequestContext]) returns IO(Option(samUser.id))
      mockedDirectoryDAO.loadUserByGoogleSubjectId(eqTo(samUser.googleSubjectId.get), any[SamRequestContext]) returns IO(Option(samUser.copy(enabled = true)))
>>>>>>> b4fe9d4b
    }

    if (maybeAllUsersGroup.nonEmpty) {
      mockedDirectoryDAO.isGroupMember(eqTo(maybeAllUsersGroup.get.id), eqTo(samUser.id), any[SamRequestContext]) returns IO(true)
      mockedDirectoryDAO.listUserDirectMemberships(eqTo(samUser.id), any[SamRequestContext]) returns IO(LazyList(maybeAllUsersGroup.get.id))
    }
  }

  private def makeUserDisabled(samUser: SamUser): Unit = {
    mockedDirectoryDAO.isEnabled(eqTo(samUser.id), any[SamRequestContext]) returns IO(false)
    mockedDirectoryDAO.loadUser(eqTo(samUser.id), any[SamRequestContext]) returns IO(Option(samUser.copy(enabled = false)))

    if (samUser.googleSubjectId.nonEmpty) {
      mockedDirectoryDAO.loadUserByGoogleSubjectId(eqTo(samUser.googleSubjectId.get), any[SamRequestContext]) returns IO(Option(samUser.copy(enabled = false)))
    }

    if (samUser.azureB2CId.nonEmpty) {
      mockedDirectoryDAO.loadUserByAzureB2CId(eqTo(samUser.azureB2CId.get), any[SamRequestContext]) returns IO(Option(samUser.copy(enabled = false)))
    }
  }

  def build: DirectoryDAO = mockedDirectoryDAO
}<|MERGE_RESOLUTION|>--- conflicted
+++ resolved
@@ -128,13 +128,8 @@
     }
 
     if (samUser.googleSubjectId.nonEmpty) {
-<<<<<<< HEAD
       mockedDirectoryDAO.loadSubjectFromGoogleSubjectId(eqTo(samUser.googleSubjectId.get), any[SamRequestContext]) returns IO(Option(samUser.id))
-      mockedDirectoryDAO.loadUserByGoogleSubjectId(eqTo(samUser.googleSubjectId.get), any[SamRequestContext]) returns IO(Option(samUser))
-=======
-      // mockedDirectoryDAO.loadSubjectFromGoogleSubjectId(eqTo(samUser.googleSubjectId.get), any[SamRequestContext]) returns IO(Option(samUser.id))
       mockedDirectoryDAO.loadUserByGoogleSubjectId(eqTo(samUser.googleSubjectId.get), any[SamRequestContext]) returns IO(Option(samUser.copy(enabled = true)))
->>>>>>> b4fe9d4b
     }
 
     if (maybeAllUsersGroup.nonEmpty) {
