import sbt._

object Dependencies {
  val akkaV = "2.6.19"
  val akkaHttpV = "10.2.9"
  val jacksonV = "2.9.5"
  val scalaLoggingV = "3.9.2"
  val scalaTestV    = "3.2.3"
  val scalaCheckV    = "1.14.3"
  val scalikejdbcVersion    = "3.4.2"
<<<<<<< HEAD
  val postgresDriverVersion = "42.3.5"
=======
  val postgresDriverVersion = "42.3.4"
>>>>>>> 3adaa915
  val http4sVersion = "0.21.13"

  val workbenchUtilV   = "0.6-74c9fc2"
  val workbenchUtil2V   = "0.2-447afa5"
  val workbenchModelV  = "0.15-f9f0d4c"
  val workbenchGoogleV = "0.21-8ce5b9b"
  val workbenchGoogle2V = "0.24-447afa5"
  val workbenchNotificationsV = "0.3-d74ff96"
  val workbenchOauth2V = "0.1-448015f"
  val monocleVersion = "2.0.5"

  val excludeAkkaActor =        ExclusionRule(organization = "com.typesafe.akka", name = "akka-actor_2.12")
  val excludeAkkaProtobufV3 =   ExclusionRule(organization = "com.typesafe.akka", name = "akka-protobuf-v3_2.12")
  val excludeAkkaStream =       ExclusionRule(organization = "com.typesafe.akka", name = "akka-stream_2.12")
  val excludeWorkbenchUtil =    ExclusionRule(organization = "org.broadinstitute.dsde.workbench", name = "workbench-util_2.12")
  val excludeWorkbenchModel =   ExclusionRule(organization = "org.broadinstitute.dsde.workbench", name = "workbench-model_2.12")
  val excludeWorkbenchMetrics = ExclusionRule(organization = "org.broadinstitute.dsde.workbench", name = "workbench-metrics_2.12")
  val excludeWorkbenchGoogle =  ExclusionRule(organization = "org.broadinstitute.dsde.workbench", name = "workbench-google_2.12")

  val jacksonAnnotations: ModuleID = "com.fasterxml.jackson.core" % "jackson-annotations" % jacksonV
  val jacksonDatabind: ModuleID =    "com.fasterxml.jackson.core" % "jackson-databind"    % jacksonV
  val jacksonCore: ModuleID =        "com.fasterxml.jackson.core" % "jackson-core"        % jacksonV

  val logstashLogback: ModuleID = "net.logstash.logback"      % "logstash-logback-encoder" % "6.6"
  val logbackClassic: ModuleID = "ch.qos.logback"             %  "logback-classic" % "1.2.11"
  val ravenLogback: ModuleID =   "com.getsentry.raven"        %  "raven-logback"   % "7.8.6"
  val scalaLogging: ModuleID =   "com.typesafe.scala-logging" %% "scala-logging"   % scalaLoggingV
  val ficus: ModuleID =          "com.iheart"                 %% "ficus"           % "1.5.2"

  val akkaActor: ModuleID =         "com.typesafe.akka"   %%  "akka-actor"           % akkaV
  val akkaSlf4j: ModuleID =         "com.typesafe.akka"   %%  "akka-slf4j"           % akkaV
  val akkaStream: ModuleID =        "com.typesafe.akka"   %%  "akka-stream"          % akkaV               excludeAll(excludeAkkaProtobufV3)
  val akkaHttp: ModuleID =          "com.typesafe.akka"   %%  "akka-http"            % akkaHttpV           excludeAll(excludeAkkaActor)
  val akkaHttpSprayJson: ModuleID = "com.typesafe.akka"   %%  "akka-http-spray-json" % akkaHttpV
  val akkaTestKit: ModuleID =       "com.typesafe.akka"   %%  "akka-testkit"         % akkaV     % "test"
  val akkaHttpTestKit: ModuleID =   "com.typesafe.akka"   %%  "akka-http-testkit"    % akkaHttpV % "test"
  val scalaCheck: ModuleID =        "org.scalacheck"      %%  "scalacheck"           % scalaCheckV % "test"

  val excludIoGrpc =  ExclusionRule(organization = "io.grpc", name = "grpc-core")
  val ioGrpc: ModuleID = "io.grpc" % "grpc-core" % "1.34.1"

  val googleOAuth2: ModuleID = "com.google.auth" % "google-auth-library-oauth2-http" % "0.18.0" excludeAll(excludIoGrpc)
  val googleStorage: ModuleID = "com.google.apis" % "google-api-services-storage" % "v1-rev20220401-1.32.1" excludeAll(excludIoGrpc) //force this version

  val monocle: ModuleID = "com.github.julien-truffaut" %%  "monocle-core"  % monocleVersion
  val monocleMacro: ModuleID = "com.github.julien-truffaut" %%  "monocle-macro" % monocleVersion

  val scalaTest: ModuleID =       "org.scalatest" %% "scalatest"    % scalaTestV % "test"
  val scalaTestScalaCheck = "org.scalatestplus" %% "scalacheck-1-15" % s"${scalaTestV}.0" % Test
  val scalaTestMockito = "org.scalatestplus" %% "mockito-3-4" % s"${scalaTestV}.0" % Test

  val unboundid: ModuleID = "com.unboundid" % "unboundid-ldapsdk" % "4.0.14"

  // All of workbench-libs pull in Akka; exclude it since we provide our own Akka dependency.
  // workbench-google pulls in workbench-{util, model, metrics}; exclude them so we can control the library versions individually.
  val workbenchUtil: ModuleID =      "org.broadinstitute.dsde.workbench" %% "workbench-util"   % workbenchUtilV excludeAll(excludeWorkbenchModel)
  val workbenchUtil2: ModuleID =      "org.broadinstitute.dsde.workbench" %% "workbench-util2"   % workbenchUtil2V excludeAll(excludeWorkbenchModel)
  val workbenchModel: ModuleID =     "org.broadinstitute.dsde.workbench" %% "workbench-model"  % workbenchModelV
  val workbenchGoogle: ModuleID =    "org.broadinstitute.dsde.workbench" %% "workbench-google" % workbenchGoogleV excludeAll(excludeWorkbenchModel, excludeWorkbenchUtil)
  val workbenchOauth2: ModuleID =    "org.broadinstitute.dsde.workbench" %% "workbench-oauth2" % workbenchOauth2V
  val workbenchOauth2Tests: ModuleID =    "org.broadinstitute.dsde.workbench" %% "workbench-oauth2" % workbenchOauth2V % "test" classifier "tests"
  // the name of the auto-value package changed from auto-value to auto-value-annotations so old libraries are not evicted
  // leading to merge errors during sbt assembly. At this time the old version of auto-value is pulled in through the google2
  // workbench-libs dependency so exclude auto-value from there
  val excludGoogleAutoValue =  ExclusionRule(organization = "com.google.auto.value", name = "auto-value")
  val workbenchGoogle2: ModuleID =    "org.broadinstitute.dsde.workbench" %% "workbench-google2" % workbenchGoogle2V excludeAll(excludeWorkbenchModel, excludeWorkbenchUtil, excludGoogleAutoValue)
  val workbenchNotifications: ModuleID =  "org.broadinstitute.dsde.workbench" %% "workbench-notifications" % workbenchNotificationsV excludeAll(excludeWorkbenchGoogle, excludeWorkbenchModel)
  val workbenchGoogleTests: ModuleID =    "org.broadinstitute.dsde.workbench" %% "workbench-google" % workbenchGoogleV % "test" classifier "tests" excludeAll(excludeWorkbenchUtil, excludeWorkbenchModel)
  val workbenchGoogle2Tests: ModuleID =    "org.broadinstitute.dsde.workbench" %% "workbench-google2" % workbenchGoogle2V % "test" classifier "tests" excludeAll(excludeWorkbenchUtil, excludeWorkbenchModel)
  val googleStorageLocal: ModuleID = "com.google.cloud" % "google-cloud-nio" % "0.123.28" % "test" //needed for mocking google cloud storage

  val liquibaseCore: ModuleID = "org.liquibase" % "liquibase-core" % "4.2.2"

  val circeYAML: ModuleID = "io.circe" %% "circe-yaml" % "0.14.1"

  val scalikeCore =       "org.scalikejdbc"                   %% "scalikejdbc"         % scalikejdbcVersion
  val scalikeCoreConfig = "org.scalikejdbc"                   %% "scalikejdbc-config"  % scalikejdbcVersion
  val scalikeCoreTest =   "org.scalikejdbc"                   %% "scalikejdbc-test"    % scalikejdbcVersion   % "test"
  val postgres = "org.postgresql"                    %  "postgresql"          % postgresDriverVersion

  val excludeScalaCllectionCompat =  ExclusionRule(organization = "org.scala-lang.modules", name = "scala-collection-compat_2.12")
  val opencensusScalaCode: ModuleID = "com.github.sebruck" %% "opencensus-scala-core" % "0.7.2" // excludeAll(excludIoGrpc, excludeCatsEffect )
  val opencensusAkkaHttp: ModuleID = "com.github.sebruck" %% "opencensus-scala-akka-http" % "0.7.2" excludeAll(excludeAkkaProtobufV3, excludeAkkaStream)// excludeAll(excludIoGrpc, excludeCatsEffect)
  val opencensusStackDriverExporter: ModuleID = "io.opencensus" % "opencensus-exporter-trace-stackdriver" % "0.31.1" // excludeAll(excludIoGrpc, excludeCatsEffect)
  val opencensusLoggingExporter: ModuleID = "io.opencensus" % "opencensus-exporter-trace-logging"     % "0.31.1" // excludeAll(excludIoGrpc, excludeCatsEffect)

  val openCensusDependencies = Seq(
    opencensusScalaCode,
    opencensusAkkaHttp,
    opencensusStackDriverExporter,
    opencensusLoggingExporter
  )

  // was included transitively before, now explicit
  val commonsCodec: ModuleID = "commons-codec" % "commons-codec" % "1.15"

  val rootDependencies = Seq(
    // proactively pull in latest versions of Jackson libs, instead of relying on the versions
    // specified as transitive dependencies, due to OWASP DependencyCheck warnings for earlier versions.
    ioGrpc,
    logbackClassic,
    logstashLogback,
    ravenLogback,
    scalaLogging,
    ficus,

    akkaActor,
    akkaSlf4j,
    akkaStream,
    akkaHttp,
    akkaHttpSprayJson,
    akkaTestKit,
    akkaHttpTestKit,

    googleOAuth2,
    googleStorage,

    monocle,
    monocleMacro,

    scalaTest,
    scalaTestScalaCheck,
    scalaCheck,
    scalaTestMockito,

    workbenchUtil,
    workbenchModel,
    workbenchGoogle,
    workbenchGoogle2,
    workbenchNotifications,
    workbenchGoogleTests,
    workbenchGoogle2Tests,
    googleStorageLocal,
    workbenchOauth2,
    workbenchOauth2Tests,

    unboundid,
    commonsCodec,

    liquibaseCore,

    circeYAML,

    scalikeCore,
    scalikeCoreConfig,
    scalikeCoreTest,
    postgres
  ) ++ openCensusDependencies
}<|MERGE_RESOLUTION|>--- conflicted
+++ resolved
@@ -8,11 +8,7 @@
   val scalaTestV    = "3.2.3"
   val scalaCheckV    = "1.14.3"
   val scalikejdbcVersion    = "3.4.2"
-<<<<<<< HEAD
-  val postgresDriverVersion = "42.3.5"
-=======
   val postgresDriverVersion = "42.3.4"
->>>>>>> 3adaa915
   val http4sVersion = "0.21.13"
 
   val workbenchUtilV   = "0.6-74c9fc2"
