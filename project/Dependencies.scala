import sbt._

object Dependencies {
  val akkaV = "2.6.19"
  val akkaHttpV = "10.2.6"
  val jacksonV = "2.9.5"
  val scalaLoggingV = "3.9.2"
  val scalaTestV    = "3.2.3"
<<<<<<< HEAD
  val scalaCheckV    = "1.14.3"
  val scalikejdbcVersion    = "3.4.1"
=======
  val scalaCheckV    = "1.14.0"
  val scalikejdbcVersion    = "3.4.2"
>>>>>>> 3079915c
  val postgresDriverVersion = "42.3.3"
  val http4sVersion = "0.21.13"

  val workbenchUtilV   = "0.6-74c9fc2"
  val workbenchUtil2V   = "0.2-447afa5"
  val workbenchModelV  = "0.15-f9f0d4c"
  val workbenchGoogleV = "0.21-8ce5b9b"
  val workbenchGoogle2V = "0.24-447afa5"
  val workbenchNotificationsV = "0.3-d74ff96"
  val monocleVersion = "2.0.5"

  val excludeAkkaActor =        ExclusionRule(organization = "com.typesafe.akka", name = "akka-actor_2.12")
  val excludeAkkaProtobufV3 =   ExclusionRule(organization = "com.typesafe.akka", name = "akka-protobuf-v3_2.12")
  val excludeAkkaStream =       ExclusionRule(organization = "com.typesafe.akka", name = "akka-stream_2.12")
  val excludeWorkbenchUtil =    ExclusionRule(organization = "org.broadinstitute.dsde.workbench", name = "workbench-util_2.12")
  val excludeWorkbenchModel =   ExclusionRule(organization = "org.broadinstitute.dsde.workbench", name = "workbench-model_2.12")
  val excludeWorkbenchMetrics = ExclusionRule(organization = "org.broadinstitute.dsde.workbench", name = "workbench-metrics_2.12")
  val excludeWorkbenchGoogle =  ExclusionRule(organization = "org.broadinstitute.dsde.workbench", name = "workbench-google_2.12")

  val jacksonAnnotations: ModuleID = "com.fasterxml.jackson.core" % "jackson-annotations" % jacksonV
  val jacksonDatabind: ModuleID =    "com.fasterxml.jackson.core" % "jackson-databind"    % jacksonV
  val jacksonCore: ModuleID =        "com.fasterxml.jackson.core" % "jackson-core"        % jacksonV

  val logstashLogback: ModuleID = "net.logstash.logback"      % "logstash-logback-encoder" % "6.6"
  val logbackClassic: ModuleID = "ch.qos.logback"             %  "logback-classic" % "1.2.11"
  val ravenLogback: ModuleID =   "com.getsentry.raven"        %  "raven-logback"   % "7.8.6"
  val scalaLogging: ModuleID =   "com.typesafe.scala-logging" %% "scala-logging"   % scalaLoggingV
  val swaggerUi: ModuleID =      "org.webjars.npm"                %  "swagger-ui-dist"      % "4.6.1"
  val ficus: ModuleID =          "com.iheart"                 %% "ficus"           % "1.5.2"

  val akkaActor: ModuleID =         "com.typesafe.akka"   %%  "akka-actor"           % akkaV
  val akkaSlf4j: ModuleID =         "com.typesafe.akka"   %%  "akka-slf4j"           % akkaV
  val akkaStream: ModuleID =        "com.typesafe.akka"   %%  "akka-stream"          % akkaV               excludeAll(excludeAkkaProtobufV3)
  val akkaHttp: ModuleID =          "com.typesafe.akka"   %%  "akka-http"            % akkaHttpV           excludeAll(excludeAkkaActor)
  val akkaHttpSprayJson: ModuleID = "com.typesafe.akka"   %%  "akka-http-spray-json" % akkaHttpV
  val akkaTestKit: ModuleID =       "com.typesafe.akka"   %%  "akka-testkit"         % akkaV     % "test"
  val akkaHttpTestKit: ModuleID =   "com.typesafe.akka"   %%  "akka-http-testkit"    % akkaHttpV % "test"
  val scalaCheck: ModuleID =        "org.scalacheck"      %%  "scalacheck"           % scalaCheckV % "test"

  val excludIoGrpc =  ExclusionRule(organization = "io.grpc", name = "grpc-core")
  val ioGrpc: ModuleID = "io.grpc" % "grpc-core" % "1.34.0"

  val googleOAuth2: ModuleID = "com.google.auth" % "google-auth-library-oauth2-http" % "0.18.0" excludeAll(excludIoGrpc)
  val googleStorage: ModuleID = "com.google.apis" % "google-api-services-storage" % "v1-rev20220401-1.32.1" excludeAll(excludIoGrpc) //force this version

  val monocle: ModuleID = "com.github.julien-truffaut" %%  "monocle-core"  % monocleVersion
  val monocleMacro: ModuleID = "com.github.julien-truffaut" %%  "monocle-macro" % monocleVersion

  val scalaTest: ModuleID =       "org.scalatest" %% "scalatest"    % scalaTestV % "test"
  val scalaTestScalaCheck = "org.scalatestplus" %% "scalacheck-1-15" % s"${scalaTestV}.0" % Test
  val scalaTestMockito = "org.scalatestplus" %% "mockito-3-4" % s"${scalaTestV}.0" % Test

  val unboundid: ModuleID = "com.unboundid" % "unboundid-ldapsdk" % "4.0.12"

  // All of workbench-libs pull in Akka; exclude it since we provide our own Akka dependency.
  // workbench-google pulls in workbench-{util, model, metrics}; exclude them so we can control the library versions individually.
  val workbenchUtil: ModuleID =      "org.broadinstitute.dsde.workbench" %% "workbench-util"   % workbenchUtilV excludeAll(excludeWorkbenchModel)
  val workbenchUtil2: ModuleID =      "org.broadinstitute.dsde.workbench" %% "workbench-util2"   % workbenchUtil2V excludeAll(excludeWorkbenchModel)
  val workbenchModel: ModuleID =     "org.broadinstitute.dsde.workbench" %% "workbench-model"  % workbenchModelV
  val workbenchGoogle: ModuleID =    "org.broadinstitute.dsde.workbench" %% "workbench-google" % workbenchGoogleV excludeAll(excludeWorkbenchModel, excludeWorkbenchUtil)
  // the name of the auto-value package changed from auto-value to auto-value-annotations so old libraries are not evicted
  // leading to merge errors during sbt assembly. At this time the old version of auto-value is pulled in through the google2
  // workbench-libs dependency so exclude auto-value from there
  val excludGoogleAutoValue =  ExclusionRule(organization = "com.google.auto.value", name = "auto-value")
  val workbenchGoogle2: ModuleID =    "org.broadinstitute.dsde.workbench" %% "workbench-google2" % workbenchGoogle2V excludeAll(excludeWorkbenchModel, excludeWorkbenchUtil, excludGoogleAutoValue)
  val workbenchNotifications: ModuleID =  "org.broadinstitute.dsde.workbench" %% "workbench-notifications" % workbenchNotificationsV excludeAll(excludeWorkbenchGoogle, excludeWorkbenchModel)
  val workbenchGoogleTests: ModuleID =    "org.broadinstitute.dsde.workbench" %% "workbench-google" % workbenchGoogleV % "test" classifier "tests" excludeAll(excludeWorkbenchUtil, excludeWorkbenchModel)
  val workbenchGoogle2Tests: ModuleID =    "org.broadinstitute.dsde.workbench" %% "workbench-google2" % workbenchGoogle2V % "test" classifier "tests" excludeAll(excludeWorkbenchUtil, excludeWorkbenchModel)
  val googleStorageLocal: ModuleID = "com.google.cloud" % "google-cloud-nio" % "0.123.28" % "test" //needed for mocking google cloud storage

  val liquibaseCore: ModuleID = "org.liquibase" % "liquibase-core" % "4.2.2"

  val circeYAML: ModuleID = "io.circe" %% "circe-yaml" % "0.14.1"

  val scalikeCore =       "org.scalikejdbc"                   %% "scalikejdbc"         % scalikejdbcVersion
  val scalikeCoreConfig = "org.scalikejdbc"                   %% "scalikejdbc-config"  % scalikejdbcVersion
  val scalikeCoreTest =   "org.scalikejdbc"                   %% "scalikejdbc-test"    % scalikejdbcVersion   % "test"
  val postgres = "org.postgresql"                    %  "postgresql"          % postgresDriverVersion

  val excludeScalaCllectionCompat =  ExclusionRule(organization = "org.scala-lang.modules", name = "scala-collection-compat_2.12")
  val opencensusScalaCode: ModuleID = "com.github.sebruck" %% "opencensus-scala-core" % "0.7.2" // excludeAll(excludIoGrpc, excludeCatsEffect )
  val opencensusAkkaHttp: ModuleID = "com.github.sebruck" %% "opencensus-scala-akka-http" % "0.7.2" excludeAll(excludeAkkaProtobufV3, excludeAkkaStream)// excludeAll(excludIoGrpc, excludeCatsEffect)
  val opencensusStackDriverExporter: ModuleID = "io.opencensus" % "opencensus-exporter-trace-stackdriver" % "0.31.1" // excludeAll(excludIoGrpc, excludeCatsEffect)
  val opencensusLoggingExporter: ModuleID = "io.opencensus" % "opencensus-exporter-trace-logging"     % "0.31.1" // excludeAll(excludIoGrpc, excludeCatsEffect)

  val openCensusDependencies = Seq(
    opencensusScalaCode,
    opencensusAkkaHttp,
    opencensusStackDriverExporter,
    opencensusLoggingExporter
  )

  // was included transitively before, now explicit
  val commonsCodec: ModuleID = "commons-codec" % "commons-codec" % "1.13"

  val rootDependencies = Seq(
    // proactively pull in latest versions of Jackson libs, instead of relying on the versions
    // specified as transitive dependencies, due to OWASP DependencyCheck warnings for earlier versions.
    ioGrpc,
    logbackClassic,
    logstashLogback,
    ravenLogback,
    scalaLogging,
    swaggerUi,
    ficus,

    akkaActor,
    akkaSlf4j,
    akkaStream,
    akkaHttp,
    akkaHttpSprayJson,
    akkaTestKit,
    akkaHttpTestKit,

    googleOAuth2,
    googleStorage,

    monocle,
    monocleMacro,

    scalaTest,
    scalaTestScalaCheck,
    scalaCheck,
    scalaTestMockito,

    workbenchUtil,
    workbenchModel,
    workbenchGoogle,
    workbenchGoogle2,
    workbenchNotifications,
    workbenchGoogleTests,
    workbenchGoogle2Tests,
    googleStorageLocal,

    unboundid,
    commonsCodec,

    liquibaseCore,

    circeYAML,

    scalikeCore,
    scalikeCoreConfig,
    scalikeCoreTest,
    postgres
  ) ++ openCensusDependencies
}<|MERGE_RESOLUTION|>--- conflicted
+++ resolved
@@ -6,13 +6,8 @@
   val jacksonV = "2.9.5"
   val scalaLoggingV = "3.9.2"
   val scalaTestV    = "3.2.3"
-<<<<<<< HEAD
   val scalaCheckV    = "1.14.3"
-  val scalikejdbcVersion    = "3.4.1"
-=======
-  val scalaCheckV    = "1.14.0"
   val scalikejdbcVersion    = "3.4.2"
->>>>>>> 3079915c
   val postgresDriverVersion = "42.3.3"
   val http4sVersion = "0.21.13"
 
