import sbt._

object Dependencies {
  val akkaV = "2.6.1"
  val akkaHttpV = "10.1.11"
  val jacksonV = "2.9.5"
  val scalaLoggingV = "3.5.0"
  val scalaTestV    = "3.0.5"
  val scalaCheckV    = "1.14.0"
  val catsEffectV         = "2.1.1"
  val scalikejdbcVersion    = "3.4.1"
  val postgresDriverVersion = "42.2.8"
  val http4sVersion = "0.21.0-M5"
  val circeVersion = "0.12.2"

  val workbenchUtilV   = "0.5-6942040"
  val workbenchModelV  = "0.14-3c0b510"
  val workbenchGoogleV = "0.20-a9f29eb"
  val workbenchGoogle2V = "0.6-31cacc4"
  val workbenchNotificationsV = "0.1-f2a0020"
  val workbenchNewRelicV = "0.2-24dabc8"
  val monocleVersion = "1.5.1-cats"
  val newRelicVersion = "4.11.0"

  val excludeAkkaActor =        ExclusionRule(organization = "com.typesafe.akka", name = "akka-actor_2.12")
  val excludeWorkbenchUtil =    ExclusionRule(organization = "org.broadinstitute.dsde.workbench", name = "workbench-util_2.12")
  val excludeWorkbenchModel =   ExclusionRule(organization = "org.broadinstitute.dsde.workbench", name = "workbench-model_2.12")
  val excludeWorkbenchMetrics = ExclusionRule(organization = "org.broadinstitute.dsde.workbench", name = "workbench-metrics_2.12")
  val excludeWorkbenchGoogle =  ExclusionRule(organization = "org.broadinstitute.dsde.workbench", name = "workbench-google_2.12")

  val jwtSpray: ModuleID = "com.pauldijou" %% "jwt-spray-json" % "4.1.0"
  val jwtCirce: ModuleID = "com.pauldijou" %% "jwt-circe" % "4.1.0"
  val newRelic: ModuleID = "com.newrelic.agent.java" % "newrelic-api" % newRelicVersion
  val jacksonAnnotations: ModuleID = "com.fasterxml.jackson.core" % "jackson-annotations" % jacksonV
  val jacksonDatabind: ModuleID =    "com.fasterxml.jackson.core" % "jackson-databind"    % jacksonV
  val jacksonCore: ModuleID =        "com.fasterxml.jackson.core" % "jackson-core"        % jacksonV

  val logbackClassic: ModuleID = "ch.qos.logback"             %  "logback-classic" % "1.2.2"
  val ravenLogback: ModuleID =   "com.getsentry.raven"        %  "raven-logback"   % "7.8.6"
  val scalaLogging: ModuleID =   "com.typesafe.scala-logging" %% "scala-logging"   % scalaLoggingV
  val swaggerUi: ModuleID =      "org.webjars"                %  "swagger-ui"      % "2.2.5"
  val ficus: ModuleID =          "com.iheart"                 %% "ficus"           % "1.4.0"

  val akkaActor: ModuleID =         "com.typesafe.akka"   %%  "akka-actor"           % akkaV
<<<<<<< HEAD
//  val akkaContrib: ModuleID =       "com.typesafe.akka"   %%  "akka-contrib"         % "2.5.31"
=======
>>>>>>> 82cb82bc
  val akkaSlf4j: ModuleID =         "com.typesafe.akka"   %%  "akka-slf4j"           % akkaV
  val akkaHttp: ModuleID =          "com.typesafe.akka"   %%  "akka-http"            % akkaHttpV           excludeAll(excludeAkkaActor)
  val akkaHttpSprayJson: ModuleID = "com.typesafe.akka"   %%  "akka-http-spray-json" % akkaHttpV
  val akkaTestKit: ModuleID =       "com.typesafe.akka"   %%  "akka-testkit"         % akkaV     % "test"
  val akkaHttpTestKit: ModuleID =   "com.typesafe.akka"   %%  "akka-http-testkit"    % akkaHttpV % "test"
  val scalaCheck: ModuleID =        "org.scalacheck"      %%  "scalacheck"           % scalaCheckV % "test"
  val catsEffect: ModuleID = "org.typelevel" %% "cats-effect" % catsEffectV

  val http4s: ModuleID = "org.http4s" %% "http4s-dsl" % http4sVersion
  val http4sClient: ModuleID = "org.http4s" %% "http4s-blaze-client" % http4sVersion
  val http4sCirce: ModuleID = "org.http4s" %% "http4s-circe" % http4sVersion
  val circe: ModuleID = "io.circe" %% "circe-core" % circeVersion
  val circeGeneric: ModuleID = "io.circe" %% "circe-generic" % circeVersion
  val circeParser: ModuleID = "io.circe" %% "circe-parser" % circeVersion

  val excludIoGrpc =  ExclusionRule(organization = "io.grpc", name = "grpc-core")
  val ioGrpc: ModuleID = "io.grpc" % "grpc-core" % "1.24.1"

  val googleOAuth2: ModuleID = "com.google.auth" % "google-auth-library-oauth2-http" % "0.18.0" excludeAll(excludIoGrpc)
  val googleStorage: ModuleID = "com.google.apis" % "google-api-services-storage" % "v1-rev20181013-1.27.0" excludeAll(excludIoGrpc) //force this version

  val monocle: ModuleID = "com.github.julien-truffaut" %%  "monocle-core"  % monocleVersion
  val monocleMacro: ModuleID = "com.github.julien-truffaut" %%  "monocle-macro" % monocleVersion

  val scalaTest: ModuleID =       "org.scalatest" %% "scalatest"    % scalaTestV % "test"
  val mockito: ModuleID =         "org.mockito"    % "mockito-core" % "2.7.22"   % "test"

  val unboundid: ModuleID = "com.unboundid" % "unboundid-ldapsdk" % "4.0.12"

  // All of workbench-libs pull in Akka; exclude it since we provide our own Akka dependency.
  // workbench-google pulls in workbench-{util, model, metrics}; exclude them so we can control the library versions individually.
  val workbenchUtil: ModuleID =      "org.broadinstitute.dsde.workbench" %% "workbench-util"   % workbenchUtilV excludeAll(excludeWorkbenchModel)
  val workbenchModel: ModuleID =     "org.broadinstitute.dsde.workbench" %% "workbench-model"  % workbenchModelV
  val workbenchGoogle: ModuleID =    "org.broadinstitute.dsde.workbench" %% "workbench-google" % workbenchGoogleV excludeAll(excludeWorkbenchModel, excludeWorkbenchUtil)
  // the name of the auto-value package changed from auto-value to auto-value-annotations so old libraries are not evicted
  // leading to merge errors during sbt assembly. At this time the old version of auto-value is pulled in through the google2
  // workbench-libs dependency so exclude auto-value from there
  val excludGoogleAutoValue =  ExclusionRule(organization = "com.google.auto.value", name = "auto-value")
  val workbenchGoogle2: ModuleID =    "org.broadinstitute.dsde.workbench" %% "workbench-google2" % workbenchGoogle2V excludeAll(excludeWorkbenchModel, excludeWorkbenchUtil, excludGoogleAutoValue)
  val workbenchNotifications: ModuleID =  "org.broadinstitute.dsde.workbench" %% "workbench-notifications" % workbenchNotificationsV excludeAll(excludeWorkbenchGoogle, excludeWorkbenchModel)
  val workbenchGoogleTests: ModuleID =    "org.broadinstitute.dsde.workbench" %% "workbench-google" % workbenchGoogleV % "test" classifier "tests" excludeAll(excludeWorkbenchUtil, excludeWorkbenchModel)
  val workbenchGoogle2Tests: ModuleID =    "org.broadinstitute.dsde.workbench" %% "workbench-google2" % workbenchGoogle2V % "test" classifier "tests" excludeAll(excludeWorkbenchUtil, excludeWorkbenchModel)
  val workbenchNewRelic: ModuleID =    "org.broadinstitute.dsde.workbench" %% "workbench-newrelic" % workbenchNewRelicV excludeAll(excludeWorkbenchUtil, excludeWorkbenchModel)
  val googleStorageLocal: ModuleID = "com.google.cloud" % "google-cloud-nio" % "0.71.0-alpha" % "test" //needed for mocking google cloud storage

  val liquibaseCore: ModuleID = "org.liquibase" % "liquibase-core" % "3.6.3"

  val scalikeCore =       "org.scalikejdbc"                   %% "scalikejdbc"         % scalikejdbcVersion
  val scalikeCoreConfig = "org.scalikejdbc"                   %% "scalikejdbc-config"  % scalikejdbcVersion
  val scalikeCoreTest =   "org.scalikejdbc"                   %% "scalikejdbc-test"    % scalikejdbcVersion   % "test"
  val postgres = "org.postgresql"                    %  "postgresql"          % postgresDriverVersion

  val excludeScalaCllectionCompat =  ExclusionRule(organization = "org.scala-lang.modules", name = "scala-collection-compat_2.12")
<<<<<<< HEAD
  val opencensusScalaCode: ModuleID = "com.github.sebruck" %% "opencensus-scala-core" % "0.7.2" excludeAll(excludeScalaCllectionCompat) // excludeAll(excludIoGrpc, excludeCatsEffect )
  val opencensusAkkaHttp: ModuleID = "com.github.sebruck" %% "opencensus-scala-akka-http" % "0.7.2" excludeAll(excludeScalaCllectionCompat)// excludeAll(excludIoGrpc, excludeCatsEffect)
  val opencensusStackDriverExporter: ModuleID = "io.opencensus" % "opencensus-exporter-trace-stackdriver" % "0.23.0" // excludeAll(excludIoGrpc, excludeCatsEffect)
  val opencensusLoggingExporter: ModuleID = "io.opencensus" % "opencensus-exporter-trace-logging"     % "0.23.0" // excludeAll(excludIoGrpc, excludeCatsEffect)
=======
  val opencensusScalaCode: ModuleID = "com.github.sebruck" %% "opencensus-scala-core" % "0.7.2" // excludeAll(excludIoGrpc, excludeCatsEffect )
  val opencensusAkkaHttp: ModuleID = "com.github.sebruck" %% "opencensus-scala-akka-http" % "0.7.2" // excludeAll(excludIoGrpc, excludeCatsEffect)
  val opencensusStackDriverExporter: ModuleID = "io.opencensus" % "opencensus-exporter-trace-stackdriver" % "0.25.0" // excludeAll(excludIoGrpc, excludeCatsEffect)
  val opencensusLoggingExporter: ModuleID = "io.opencensus" % "opencensus-exporter-trace-logging"     % "0.25.0" // excludeAll(excludIoGrpc, excludeCatsEffect)
>>>>>>> 82cb82bc

  val openCensusDependencies = Seq(
    opencensusScalaCode,
    opencensusAkkaHttp,
    opencensusStackDriverExporter,
    opencensusLoggingExporter
  )

  // was included transitively before, now explicit
  val commonsCodec: ModuleID = "commons-codec" % "commons-codec" % "1.13"

  val rootDependencies = Seq(
    // proactively pull in latest versions of Jackson libs, instead of relying on the versions
    // specified as transitive dependencies, due to OWASP DependencyCheck warnings for earlier versions.
    ioGrpc,
    logbackClassic,
    ravenLogback,
    scalaLogging,
    swaggerUi,
    ficus,

    akkaActor,
<<<<<<< HEAD
//    akkaContrib,
=======
>>>>>>> 82cb82bc
    akkaSlf4j,
    akkaHttp,
    akkaHttpSprayJson,
    akkaTestKit,
    akkaHttpTestKit,

    googleOAuth2,
    googleStorage,

    monocle,
    monocleMacro,
    newRelic,

    scalaTest,
    mockito,
    scalaCheck,

    workbenchUtil,
    workbenchModel,
    workbenchGoogle,
    workbenchGoogle2,
    workbenchNotifications,
    workbenchGoogleTests,
    workbenchGoogle2Tests,
    googleStorageLocal,
    workbenchNewRelic,

    unboundid,
    catsEffect,
    commonsCodec,

    liquibaseCore,

    scalikeCore,
    scalikeCoreConfig,
    scalikeCoreTest,
    postgres,
    jwtSpray,
    jwtCirce,

    http4s,
    http4sClient,
    http4sCirce,
    circe,
    circeGeneric,
    circeParser
  ) ++ openCensusDependencies
}<|MERGE_RESOLUTION|>--- conflicted
+++ resolved
@@ -42,10 +42,6 @@
   val ficus: ModuleID =          "com.iheart"                 %% "ficus"           % "1.4.0"
 
   val akkaActor: ModuleID =         "com.typesafe.akka"   %%  "akka-actor"           % akkaV
-<<<<<<< HEAD
-//  val akkaContrib: ModuleID =       "com.typesafe.akka"   %%  "akka-contrib"         % "2.5.31"
-=======
->>>>>>> 82cb82bc
   val akkaSlf4j: ModuleID =         "com.typesafe.akka"   %%  "akka-slf4j"           % akkaV
   val akkaHttp: ModuleID =          "com.typesafe.akka"   %%  "akka-http"            % akkaHttpV           excludeAll(excludeAkkaActor)
   val akkaHttpSprayJson: ModuleID = "com.typesafe.akka"   %%  "akka-http-spray-json" % akkaHttpV
@@ -99,17 +95,10 @@
   val postgres = "org.postgresql"                    %  "postgresql"          % postgresDriverVersion
 
   val excludeScalaCllectionCompat =  ExclusionRule(organization = "org.scala-lang.modules", name = "scala-collection-compat_2.12")
-<<<<<<< HEAD
-  val opencensusScalaCode: ModuleID = "com.github.sebruck" %% "opencensus-scala-core" % "0.7.2" excludeAll(excludeScalaCllectionCompat) // excludeAll(excludIoGrpc, excludeCatsEffect )
-  val opencensusAkkaHttp: ModuleID = "com.github.sebruck" %% "opencensus-scala-akka-http" % "0.7.2" excludeAll(excludeScalaCllectionCompat)// excludeAll(excludIoGrpc, excludeCatsEffect)
-  val opencensusStackDriverExporter: ModuleID = "io.opencensus" % "opencensus-exporter-trace-stackdriver" % "0.23.0" // excludeAll(excludIoGrpc, excludeCatsEffect)
-  val opencensusLoggingExporter: ModuleID = "io.opencensus" % "opencensus-exporter-trace-logging"     % "0.23.0" // excludeAll(excludIoGrpc, excludeCatsEffect)
-=======
   val opencensusScalaCode: ModuleID = "com.github.sebruck" %% "opencensus-scala-core" % "0.7.2" // excludeAll(excludIoGrpc, excludeCatsEffect )
   val opencensusAkkaHttp: ModuleID = "com.github.sebruck" %% "opencensus-scala-akka-http" % "0.7.2" // excludeAll(excludIoGrpc, excludeCatsEffect)
   val opencensusStackDriverExporter: ModuleID = "io.opencensus" % "opencensus-exporter-trace-stackdriver" % "0.25.0" // excludeAll(excludIoGrpc, excludeCatsEffect)
   val opencensusLoggingExporter: ModuleID = "io.opencensus" % "opencensus-exporter-trace-logging"     % "0.25.0" // excludeAll(excludIoGrpc, excludeCatsEffect)
->>>>>>> 82cb82bc
 
   val openCensusDependencies = Seq(
     opencensusScalaCode,
@@ -132,10 +121,6 @@
     ficus,
 
     akkaActor,
-<<<<<<< HEAD
-//    akkaContrib,
-=======
->>>>>>> 82cb82bc
     akkaSlf4j,
     akkaHttp,
     akkaHttpSprayJson,
