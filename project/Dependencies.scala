--- conflicted
+++ resolved
@@ -31,13 +31,8 @@
   val jacksonDatabind: ModuleID =    "com.fasterxml.jackson.core" % "jackson-databind"    % jacksonV
   val jacksonCore: ModuleID =        "com.fasterxml.jackson.core" % "jackson-core"        % jacksonV
 
-<<<<<<< HEAD
   val logstashLogback: ModuleID = "net.logstash.logback"      % "logstash-logback-encoder" % "7.1.1"
-  val logbackClassic: ModuleID = "ch.qos.logback"             %  "logback-classic" % "1.2.10"
-=======
-  val logstashLogback: ModuleID = "net.logstash.logback"      % "logstash-logback-encoder" % "6.6"
   val logbackClassic: ModuleID = "ch.qos.logback"             %  "logback-classic" % "1.2.11"
->>>>>>> 3079915c
   val ravenLogback: ModuleID =   "com.getsentry.raven"        %  "raven-logback"   % "7.8.6"
   val scalaLogging: ModuleID =   "com.typesafe.scala-logging" %% "scala-logging"   % scalaLoggingV
   val swaggerUi: ModuleID =      "org.webjars.npm"                %  "swagger-ui-dist"      % "4.6.1"
