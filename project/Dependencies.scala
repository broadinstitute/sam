import sbt._

object Dependencies {
<<<<<<< HEAD
  val akkaV = "2.6.10"
  val akkaHttpV = "10.2.9"
=======
  val akkaV = "2.6.19"
  val akkaHttpV = "10.2.6"
>>>>>>> 3079915c
  val jacksonV = "2.9.5"
  val scalaLoggingV = "3.9.2"
  val scalaTestV    = "3.2.3"
  val scalaCheckV    = "1.14.0"
  val scalikejdbcVersion    = "3.4.2"
  val postgresDriverVersion = "42.3.3"
  val http4sVersion = "0.21.13"

  val workbenchUtilV   = "0.6-74c9fc2"
  val workbenchUtil2V   = "0.2-447afa5"
  val workbenchModelV  = "0.15-f9f0d4c"
  val workbenchGoogleV = "0.21-8ce5b9b"
  val workbenchGoogle2V = "0.24-447afa5"
  val workbenchNotificationsV = "0.3-d74ff96"
  val monocleVersion = "2.0.5"

  val excludeAkkaActor =        ExclusionRule(organization = "com.typesafe.akka", name = "akka-actor_2.12")
  val excludeAkkaProtobufV3 =   ExclusionRule(organization = "com.typesafe.akka", name = "akka-protobuf-v3_2.12")
  val excludeAkkaStream =       ExclusionRule(organization = "com.typesafe.akka", name = "akka-stream_2.12")
  val excludeWorkbenchUtil =    ExclusionRule(organization = "org.broadinstitute.dsde.workbench", name = "workbench-util_2.12")
  val excludeWorkbenchModel =   ExclusionRule(organization = "org.broadinstitute.dsde.workbench", name = "workbench-model_2.12")
  val excludeWorkbenchMetrics = ExclusionRule(organization = "org.broadinstitute.dsde.workbench", name = "workbench-metrics_2.12")
  val excludeWorkbenchGoogle =  ExclusionRule(organization = "org.broadinstitute.dsde.workbench", name = "workbench-google_2.12")

  val jacksonAnnotations: ModuleID = "com.fasterxml.jackson.core" % "jackson-annotations" % jacksonV
  val jacksonDatabind: ModuleID =    "com.fasterxml.jackson.core" % "jackson-databind"    % jacksonV
  val jacksonCore: ModuleID =        "com.fasterxml.jackson.core" % "jackson-core"        % jacksonV

  val logstashLogback: ModuleID = "net.logstash.logback"      % "logstash-logback-encoder" % "6.6"
  val logbackClassic: ModuleID = "ch.qos.logback"             %  "logback-classic" % "1.2.11"
  val ravenLogback: ModuleID =   "com.getsentry.raven"        %  "raven-logback"   % "7.8.6"
  val scalaLogging: ModuleID =   "com.typesafe.scala-logging" %% "scala-logging"   % scalaLoggingV
  val swaggerUi: ModuleID =      "org.webjars.npm"                %  "swagger-ui-dist"      % "4.6.1"
  val ficus: ModuleID =          "com.iheart"                 %% "ficus"           % "1.5.2"

  val akkaActor: ModuleID =         "com.typesafe.akka"   %%  "akka-actor"           % akkaV
  val akkaSlf4j: ModuleID =         "com.typesafe.akka"   %%  "akka-slf4j"           % akkaV
  val akkaStream: ModuleID =        "com.typesafe.akka"   %%  "akka-stream"          % akkaV               excludeAll(excludeAkkaProtobufV3)
  val akkaHttp: ModuleID =          "com.typesafe.akka"   %%  "akka-http"            % akkaHttpV           excludeAll(excludeAkkaActor)
  val akkaHttpSprayJson: ModuleID = "com.typesafe.akka"   %%  "akka-http-spray-json" % akkaHttpV
  val akkaTestKit: ModuleID =       "com.typesafe.akka"   %%  "akka-testkit"         % akkaV     % "test"
  val akkaHttpTestKit: ModuleID =   "com.typesafe.akka"   %%  "akka-http-testkit"    % akkaHttpV % "test"
  val scalaCheck: ModuleID =        "org.scalacheck"      %%  "scalacheck"           % scalaCheckV % "test"

  val excludIoGrpc =  ExclusionRule(organization = "io.grpc", name = "grpc-core")
  val ioGrpc: ModuleID = "io.grpc" % "grpc-core" % "1.34.0"

  val googleOAuth2: ModuleID = "com.google.auth" % "google-auth-library-oauth2-http" % "0.18.0" excludeAll(excludIoGrpc)
  val googleStorage: ModuleID = "com.google.apis" % "google-api-services-storage" % "v1-rev20220401-1.32.1" excludeAll(excludIoGrpc) //force this version

  val monocle: ModuleID = "com.github.julien-truffaut" %%  "monocle-core"  % monocleVersion
  val monocleMacro: ModuleID = "com.github.julien-truffaut" %%  "monocle-macro" % monocleVersion

  val scalaTest: ModuleID =       "org.scalatest" %% "scalatest"    % scalaTestV % "test"
  val scalaTestScalaCheck = "org.scalatestplus" %% "scalacheck-1-15" % s"${scalaTestV}.0" % Test
  val scalaTestMockito = "org.scalatestplus" %% "mockito-3-4" % s"${scalaTestV}.0" % Test

  val unboundid: ModuleID = "com.unboundid" % "unboundid-ldapsdk" % "4.0.12"

  // All of workbench-libs pull in Akka; exclude it since we provide our own Akka dependency.
  // workbench-google pulls in workbench-{util, model, metrics}; exclude them so we can control the library versions individually.
  val workbenchUtil: ModuleID =      "org.broadinstitute.dsde.workbench" %% "workbench-util"   % workbenchUtilV excludeAll(excludeWorkbenchModel)
  val workbenchUtil2: ModuleID =      "org.broadinstitute.dsde.workbench" %% "workbench-util2"   % workbenchUtil2V excludeAll(excludeWorkbenchModel)
  val workbenchModel: ModuleID =     "org.broadinstitute.dsde.workbench" %% "workbench-model"  % workbenchModelV
  val workbenchGoogle: ModuleID =    "org.broadinstitute.dsde.workbench" %% "workbench-google" % workbenchGoogleV excludeAll(excludeWorkbenchModel, excludeWorkbenchUtil)
  // the name of the auto-value package changed from auto-value to auto-value-annotations so old libraries are not evicted
  // leading to merge errors during sbt assembly. At this time the old version of auto-value is pulled in through the google2
  // workbench-libs dependency so exclude auto-value from there
  val excludGoogleAutoValue =  ExclusionRule(organization = "com.google.auto.value", name = "auto-value")
  val workbenchGoogle2: ModuleID =    "org.broadinstitute.dsde.workbench" %% "workbench-google2" % workbenchGoogle2V excludeAll(excludeWorkbenchModel, excludeWorkbenchUtil, excludGoogleAutoValue)
  val workbenchNotifications: ModuleID =  "org.broadinstitute.dsde.workbench" %% "workbench-notifications" % workbenchNotificationsV excludeAll(excludeWorkbenchGoogle, excludeWorkbenchModel)
  val workbenchGoogleTests: ModuleID =    "org.broadinstitute.dsde.workbench" %% "workbench-google" % workbenchGoogleV % "test" classifier "tests" excludeAll(excludeWorkbenchUtil, excludeWorkbenchModel)
  val workbenchGoogle2Tests: ModuleID =    "org.broadinstitute.dsde.workbench" %% "workbench-google2" % workbenchGoogle2V % "test" classifier "tests" excludeAll(excludeWorkbenchUtil, excludeWorkbenchModel)
  val googleStorageLocal: ModuleID = "com.google.cloud" % "google-cloud-nio" % "0.123.28" % "test" //needed for mocking google cloud storage

  val liquibaseCore: ModuleID = "org.liquibase" % "liquibase-core" % "4.2.2"

  val circeYAML: ModuleID = "io.circe" %% "circe-yaml" % "0.14.1"

  val scalikeCore =       "org.scalikejdbc"                   %% "scalikejdbc"         % scalikejdbcVersion
  val scalikeCoreConfig = "org.scalikejdbc"                   %% "scalikejdbc-config"  % scalikejdbcVersion
  val scalikeCoreTest =   "org.scalikejdbc"                   %% "scalikejdbc-test"    % scalikejdbcVersion   % "test"
  val postgres = "org.postgresql"                    %  "postgresql"          % postgresDriverVersion

  val excludeScalaCllectionCompat =  ExclusionRule(organization = "org.scala-lang.modules", name = "scala-collection-compat_2.12")
  val opencensusScalaCode: ModuleID = "com.github.sebruck" %% "opencensus-scala-core" % "0.7.2" // excludeAll(excludIoGrpc, excludeCatsEffect )
  val opencensusAkkaHttp: ModuleID = "com.github.sebruck" %% "opencensus-scala-akka-http" % "0.7.2" excludeAll(excludeAkkaProtobufV3, excludeAkkaStream)// excludeAll(excludIoGrpc, excludeCatsEffect)
  val opencensusStackDriverExporter: ModuleID = "io.opencensus" % "opencensus-exporter-trace-stackdriver" % "0.31.1" // excludeAll(excludIoGrpc, excludeCatsEffect)
  val opencensusLoggingExporter: ModuleID = "io.opencensus" % "opencensus-exporter-trace-logging"     % "0.31.1" // excludeAll(excludIoGrpc, excludeCatsEffect)

  val openCensusDependencies = Seq(
    opencensusScalaCode,
    opencensusAkkaHttp,
    opencensusStackDriverExporter,
    opencensusLoggingExporter
  )

  // was included transitively before, now explicit
  val commonsCodec: ModuleID = "commons-codec" % "commons-codec" % "1.13"

  val rootDependencies = Seq(
    // proactively pull in latest versions of Jackson libs, instead of relying on the versions
    // specified as transitive dependencies, due to OWASP DependencyCheck warnings for earlier versions.
    ioGrpc,
    logbackClassic,
    logstashLogback,
    ravenLogback,
    scalaLogging,
    swaggerUi,
    ficus,

    akkaActor,
    akkaSlf4j,
    akkaStream,
    akkaHttp,
    akkaHttpSprayJson,
    akkaTestKit,
    akkaHttpTestKit,

    googleOAuth2,
    googleStorage,

    monocle,
    monocleMacro,

    scalaTest,
    scalaTestScalaCheck,
    scalaCheck,
    scalaTestMockito,

    workbenchUtil,
    workbenchModel,
    workbenchGoogle,
    workbenchGoogle2,
    workbenchNotifications,
    workbenchGoogleTests,
    workbenchGoogle2Tests,
    googleStorageLocal,

    unboundid,
    commonsCodec,

    liquibaseCore,

    circeYAML,

    scalikeCore,
    scalikeCoreConfig,
    scalikeCoreTest,
    postgres
  ) ++ openCensusDependencies
}<|MERGE_RESOLUTION|>--- conflicted
+++ resolved
@@ -1,13 +1,8 @@
 import sbt._
 
 object Dependencies {
-<<<<<<< HEAD
-  val akkaV = "2.6.10"
+  val akkaV = "2.6.19"
   val akkaHttpV = "10.2.9"
-=======
-  val akkaV = "2.6.19"
-  val akkaHttpV = "10.2.6"
->>>>>>> 3079915c
   val jacksonV = "2.9.5"
   val scalaLoggingV = "3.9.2"
   val scalaTestV    = "3.2.3"
