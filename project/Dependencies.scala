import sbt._

object Dependencies {
  val akkaV = "2.6.19"
  val akkaHttpV = "10.2.9"
  val jacksonV = "2.9.5"
  val scalaLoggingV = "3.9.2"
  val scalaTestV = "3.2.12"
  val scalaCheckV = "1.14.3"
  val scalikejdbcVersion = "3.4.2"
  val postgresDriverVersion = "42.5.0"
  val http4sVersion = "1.0.0-M32"
  val sentryVersion = "6.6.0"

  val workbenchUtilV = "0.6-74c9fc2"
  val workbenchUtil2V = "0.2-447afa5"
  val workbenchModelV = "0.15-f9f0d4c"
  val workbenchGoogleV = "0.21-8ce5b9b"
  val workbenchGoogle2V = "0.24-447afa5"
  val workbenchNotificationsV = "0.3-d74ff96"
  val workbenchOauth2V = "0.2-20f9225"
  val workbenchOpenTelemetryV = "0.3-0096bac"
  val monocleVersion = "2.0.5"
  val crlVersion = "1.2.4-SNAPSHOT"

  val excludeAkkaActor = ExclusionRule(organization = "com.typesafe.akka", name = "akka-actor_2.12")
  val excludeAkkaProtobufV3 = ExclusionRule(organization = "com.typesafe.akka", name = "akka-protobuf-v3_2.12")
  val excludeAkkaStream = ExclusionRule(organization = "com.typesafe.akka", name = "akka-stream_2.12")
  val excludeWorkbenchUtil = ExclusionRule(organization = "org.broadinstitute.dsde.workbench", name = "workbench-util_2.12")
  val excludeWorkbenchModel = ExclusionRule(organization = "org.broadinstitute.dsde.workbench", name = "workbench-model_2.12")
  val excludeWorkbenchMetrics = ExclusionRule(organization = "org.broadinstitute.dsde.workbench", name = "workbench-metrics_2.12")
  val excludeWorkbenchGoogle = ExclusionRule(organization = "org.broadinstitute.dsde.workbench", name = "workbench-google_2.12")
  val excludeGoogleCloudResourceManager = ExclusionRule(organization = "com.google.apis", name = "google-api-services-cloudresourcemanager")
  val excludeSLF4J = ExclusionRule(organization = "org.slf4j")
  val excludeJerseyCore = ExclusionRule(organization = "org.glassfish.jersey.core", name = "*")
  val excludeJerseyMedia = ExclusionRule(organization = "org.glassfish.jersey.media", name = "*")

  val sentry: ModuleID = "io.sentry" % "sentry" % sentryVersion

  val jacksonAnnotations: ModuleID = "com.fasterxml.jackson.core" % "jackson-annotations" % jacksonV
  val jacksonDatabind: ModuleID = "com.fasterxml.jackson.core" % "jackson-databind" % jacksonV
  val jacksonCore: ModuleID = "com.fasterxml.jackson.core" % "jackson-core" % jacksonV

  val logstashLogback: ModuleID = "net.logstash.logback" % "logstash-logback-encoder" % "6.6"
  val logbackClassic: ModuleID = "ch.qos.logback" % "logback-classic" % "1.2.11"
  val ravenLogback: ModuleID = "com.getsentry.raven" % "raven-logback" % "7.8.6"
  val scalaLogging: ModuleID = "com.typesafe.scala-logging" %% "scala-logging" % scalaLoggingV
  val ficus: ModuleID = "com.iheart" %% "ficus" % "1.5.2"
//  val stackdriverLogging: ModuleID = "org.springframework.cloud" % "spring-cloud-gcp-logging" % "1.2.8.RELEASE" excludeAll(excludeSpring, excludeSpringBoot)
  val stackdriverLogging: ModuleID = "com.google.cloud" % "google-cloud-logging-logback" % "0.127.11-alpha"
  val janino: ModuleID = "org.codehaus.janino" % "janino" % "3.1.7" // For if-else logic in logging config

  val akkaActor: ModuleID = "com.typesafe.akka" %% "akka-actor" % akkaV
  val akkaSlf4j: ModuleID = "com.typesafe.akka" %% "akka-slf4j" % akkaV
  val akkaStream: ModuleID = "com.typesafe.akka" %% "akka-stream" % akkaV excludeAll excludeAkkaProtobufV3
  val akkaHttp: ModuleID = "com.typesafe.akka" %% "akka-http" % akkaHttpV excludeAll excludeAkkaActor
  val akkaHttpSprayJson: ModuleID = "com.typesafe.akka" %% "akka-http-spray-json" % akkaHttpV
  val akkaTestKit: ModuleID = "com.typesafe.akka" %% "akka-testkit" % akkaV % "test"
  val akkaHttpTestKit: ModuleID = "com.typesafe.akka" %% "akka-http-testkit" % akkaHttpV % "test"
  val scalaCheck: ModuleID = "org.scalacheck" %% "scalacheck" % scalaCheckV % "test"

  val nettyAll: ModuleID = "io.netty" % "netty-all" % "4.1.85.Final"

  val excludIoGrpc = ExclusionRule(organization = "io.grpc", name = "grpc-core")
  val ioGrpc: ModuleID = "io.grpc" % "grpc-core" % "1.34.1"

  val googleOAuth2: ModuleID = "com.google.auth" % "google-auth-library-oauth2-http" % "0.18.0" excludeAll excludIoGrpc
  val googleStorage: ModuleID = "com.google.apis" % "google-api-services-storage" % "v1-rev20220401-1.32.1" excludeAll excludIoGrpc // force this version

  val monocle: ModuleID = "com.github.julien-truffaut" %% "monocle-core" % monocleVersion
  val monocleMacro: ModuleID = "com.github.julien-truffaut" %% "monocle-macro" % monocleVersion

  val scalaTest: ModuleID = "org.scalatest" %% "scalatest" % scalaTestV % "test"
  val scalaTestScalaCheck = "org.scalatestplus" %% "scalacheck-1-15" % s"${scalaTestV}.0-RC2" % Test
  val scalaTestMockito = "org.scalatestplus" %% "mockito-4-5" % s"${scalaTestV}.0" % Test

  // All of workbench-libs pull in Akka; exclude it since we provide our own Akka dependency.
  // workbench-google pulls in workbench-{util, model, metrics}; exclude them so we can control the library versions individually.
  val workbenchUtil: ModuleID = "org.broadinstitute.dsde.workbench" %% "workbench-util" % workbenchUtilV excludeAll excludeWorkbenchModel
  val workbenchUtil2: ModuleID = "org.broadinstitute.dsde.workbench" %% "workbench-util2" % workbenchUtil2V excludeAll excludeWorkbenchModel
  val workbenchModel: ModuleID = "org.broadinstitute.dsde.workbench" %% "workbench-model" % workbenchModelV
  val workbenchGoogle: ModuleID =
    "org.broadinstitute.dsde.workbench" %% "workbench-google" % workbenchGoogleV excludeAll (excludeWorkbenchModel, excludeWorkbenchUtil)
  val workbenchOauth2: ModuleID = "org.broadinstitute.dsde.workbench" %% "workbench-oauth2" % workbenchOauth2V
  val workbenchOauth2Tests: ModuleID = "org.broadinstitute.dsde.workbench" %% "workbench-oauth2" % workbenchOauth2V % "test" classifier "tests"
  val workbenchOpenTelemetry: ModuleID = "org.broadinstitute.dsde.workbench" %% "workbench-opentelemetry" % workbenchOpenTelemetryV
  val workbenchOpenTelemetryTest: ModuleID =
    "org.broadinstitute.dsde.workbench" %% "workbench-opentelemetry" % workbenchOpenTelemetryV % "test" classifier "tests"
  // the name of the auto-value package changed from auto-value to auto-value-annotations so old libraries are not evicted
  // leading to merge errors during sbt assembly. At this time the old version of auto-value is pulled in through the google2
  // workbench-libs dependency so exclude auto-value from there
  val excludGoogleAutoValue = ExclusionRule(organization = "com.google.auto.value", name = "auto-value")
  val workbenchGoogle2: ModuleID =
    "org.broadinstitute.dsde.workbench" %% "workbench-google2" % workbenchGoogle2V excludeAll (excludeWorkbenchModel, excludeWorkbenchUtil, excludGoogleAutoValue)
  val workbenchNotifications: ModuleID =
    "org.broadinstitute.dsde.workbench" %% "workbench-notifications" % workbenchNotificationsV excludeAll (excludeWorkbenchGoogle, excludeWorkbenchModel)
  val workbenchGoogleTests: ModuleID =
    "org.broadinstitute.dsde.workbench" %% "workbench-google" % workbenchGoogleV % "test" classifier "tests" excludeAll (excludeWorkbenchUtil, excludeWorkbenchModel)
  val workbenchGoogle2Tests: ModuleID =
    "org.broadinstitute.dsde.workbench" %% "workbench-google2" % workbenchGoogle2V % "test" classifier "tests" excludeAll (excludeWorkbenchUtil, excludeWorkbenchModel)
  val googleStorageLocal: ModuleID = "com.google.cloud" % "google-cloud-nio" % "0.123.28" % "test" // needed for mocking google cloud storage

  val liquibaseCore: ModuleID = "org.liquibase" % "liquibase-core" % "4.2.2"

  val circeYAML: ModuleID = "io.circe" %% "circe-yaml" % "0.14.2"
  val snakeYAML: ModuleID = "org.yaml" %% "snakeyaml" % "1.32"

  val scalikeCore = "org.scalikejdbc" %% "scalikejdbc" % scalikejdbcVersion
  val scalikeCoreConfig = "org.scalikejdbc" %% "scalikejdbc-config" % scalikejdbcVersion
  val scalikeCoreTest = "org.scalikejdbc" %% "scalikejdbc-test" % scalikejdbcVersion % "test"
  val postgres = "org.postgresql" % "postgresql" % postgresDriverVersion

  val excludeScalaCllectionCompat = ExclusionRule(organization = "org.scala-lang.modules", name = "scala-collection-compat_2.12")
  val opencensusScalaCode: ModuleID = "com.github.sebruck" %% "opencensus-scala-core" % "0.7.2" // excludeAll(excludIoGrpc, excludeCatsEffect )
  val opencensusAkkaHttp: ModuleID =
    "com.github.sebruck" %% "opencensus-scala-akka-http" % "0.7.2" excludeAll (excludeAkkaProtobufV3, excludeAkkaStream) // excludeAll(excludIoGrpc, excludeCatsEffect)
  val opencensusStackDriverExporter: ModuleID =
    "io.opencensus" % "opencensus-exporter-trace-stackdriver" % "0.31.1" // excludeAll(excludIoGrpc, excludeCatsEffect)
  val opencensusLoggingExporter: ModuleID = "io.opencensus" % "opencensus-exporter-trace-logging" % "0.31.1" // excludeAll(excludIoGrpc, excludeCatsEffect)

  val openCensusDependencies = Seq(
    opencensusScalaCode,
    opencensusAkkaHttp,
    opencensusStackDriverExporter,
    opencensusLoggingExporter
  )

  val cloudResourceLib: ModuleID =
    "bio.terra" % "terra-cloud-resource-lib" % crlVersion excludeAll (excludeGoogleCloudResourceManager, excludeJerseyCore, excludeJerseyMedia, excludeSLF4J)
  val azureManagedApplications: ModuleID =
    "com.azure.resourcemanager" % "azure-resourcemanager-managedapplications" % "1.0.0-beta.1"

  // was included transitively before, now explicit
  val commonsCodec: ModuleID = "commons-codec" % "commons-codec" % "1.15"

  val rootDependencies = Seq(
    // proactively pull in latest versions of Jackson libs, instead of relying on the versions
    // specified as transitive dependencies, due to OWASP DependencyCheck warnings for earlier versions.
    sentry,
    ioGrpc,
    logbackClassic,
    logstashLogback,
    ravenLogback,
    scalaLogging,
    ficus,
    stackdriverLogging,
    janino,
    akkaActor,
    akkaSlf4j,
    akkaStream,
    akkaHttp,
    akkaHttpSprayJson,
    akkaTestKit,
    akkaHttpTestKit,
    googleOAuth2,
    googleStorage,
    monocle,
    monocleMacro,
    scalaTest,
    scalaTestScalaCheck,
    scalaCheck,
    scalaTestMockito,
    workbenchUtil,
    workbenchModel,
    workbenchGoogle,
    workbenchGoogle2,
    workbenchNotifications,
    workbenchGoogleTests,
    workbenchGoogle2Tests,
    googleStorageLocal,
    workbenchOauth2,
    workbenchOauth2Tests,
    workbenchOpenTelemetry,
    workbenchOpenTelemetryTest,
    commonsCodec,
    liquibaseCore,
    circeYAML,
    snakeYAML,
    scalikeCore,
    scalikeCoreConfig,
    scalikeCoreTest,
    postgres,
    cloudResourceLib,
<<<<<<< HEAD
    nettyAll
=======
    azureManagedApplications
>>>>>>> 6d19a41a
  ) ++ openCensusDependencies
}<|MERGE_RESOLUTION|>--- conflicted
+++ resolved
@@ -181,10 +181,7 @@
     scalikeCoreTest,
     postgres,
     cloudResourceLib,
-<<<<<<< HEAD
-    nettyAll
-=======
+    nettyAll,
     azureManagedApplications
->>>>>>> 6d19a41a
   ) ++ openCensusDependencies
 }