import sbt._

object Dependencies {
  val akkaV = "2.6.19"
  val akkaHttpV = "10.2.9"
  val jacksonV = "2.9.5"
  val scalaLoggingV = "3.9.2"
  val scalaTestV = "3.2.12"
  val scalaCheckV = "1.14.3"
  val scalikejdbcVersion = "3.4.2"
  val postgresDriverVersion = "42.5.0"
  val sentryVersion = "6.15.0"

  val workbenchLibV = "5781917" // If updating this, make sure googleStorageLocal in test dependencies is up-to-date
  val workbenchUtilV = s"0.10-$workbenchLibV"
  val workbenchUtil2V = s"0.8-$workbenchLibV"
  val workbenchModelV = s"0.19-$workbenchLibV"
  val workbenchGoogleV = s"0.30-$workbenchLibV"
  val workbenchGoogle2V = s"0.35-$workbenchLibV"
  val workbenchNotificationsV = s"0.6-$workbenchLibV"
  val workbenchOauth2V = s"0.5-$workbenchLibV"
  val monocleVersion = "2.0.5"
  val crlVersion = "1.2.30-SNAPSHOT"
  val tclVersion = "0.1.11-SNAPSHOT"
  val slf4jVersion = "2.0.6"

  val excludeAkkaActor = ExclusionRule(organization = "com.typesafe.akka", name = "akka-actor_2.12")
  val excludeAkkaProtobufV3 = ExclusionRule(organization = "com.typesafe.akka", name = "akka-protobuf-v3_2.12")
  val excludeAkkaStream = ExclusionRule(organization = "com.typesafe.akka", name = "akka-stream_2.12")
  val excludeWorkbenchUtil = ExclusionRule(organization = "org.broadinstitute.dsde.workbench", name = "workbench-util_2.12")
  val excludeWorkbenchUtil2 = ExclusionRule(organization = "org.broadinstitute.dsde.workbench", name = "workbench-util2_2.12")
  val excludeWorkbenchModel = ExclusionRule(organization = "org.broadinstitute.dsde.workbench", name = "workbench-model_2.12")
  val excludeWorkbenchMetrics = ExclusionRule(organization = "org.broadinstitute.dsde.workbench", name = "workbench-metrics_2.12")
  val excludeWorkbenchGoogle = ExclusionRule(organization = "org.broadinstitute.dsde.workbench", name = "workbench-google_2.12")
  val excludeGoogleCloudResourceManager = ExclusionRule(organization = "com.google.apis", name = "google-api-services-cloudresourcemanager")
  val excludeGoogleServiceUsage = ExclusionRule(organization = "com.google.apis", name = "google-api-services-serviceusage")
  val excludeSLF4J = ExclusionRule(organization = "org.slf4j")
  val excludeJerseyCore = ExclusionRule(organization = "org.glassfish.jersey.core", name = "*")
  val excludeJerseyMedia = ExclusionRule(organization = "org.glassfish.jersey.media", name = "*")
  val excludeAwsSdk = ExclusionRule(organization = "software.amazon.awssdk", name = "*")

  val sentry: ModuleID = "io.sentry" % "sentry" % sentryVersion
  val sentryLogback: ModuleID = "io.sentry" % "sentry-logback" % sentryVersion

  val jacksonAnnotations: ModuleID = "com.fasterxml.jackson.core" % "jackson-annotations" % jacksonV
  val jacksonDatabind: ModuleID = "com.fasterxml.jackson.core" % "jackson-databind" % jacksonV
  val jacksonCore: ModuleID = "com.fasterxml.jackson.core" % "jackson-core" % jacksonV

  val logstashLogback: ModuleID = "net.logstash.logback" % "logstash-logback-encoder" % "6.6"
  val logbackClassic: ModuleID = "ch.qos.logback" % "logback-classic" % "1.4.14"
  val ravenLogback: ModuleID = "com.getsentry.raven" % "raven-logback" % "7.8.6"
  val scalaLogging: ModuleID = "com.typesafe.scala-logging" %% "scala-logging" % scalaLoggingV
  val ficus: ModuleID = "com.iheart" %% "ficus" % "1.5.2"
//  val stackdriverLogging: ModuleID = "org.springframework.cloud" % "spring-cloud-gcp-logging" % "1.2.8.RELEASE" excludeAll(excludeSpring, excludeSpringBoot)
  val stackdriverLogging: ModuleID = "com.google.cloud" % "google-cloud-logging-logback" % "0.127.11-alpha"
  val janino: ModuleID = "org.codehaus.janino" % "janino" % "3.1.7" // For if-else logic in logging config

  val akkaActor: ModuleID = "com.typesafe.akka" %% "akka-actor" % akkaV
  val akkaSlf4j: ModuleID = "com.typesafe.akka" %% "akka-slf4j" % akkaV
  val akkaStream: ModuleID = "com.typesafe.akka" %% "akka-stream" % akkaV excludeAll excludeAkkaProtobufV3
  val akkaHttp: ModuleID = "com.typesafe.akka" %% "akka-http" % akkaHttpV excludeAll excludeAkkaActor
  val akkaHttpSprayJson: ModuleID = "com.typesafe.akka" %% "akka-http-spray-json" % akkaHttpV
  val akkaTestKit: ModuleID = "com.typesafe.akka" %% "akka-testkit" % akkaV % "test"
  val akkaHttpTestKit: ModuleID = "com.typesafe.akka" %% "akka-http-testkit" % akkaHttpV % "test"
  val scalaCheck: ModuleID = "org.scalacheck" %% "scalacheck" % scalaCheckV % "test"

<<<<<<< HEAD
  val nettyAll: ModuleID = "io.netty" % "netty-all" % "4.1.85.Final"
  val reactorNetty: ModuleID = "io.projectreactor.netty" % "reactor-netty" % "1.0.39"
=======
  val nettyAll: ModuleID = "io.netty" % "netty-all" % "4.1.100.Final"
>>>>>>> 3f8b65de

  val excludIoGrpc = ExclusionRule(organization = "io.grpc", name = "grpc-core")
  val ioGrpc: ModuleID = "io.grpc" % "grpc-core" % "1.34.1"

  val googleOAuth2: ModuleID = "com.google.auth" % "google-auth-library-oauth2-http" % "0.18.0" excludeAll excludIoGrpc
  val googleStorage: ModuleID = "com.google.apis" % "google-api-services-storage" % "v1-rev20220401-1.32.1" excludeAll excludIoGrpc // force this version

  val monocle: ModuleID = "com.github.julien-truffaut" %% "monocle-core" % monocleVersion
  val monocleMacro: ModuleID = "com.github.julien-truffaut" %% "monocle-macro" % monocleVersion

  val scalaTest: ModuleID = "org.scalatest" %% "scalatest" % scalaTestV % "test"
  val scalaTestScalaCheck = "org.scalatestplus" %% "scalacheck-1-15" % s"${scalaTestV}.0-RC2" % Test
  val mockitoScalaTest = "org.mockito" %% "mockito-scala-scalatest" % "1.17.12" % Test

  // All of workbench-libs pull in Akka; exclude it since we provide our own Akka dependency.
  // workbench-google pulls in workbench-{util, model, metrics}; exclude them so we can control the library versions individually.
  val workbenchUtil: ModuleID = "org.broadinstitute.dsde.workbench" %% "workbench-util" % workbenchUtilV excludeAll excludeWorkbenchModel
  val workbenchUtil2: ModuleID = "org.broadinstitute.dsde.workbench" %% "workbench-util2" % workbenchUtil2V excludeAll excludeWorkbenchModel
  val workbenchModel: ModuleID = "org.broadinstitute.dsde.workbench" %% "workbench-model" % workbenchModelV
  val workbenchGoogle: ModuleID =
    "org.broadinstitute.dsde.workbench" %% "workbench-google" % workbenchGoogleV excludeAll (excludeWorkbenchModel, excludeWorkbenchUtil)
  val workbenchOauth2: ModuleID = "org.broadinstitute.dsde.workbench" %% "workbench-oauth2" % workbenchOauth2V
  val workbenchOauth2Tests: ModuleID = "org.broadinstitute.dsde.workbench" %% "workbench-oauth2" % workbenchOauth2V % "test" classifier "tests"
  // the name of the auto-value package changed from auto-value to auto-value-annotations so old libraries are not evicted
  // leading to merge errors during sbt assembly. At this time the old version of auto-value is pulled in through the google2
  // workbench-libs dependency so exclude auto-value from there
  val excludeGoogleAutoValue = ExclusionRule(organization = "com.google.auto.value", name = "auto-value")
  val excludeBouncyCastle = ExclusionRule("org.bouncycastle")
  val workbenchGoogle2: ModuleID =
    "org.broadinstitute.dsde.workbench" %% "workbench-google2" % workbenchGoogle2V excludeAll (excludeWorkbenchModel, excludeWorkbenchUtil, excludeGoogleAutoValue, excludeBouncyCastle)
  val workbenchNotifications: ModuleID =
    "org.broadinstitute.dsde.workbench" %% "workbench-notifications" % workbenchNotificationsV excludeAll (excludeWorkbenchGoogle, excludeWorkbenchModel)
  val workbenchGoogleTests: ModuleID =
    "org.broadinstitute.dsde.workbench" %% "workbench-google" % workbenchGoogleV % "test" classifier "tests" excludeAll (excludeWorkbenchUtil, excludeWorkbenchModel)
  val workbenchGoogle2Tests: ModuleID =
    "org.broadinstitute.dsde.workbench" %% "workbench-google2" % workbenchGoogle2V % "test" classifier "tests" excludeAll (excludeWorkbenchUtil, excludeWorkbenchModel)
  val googleStorageLocal: ModuleID =
    "com.google.cloud" % "google-cloud-nio" % "0.127.7" % "test" // needed for mocking google cloud storage. Should use same version as wb-libs

  val liquibaseCore: ModuleID = "org.liquibase" % "liquibase-core" % "4.2.2"

  val circeYAML: ModuleID = "io.circe" %% "circe-yaml" % "0.14.2"
  val snakeYAML: ModuleID = "org.yaml" % "snakeyaml" % "1.33"

  val scalikeCore = "org.scalikejdbc" %% "scalikejdbc" % scalikejdbcVersion
  val scalikeCoreConfig = "org.scalikejdbc" %% "scalikejdbc-config" % scalikejdbcVersion
  val scalikeCoreTest = "org.scalikejdbc" %% "scalikejdbc-test" % scalikejdbcVersion % "test"
  val postgres = "org.postgresql" % "postgresql" % postgresDriverVersion

  val slf4jApi: ModuleID = "org.slf4j" % "slf4j-api" % slf4jVersion
  val slf4jSimple: ModuleID = "org.slf4j" % "slf4j-simple" % slf4jVersion

  val okio: ModuleID = "com.squareup.okio" % "okio" % "3.4.0" excludeAll excludeWorkbenchUtil2

  // pact deps
  val pact4sV = "0.9.0"
  val pact4sScalaTest = "io.github.jbwheatley" %% "pact4s-scalatest" % pact4sV % Test
  val pact4sCirce = "io.github.jbwheatley" %% "pact4s-circe" % pact4sV
  val circeCore = "io.circe" %% "circe-core" % "0.14.4"

  val openTelemetryInstrumentationVersion = "2.0.0"
  val otelInstrumentationResources: ModuleID =
    "io.opentelemetry.instrumentation" % "opentelemetry-resources" % (openTelemetryInstrumentationVersion + "-alpha")

  val pact4sDependencies = Seq(
    pact4sScalaTest,
    pact4sCirce,
    circeCore,
    slf4jApi,
    slf4jSimple
  )

  val cloudResourceLib: ModuleID =
    "bio.terra" % "terra-cloud-resource-lib" % crlVersion excludeAll (excludeGoogleServiceUsage, excludeGoogleCloudResourceManager, excludeJerseyCore, excludeJerseyMedia, excludeSLF4J, excludeAwsSdk)
  val azureManagedApplications: ModuleID =
    "com.azure.resourcemanager" % "azure-resourcemanager-managedapplications" % "1.0.0-beta.1"

  def excludeSpringBoot = ExclusionRule("org.springframework.boot")
  def excludeSpringAop = ExclusionRule("org.springframework.spring-aop")
  def excludeSpringData = ExclusionRule("org.springframework.data")
  def excludeSpringFramework = ExclusionRule("org.springframework")
  def excludeOpenCensus = ExclusionRule("io.opencensus")
  def excludeGoogleFindBugs = ExclusionRule("com.google.code.findbugs")
  def excludeBroadWorkbench = ExclusionRule("org.broadinstitute.dsde.workbench")
  def excludeSlf4j = ExclusionRule("org.slf4j")
  def excludePostgresql = ExclusionRule("org.postgresql", "postgresql")
  def excludeSnakeyaml = ExclusionRule("org.yaml", "snakeyaml")
  def excludeLiquibase = ExclusionRule("org.liquibase")
  def excludeOpenTelemetrySpringBoot = ExclusionRule("io.opentelemetry.instrumentation", "opentelemetry-spring-boot")
  def excludeOpenTelemetrySpringWebmvc = ExclusionRule("io.opentelemetry.instrumentation", "opentelemetry-spring-webmvc-6.0")
  def tclExclusions(m: ModuleID): ModuleID = m.excludeAll(
    excludeSpringBoot,
    excludeSpringAop,
    excludeSpringData,
    excludeSpringFramework,
    excludeOpenCensus,
    excludeGoogleFindBugs,
    excludeBroadWorkbench,
    excludePostgresql,
    excludeSnakeyaml,
    excludeSlf4j,
    excludeLiquibase,
    excludeOpenTelemetrySpringBoot,
    excludeOpenTelemetrySpringWebmvc
  )

  val terraCommonLib = tclExclusions("bio.terra" % "terra-common-lib" % tclVersion classifier "plain")

  // was included transitively before, now explicit
  val commonsCodec: ModuleID = "commons-codec" % "commons-codec" % "1.15"

  val openApiParser: ModuleID = "io.swagger.parser.v3" % "swagger-parser-v3" % "2.1.20"

  val rootDependencies = Seq(
    // proactively pull in latest versions of Jackson libs, instead of relying on the versions
    // specified as transitive dependencies, due to OWASP DependencyCheck warnings for earlier versions.
    ioGrpc,
    logbackClassic,
    logstashLogback,
    ravenLogback,
    scalaLogging,
    ficus,
    stackdriverLogging,
    janino,
    akkaActor,
    akkaSlf4j,
    akkaStream,
    akkaHttp,
    akkaHttpSprayJson,
    akkaTestKit,
    akkaHttpTestKit,
    googleOAuth2,
    googleStorage,
    monocle,
    monocleMacro,
    scalaTest,
    scalaTestScalaCheck,
    scalaCheck,
    mockitoScalaTest,
    workbenchUtil,
    workbenchModel,
    workbenchGoogle,
    workbenchGoogle2,
    workbenchNotifications,
    workbenchGoogleTests,
    workbenchGoogle2Tests,
    googleStorageLocal,
    workbenchOauth2,
    workbenchOauth2Tests,
    commonsCodec,
    liquibaseCore,
    circeYAML,
    snakeYAML,
    scalikeCore,
    scalikeCoreConfig,
    scalikeCoreTest,
    postgres,
    cloudResourceLib,
    nettyAll,
    reactorNetty,
    azureManagedApplications,
    sentry,
    sentryLogback,
    okio,
    openApiParser,
    otelInstrumentationResources,
    terraCommonLib
  )
}<|MERGE_RESOLUTION|>--- conflicted
+++ resolved
@@ -64,12 +64,8 @@
   val akkaHttpTestKit: ModuleID = "com.typesafe.akka" %% "akka-http-testkit" % akkaHttpV % "test"
   val scalaCheck: ModuleID = "org.scalacheck" %% "scalacheck" % scalaCheckV % "test"
 
-<<<<<<< HEAD
-  val nettyAll: ModuleID = "io.netty" % "netty-all" % "4.1.85.Final"
+  val nettyAll: ModuleID = "io.netty" % "netty-all" % "4.1.100.Final"
   val reactorNetty: ModuleID = "io.projectreactor.netty" % "reactor-netty" % "1.0.39"
-=======
-  val nettyAll: ModuleID = "io.netty" % "netty-all" % "4.1.100.Final"
->>>>>>> 3f8b65de
 
   val excludIoGrpc = ExclusionRule(organization = "io.grpc", name = "grpc-core")
   val ioGrpc: ModuleID = "io.grpc" % "grpc-core" % "1.34.1"
