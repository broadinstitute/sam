--- conflicted
+++ resolved
@@ -11,20 +11,11 @@
 
 #### Render configs
 
-<<<<<<< HEAD
-##### Against dev fiab Sam
-=======
 ##### Against a fiab Sam
->>>>>>> cee02e64
 ```bash
 ./render-local-env.sh
 ```
 
-<<<<<<< HEAD
-##### Against local UI pointing to dev fiab Sam
-```bash
-LOCAL_UI=true ./render-local-env.sh
-=======
 ##### Against local UI pointing to a fiab Sam
 ```bash
 LOCAL_UI=true ./render-local-env.sh
@@ -32,7 +23,6 @@
 
 ##### Against a local Sam
 Run `./render-local-env.sh` and then update the URIs in `src/test/resources/application.conf` to:
->>>>>>> cee02e64
 ```
   baseUrl = "https://firecloud.dsde-dev.broadinstitute.org/"
   orchApiUrl = "https://firecloud-orchestration.dsde-dev.broadinstitute.org/"
@@ -42,29 +32,15 @@
   ```
 Then, you may need to run `sbt clean compile test` to pick up the new config changes.
 
-<<<<<<< HEAD
-##### Against local Sam pointing to the dev live env
-Run `./render-local-env.sh` and then update `samApiUrl` in application.conf to:
-```
-  samApiUrl = "https://local.broadinstitute.org:50443/"
-```
-=======
->>>>>>> cee02e64
 
 ### Run tests
 All test code lives in `automation/src/test/scala`.
 
 #### From IntelliJ
-<<<<<<< HEAD
-It is recommended to `Open...` IntelliJ to the `automation` folder directly and import from SBT.
-
-First, you need to set some default VM parameters for ScalaTest run configurations. In IntelliJ, go to `Run` > `Edit Configurations...`, select `ScalaTest` under `Templates`, and add these VM parameters:
-=======
 To run tests from IntelliJ, it is recommended to load the project from the `automation` folder instead of the `sam` root folder.
 To do this, go to `File` -> `Open...` and navigate __into__ the `automation` folder, click `Open` to accept, and then import from SBT.
 
 You need to set some default VM parameters for ScalaTest run configurations. In IntelliJ, go to `Run` > `Edit Configurations...`, select `ScalaTest` under `🔧Templates`, and add these VM parameters:
->>>>>>> cee02e64
 
 ```
 -Djsse.enableSNIExtension=false
